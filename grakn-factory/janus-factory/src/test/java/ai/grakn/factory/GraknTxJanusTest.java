--- conflicted
+++ resolved
@@ -23,14 +23,8 @@
 import ai.grakn.GraknTxType;
 import ai.grakn.concept.AttributeType;
 import ai.grakn.concept.EntityType;
-<<<<<<< HEAD
-import ai.grakn.concept.Relation;
+import ai.grakn.concept.Relationship;
 import ai.grakn.concept.Attribute;
-=======
-import ai.grakn.concept.Relationship;
-import ai.grakn.concept.Resource;
-import ai.grakn.concept.ResourceType;
->>>>>>> 45605392
 import ai.grakn.exception.GraphOperationException;
 import ai.grakn.graph.internal.GraknTxAbstract;
 import ai.grakn.graph.internal.GraknTxJanus;
@@ -159,13 +153,8 @@
         AttributeType<String> attributeType = graknTx.putAttributeType("Looky a attribute type", AttributeType.DataType.STRING);
         Attribute<String> attribute = attributeType.putAttribute("A Attribute Thing");
 
-<<<<<<< HEAD
         EntityType entityType = graknTx.putEntityType("My entity").attribute(attributeType);
-        Relation relation = Iterators.getOnlyElement(entityType.addEntity().attribute(attribute).relations().iterator());
-=======
-        EntityType entityType = graknTx.putEntityType("My entity").resource(resourceType);
-        Relationship relationship = Iterators.getOnlyElement(entityType.addEntity().resource(resource).relations().iterator());
->>>>>>> 45605392
+        Relationship relationship = Iterators.getOnlyElement(entityType.addEntity().attribute(attribute).relations().iterator());
 
         //Closing so the cache is not accessed when doing the lookup
         graknTx.commit();
