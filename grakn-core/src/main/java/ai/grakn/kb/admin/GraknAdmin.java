/*
 * Grakn - A Distributed Semantic Database
 * Copyright (C) 2016  Grakn Labs Limited
 *
 * Grakn is free software: you can redistribute it and/or modify
 * it under the terms of the GNU General Public License as published by
 * the Free Software Foundation, either version 3 of the License, or
 * (at your option) any later version.
 *
 * Grakn is distributed in the hope that it will be useful,
 * but WITHOUT ANY WARRANTY; without even the implied warranty of
 * MERCHANTABILITY or FITNESS FOR A PARTICULAR PURPOSE.  See the
 * GNU General Public License for more details.
 *
 * You should have received a copy of the GNU General Public License
 * along with Grakn. If not, see <http://www.gnu.org/licenses/gpl.txt>.
 */

package ai.grakn.kb.admin;

import ai.grakn.GraknTx;
import ai.grakn.concept.AttributeType;
import ai.grakn.concept.Concept;
import ai.grakn.concept.ConceptId;
import ai.grakn.concept.EntityType;
import ai.grakn.concept.Label;
import ai.grakn.concept.LabelId;
import ai.grakn.concept.RelationshipType;
import ai.grakn.concept.Role;
import ai.grakn.concept.Rule;
import ai.grakn.concept.Type;
import ai.grakn.exception.InvalidKBException;
import ai.grakn.util.Schema;
import org.apache.tinkerpop.gremlin.process.traversal.dsl.graph.GraphTraversalSource;
import org.apache.tinkerpop.gremlin.structure.Edge;
import org.apache.tinkerpop.gremlin.structure.Vertex;

import javax.annotation.CheckReturnValue;
import java.util.Optional;
import java.util.Set;

/**
 * Admin interface for {@link GraknTx}.
 *
 * @author Filipe Teixeira
 */
public interface GraknAdmin {

    /**
     *
     * @param <T> The type of the concept being built
     * @param vertex A vertex which contains properties necessary to build a concept from.
     * @return A concept built using the provided vertex
     */
    @CheckReturnValue
    <T extends Concept> Optional<T> buildConcept(Vertex vertex);

    /**
     *
     * @param <T> The type of the {@link Concept} being built
     * @param edge An {@link Edge} which contains properties necessary to build a {@link Concept} from.
     * @return A {@link Concept} built using the provided {@link Edge}
     */
    @CheckReturnValue
    <T extends Concept> Optional<T> buildConcept(Edge edge);


    /**
     * Utility function to get a read-only Tinkerpop traversal.
     *
     * @return A read-only Tinkerpop traversal for manually traversing the graph
     */
    @CheckReturnValue
    GraphTraversalSource getTinkerTraversal();

    /**
     * A flag to check if batch loading is enabled and consistency checks are switched off
     *
     * @return true if batch loading is enabled
     */
    @CheckReturnValue
    boolean isBatchTx();

    //------------------------------------- Meta Types ----------------------------------
    /**
     * Get the root of all Types.
     *
     * @return The meta type -> type.
     */
    @CheckReturnValue
    Type getMetaConcept();

    /**
     * Get the root of all {@link RelationshipType}.
     *
     * @return The meta relation type -> relation-type.
     */
    @CheckReturnValue
    RelationshipType getMetaRelationType();

    /**
     * Get the root of all the {@link Role}.
     *
     * @return The meta role type -> role-type.
     */
    @CheckReturnValue
    Role getMetaRole();

    /**
     * Get the root of all the {@link AttributeType}.
     *
     * @return The meta resource type -> resource-type.
     */
    @CheckReturnValue
    AttributeType getMetaResourceType();

    /**
     * Get the root of all the Entity Types.
     *
     * @return The meta entity type -> entity-type.
     */
    @CheckReturnValue
    EntityType getMetaEntityType();

    /**
     * Get the root of all {@link Rule}s;
     *
     * @return The meta {@link Rule}
     */
    @CheckReturnValue
    Rule getMetaRule();

    //------------------------------------- Admin Specific Operations ----------------------------------

    /**
     * Converts a Type Label into a type Id for this specific graph. Mapping labels to ids will differ between graphs
     * so be sure to use the correct graph when performing the mapping.
     *
     * @param label The label to be converted to the id
     * @return The matching type id
     */
    @CheckReturnValue
    LabelId convertToId(Label label);

    /**
     * Commits to the graph without submitting any commit logs.
     * @return the commit log that would have been submitted if it is needed.
     * @throws InvalidKBException when the graph does not conform to the object concept
     */
    Optional<String> commitNoLogs() throws InvalidKBException;

    /**
     * Check if there are duplicate resources in the provided set of vertex IDs
     * @param index index of the resource to find duplicates of
     * @param resourceVertexIds vertex Ids containing potential duplicates
     * @return true if there are duplicate resources and PostProcessing can proceed
     */
    boolean duplicateResourcesExist(String index, Set<ConceptId> resourceVertexIds);

    /**
     * Merges the provided duplicate resources
     *
     * @param resourceVertexIds The resource vertex ids which need to be merged.
     * @return True if a commit is required.
     */
    boolean fixDuplicateResources(String index, Set<ConceptId> resourceVertexIds);

    /**
<<<<<<< HEAD
     * Check if a {@link ai.grakn.concept.Relationship} needs fixing
     *
     * @param relationshipId The {@link ConceptId} of the {@link ai.grakn.concept.Relationship} which may need fixing.
     * @return true if the {@link ai.grakn.concept.Relationship} has duplicate incoming {@link Schema.EdgeLabel#ROLE_PLAYER} edges.
     */
    boolean relationshipHasDuplicateRolePlayers(ConceptId relationshipId);

    /**
     * Fix a {@link ai.grakn.concept.Relationship} with duplicate incoming {@link Schema.EdgeLabel#ROLE_PLAYER} edges.
     *
     * @param relationshipId The {@link ConceptId} of the {@link ai.grakn.concept.Relationship} which may need fixing.
     * @return true if the {@link ai.grakn.concept.Relationship} was fixed and a commit is needed
     */
    boolean fixRelationship(ConceptId relationshipId);

    /**
     * Updates the counts of all the types
     *
     * @param conceptCounts The concepts and the changes to put on their counts
     */
    void updateConceptCounts(Map<ConceptId, Long> conceptCounts);

    /**
=======
>>>>>>> 5e0b927b
     * Creates a new shard for the concept
     * @param conceptId the id of the concept to shard
     */
    void shard(ConceptId conceptId);

    /**
     *
     * @param key The concept property tp search by.
     * @param value The value of the concept
     * @return A concept with the matching key and value
     */
    @CheckReturnValue
    <T extends Concept> Optional<T> getConcept(Schema.VertexProperty key, Object value);

    /**
     * Closes the root session this graph stems from. This will automatically rollback any pending transactions.
     */
    void closeSession();

    /**
     * Immediately closes the session and deletes the graph.
     * Should be used with caution as this will invalidate any pending transactions
     */
    void delete();

    /**
     * Get the URL where the graph is located
     * @return the URL where the graph is located
     */
    String getEngineUrl();
}<|MERGE_RESOLUTION|>--- conflicted
+++ resolved
@@ -166,7 +166,6 @@
     boolean fixDuplicateResources(String index, Set<ConceptId> resourceVertexIds);
 
     /**
-<<<<<<< HEAD
      * Check if a {@link ai.grakn.concept.Relationship} needs fixing
      *
      * @param relationshipId The {@link ConceptId} of the {@link ai.grakn.concept.Relationship} which may need fixing.
@@ -183,15 +182,6 @@
     boolean fixRelationship(ConceptId relationshipId);
 
     /**
-     * Updates the counts of all the types
-     *
-     * @param conceptCounts The concepts and the changes to put on their counts
-     */
-    void updateConceptCounts(Map<ConceptId, Long> conceptCounts);
-
-    /**
-=======
->>>>>>> 5e0b927b
      * Creates a new shard for the concept
      * @param conceptId the id of the concept to shard
      */
