--- conflicted
+++ resolved
@@ -83,12 +83,8 @@
      *
      * @return set of mappings constituting this unifier
      */
-<<<<<<< HEAD
+    @CheckReturnValue
     Set<Map.Entry<VarName, VarName>> mappings();
-=======
-    @CheckReturnValue
-    Set<Map.Entry<VarName, VarName>> getMappings();
->>>>>>> 98c33fa7
 
     /**
      * @param key variable to be inspected for presence
@@ -123,17 +119,13 @@
     Unifier removeTrivialMappings();
 
     /**
-     * @return new unifier with inverted mappings
+     * @return unifier inverse - new unifier with inverted mappings
      */
-<<<<<<< HEAD
+    @CheckReturnValue
     Unifier inverse();
-=======
-    @CheckReturnValue
-    Unifier invert();
->>>>>>> 98c33fa7
 
     /**
-     * @return number of mappings that consittute this unifier
+     * @return number of mappings that constitute this unifier
      */
     @CheckReturnValue
     int size();
