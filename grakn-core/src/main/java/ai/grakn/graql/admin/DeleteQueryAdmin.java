/*
 * Grakn - A Distributed Semantic Database
 * Copyright (C) 2016  Grakn Labs Limited
 *
 * Grakn is free software: you can redistribute it and/or modify
 * it under the terms of the GNU General Public License as published by
 * the Free Software Foundation, either version 3 of the License, or
 * (at your option) any later version.
 *
 * Grakn is distributed in the hope that it will be useful,
 * but WITHOUT ANY WARRANTY; without even the implied warranty of
 * MERCHANTABILITY or FITNESS FOR A PARTICULAR PURPOSE.  See the
 * GNU General Public License for more details.
 *
 * You should have received a copy of the GNU General Public License
 * along with Grakn. If not, see <http://www.gnu.org/licenses/gpl.txt>.
 */

package ai.grakn.graql.admin;

import ai.grakn.graql.DeleteQuery;
import ai.grakn.graql.MatchQuery;

import javax.annotation.CheckReturnValue;
import java.util.Collection;

/**
 * Admin class for inspecting and manipulating a DeleteQuery
 *
 * @author Felix Chapman
 */
public interface DeleteQueryAdmin extends DeleteQuery {
    /**
     * @return the variables to delete
     */
<<<<<<< HEAD
    Collection<VarPatternAdmin> getDeleters();
=======
    @CheckReturnValue
    Collection<VarAdmin> getDeleters();
>>>>>>> 547fdd44

    /**
     * @return the match query this delete query is operating on
     */
    @CheckReturnValue
    MatchQuery getMatchQuery();
}<|MERGE_RESOLUTION|>--- conflicted
+++ resolved
@@ -33,12 +33,8 @@
     /**
      * @return the variables to delete
      */
-<<<<<<< HEAD
+    @CheckReturnValue
     Collection<VarPatternAdmin> getDeleters();
-=======
-    @CheckReturnValue
-    Collection<VarAdmin> getDeleters();
->>>>>>> 547fdd44
 
     /**
      * @return the match query this delete query is operating on
