/*
 * Grakn - A Distributed Semantic Database
 * Copyright (C) 2016  Grakn Labs Limited
 *
 * Grakn is free software: you can redistribute it and/or modify
 * it under the terms of the GNU General Public License as published by
 * the Free Software Foundation, either version 3 of the License, or
 * (at your option) any later version.
 *
 * Grakn is distributed in the hope that it will be useful,
 * but WITHOUT ANY WARRANTY; without even the implied warranty of
 * MERCHANTABILITY or FITNESS FOR A PARTICULAR PURPOSE.  See the
 * GNU General Public License for more details.
 *
 * You should have received a copy of the GNU General Public License
 * along with Grakn. If not, see <http://www.gnu.org/licenses/gpl.txt>.
 */

package ai.grakn.graql.admin;

import ai.grakn.concept.ConceptId;
import ai.grakn.concept.TypeLabel;
import ai.grakn.graql.VarPattern;
import ai.grakn.graql.Var;

import javax.annotation.CheckReturnValue;
import java.util.Collection;
import java.util.Optional;
import java.util.Set;
import java.util.function.UnaryOperator;
import java.util.stream.Stream;

/**
 * Admin class for inspecting a {@link VarPattern}
 *
 * @author Felix Chapman
 */
public interface VarPatternAdmin extends PatternAdmin, VarPattern {
    @Override
    default boolean isVar() {
        return true;
    }

    @Override
    default VarPatternAdmin asVar() {
        return this;
    }

    /**
     * @return the variable name of this variable
     */
<<<<<<< HEAD
    Var getVarName();
=======
    @CheckReturnValue
    VarName getVarName();
>>>>>>> 6207aafe

    /**
     * @param name the new variable name of this variable
     */
    @CheckReturnValue
    VarPatternAdmin setVarName(Var name);

    /**
     * @return whether the user specified a name for this variable
     */
    @CheckReturnValue
    boolean isUserDefinedName();

    /**
     * Get a stream of all properties on this variable
     */
    @CheckReturnValue
    Stream<VarProperty> getProperties();

    /**
     * Get a stream of all properties of a particular type on this variable
     * @param type the class of {@link VarProperty} to return
     * @param <T> the type of {@link VarProperty} to return
     */
    @CheckReturnValue
    <T extends VarProperty> Stream<T> getProperties(Class<T> type);

    /**
     * Get a unique property of a particular type on this variable, if it exists
     * @param type the class of {@link VarProperty} to return
     * @param <T> the type of {@link VarProperty} to return
     */
    @CheckReturnValue
    <T extends UniqueVarProperty> Optional<T> getProperty(Class<T> type);

    /**
     * Get whether this {@link VarPattern} has a {@link VarProperty} of the given type
     * @param type the type of the {@link VarProperty}
     * @param <T> the type of the {@link VarProperty}
     * @return whether this {@link VarPattern} has a {@link VarProperty} of the given type
     */
    @CheckReturnValue
    <T extends VarProperty> boolean hasProperty(Class<T> type);

    // TODO: If `VarPatternAdmin#setVarName` is removed, this may no longer be necessary
    /**
     * Return this {@link VarPattern} with instances of the given {@link VarProperty} modified.
     * @param type the type of the {@link VarProperty}
     * @param <T> the type of the {@link VarProperty}
     * @return whether this {@link VarPattern} has a {@link VarProperty} of the given type
     */
    @CheckReturnValue
    <T extends VarProperty> VarPatternAdmin mapProperty(Class<T> type, UnaryOperator<T> mapper);

    /**
     * @return the ID this variable represents, if it represents something with a specific ID
     */
    @CheckReturnValue
    Optional<ConceptId> getId();

    /**
     * @return the name this variable represents, if it represents something with a specific name
     */
    @CheckReturnValue
    Optional<TypeLabel> getTypeLabel();

    /**
     * @return all variables that this variable references
     */
    @CheckReturnValue
    Collection<VarPatternAdmin> getInnerVars();

    /**
     * Get all inner variables, including implicit variables such as in a has property
     */
    @CheckReturnValue
    Collection<VarPatternAdmin> getImplicitInnerVars();

    /**
     * @return all type names that this variable refers to
     */
    @CheckReturnValue
    Set<TypeLabel> getTypeLabels();

    /**
     * @return the name of this variable, as it would be referenced in a native Graql query (e.g. '$x', 'movie')
     */
    @CheckReturnValue
    String getPrintableName();

}<|MERGE_RESOLUTION|>--- conflicted
+++ resolved
@@ -49,12 +49,8 @@
     /**
      * @return the variable name of this variable
      */
-<<<<<<< HEAD
+    @CheckReturnValue
     Var getVarName();
-=======
-    @CheckReturnValue
-    VarName getVarName();
->>>>>>> 6207aafe
 
     /**
      * @param name the new variable name of this variable
