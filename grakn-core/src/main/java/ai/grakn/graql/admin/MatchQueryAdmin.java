/*
 * Grakn - A Distributed Semantic Database
 * Copyright (C) 2016  Grakn Labs Limited
 *
 * Grakn is free software: you can redistribute it and/or modify
 * it under the terms of the GNU General Public License as published by
 * the Free Software Foundation, either version 3 of the License, or
 * (at your option) any later version.
 *
 * Grakn is distributed in the hope that it will be useful,
 * but WITHOUT ANY WARRANTY; without even the implied warranty of
 * MERCHANTABILITY or FITNESS FOR A PARTICULAR PURPOSE.  See the
 * GNU General Public License for more details.
 *
 * You should have received a copy of the GNU General Public License
 * along with Grakn. If not, see <http://www.gnu.org/licenses/gpl.txt>.
 */

package ai.grakn.graql.admin;

import ai.grakn.GraknGraph;
import ai.grakn.concept.Type;
import ai.grakn.graql.MatchQuery;
import ai.grakn.graql.Var;

import javax.annotation.CheckReturnValue;
import java.util.Optional;
import java.util.Set;

/**
 * Admin class for inspecting and manipulating a MatchQuery
 *
 * @author Felix Chapman
 */
public interface MatchQueryAdmin extends MatchQuery {

    /**
     * @param graph the graph to use to get types from
     * @return all concept types referred to explicitly in the query
     */
    @CheckReturnValue
    Set<Type> getTypes(GraknGraph graph);

    /**
     * @return all concept types referred to explicitly in the query
     */
    @CheckReturnValue
    Set<Type> getTypes();

    /**
     * @return the pattern to match in the graph
     */
    @CheckReturnValue
    Conjunction<PatternAdmin> getPattern();

    /**
     * @return the graph the query operates on, if one was provided
     */
    @CheckReturnValue
    Optional<GraknGraph> getGraph();

    /**
     * @return all selected variable names in the query
     */
<<<<<<< HEAD
    Set<Var> getSelectedNames();
=======
    @CheckReturnValue
    Set<VarName> getSelectedNames();
>>>>>>> 6207aafe
}<|MERGE_RESOLUTION|>--- conflicted
+++ resolved
@@ -62,10 +62,6 @@
     /**
      * @return all selected variable names in the query
      */
-<<<<<<< HEAD
+    @CheckReturnValue
     Set<Var> getSelectedNames();
-=======
-    @CheckReturnValue
-    Set<VarName> getSelectedNames();
->>>>>>> 6207aafe
 }