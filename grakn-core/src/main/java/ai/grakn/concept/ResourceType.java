--- conflicted
+++ resolved
@@ -108,7 +108,6 @@
     Resource<D> putResource(D value);
 
     /**
-<<<<<<< HEAD
      * Classifies the type to a specific scope. This allows you to optionally categorise types.
      *
      * @param scope The category of this Type
@@ -123,7 +122,8 @@
      * @return The Type itself
      */
     ResourceType<D> deleteScope(Instance scope);
-=======
+
+    /**
      * Creates a RelationType which allows this type and a resource type to be linked in a strictly one-to-one mapping.
      *
      * @param resourceType The resource type which instances of this type should be allowed to play.
@@ -138,7 +138,6 @@
      * @return The Type itself.
      */
     ResourceType<D> hasResource(ResourceType resourceType);
->>>>>>> c6e702d7
 
     //------------------------------------- Accessors ---------------------------------
     /**
