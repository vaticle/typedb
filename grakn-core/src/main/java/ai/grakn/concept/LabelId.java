--- conflicted
+++ resolved
@@ -18,11 +18,9 @@
 
 package ai.grakn.concept;
 
-<<<<<<< HEAD
 import com.google.auto.value.AutoValue;
-=======
+
 import com.google.common.base.Preconditions;
->>>>>>> cbf6438f
 
 import java.io.Serializable;
 
@@ -38,21 +36,9 @@
  *
  * @author fppt
  */
-<<<<<<< HEAD
 @AutoValue
 public abstract class LabelId implements Comparable<LabelId>, Serializable {
     private static final long serialVersionUID = -1676610785035926909L;
-=======
-public class LabelId implements Comparable<LabelId>, Serializable {
-    private static final long serialVersionUID = 3181633335040468179L;
-
-    private Integer typeId;
-
-    private LabelId(Integer typeId){
-        Preconditions.checkNotNull(typeId);
-        this.typeId = typeId;
-    }
->>>>>>> cbf6438f
 
     /**
      *
