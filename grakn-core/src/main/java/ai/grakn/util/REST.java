/*
 * Grakn - A Distributed Semantic Database
 * Copyright (C) 2016  Grakn Labs Limited
 *
 * Grakn is free software: you can redistribute it and/or modify
 * it under the terms of the GNU General Public License as published by
 * the Free Software Foundation, either version 3 of the License, or
 * (at your option) any later version.
 *
 * Grakn is distributed in the hope that it will be useful,
 * but WITHOUT ANY WARRANTY; without even the implied warranty of
 * MERCHANTABILITY or FITNESS FOR A PARTICULAR PURPOSE.  See the
 * GNU General Public License for more details.
 *
 * You should have received a copy of the GNU General Public License
 * along with Grakn. If not, see <http://www.gnu.org/licenses/gpl.txt>.
 */

package ai.grakn.util;

import java.net.URI;
import java.net.URISyntaxException;

import static ai.grakn.util.REST.Request.ENTITY_CONCEPT_ID_PARAMETER;

/**
 * Class containing strings describing the REST API, including URIs and fields.
 *
 * @author Marco Scoppetta
 */
public class REST {

    public static URI makeURI(SimpleURI uri, String pathTemplate, String... pathParams) {
        String path = resolveTemplate(pathTemplate, pathParams);
        try {
            return uri.builder().setPath(path).build();
        } catch (URISyntaxException e) {
            throw new IllegalArgumentException(e);
        }
    }

    public static String resolveTemplate(String pathTemplate, String... pathParams) {
        // e.g. `/kb/:keyspace/commit_log` -> `/kb/%s/commit_log`
        String format = pathTemplate.replaceAll(":[^/]+", "%s");
        return String.format(format, (Object[]) pathParams);
    }

    /**
     * Class containing URIs to REST endpoints.
     */
    public static class WebPath{

        public static final String COMMIT_LOG_URI = "/kb/:keyspace/commit_log";

        public static final String REMOTE_SHELL_URI = "/shell/remote";

        /**
         * URIs to visualiser controller
         */
        public static class KB {
            @Deprecated
            public static final String GRAQL = "/kb/graql";
            public static final String ANY_GRAQL = "/kb/:keyspace/graql";
        }

        /**
         * URIs to Tasks Controller endpoints
         */
        public static class Tasks {
            public static final String TASK = "/task";
            public static final String GET = "/task/:id";
            public static final String STOP = "/task/:id/stop";
        }

        /**
         * URIs to System Controller endpoints
         */
        public static class System {
            public static final String KB = "/kb";
            public static final String KB_KEYSPACE = "/kb/:keyspace";
            public static final String STATUS = "/status";
            public static final String CONFIGURATION = "/configuration";
            public static final String METRICS = "/metrics";
<<<<<<< HEAD
=======
            public static final String KEYSPACES = "/keyspaces";
            public static final String KEYSPACE = "/keyspaces/:keyspace";
>>>>>>> 2bf3788a
        }

        /**
         * URIs to concept controller endpoints
         */
        @Deprecated
        public static class Concept {
            @Deprecated
            public static final String CONCEPT = "/kb/concept/";
            @Deprecated
            public static final String SCHEMA = "/kb/schema";
        }

        /**
         * URIs to api endpoints
         */
        public static class Api {
            public static final String API_PREFIX = System.KB_KEYSPACE;

            public static final String ATTRIBUTE_TYPE = API_PREFIX + "/attributeType";
            public static final String ENTITY_TYPE = API_PREFIX + "/entityType";
            public static final String RELATIONSHIP_TYPE = API_PREFIX + "/relationshipType";
            public static final String ROLE = API_PREFIX + "/role";
            public static final String RULE = API_PREFIX + "/rule";

            public static final String ENTITY_TYPE_ATTRIBUTE_TYPE_ASSIGNMENT = API_PREFIX + "/entityType/" + Request.ENTITY_TYPE_LABEL_PARAMETER +
                "/attributeType/" + Request.ATTRIBUTE_TYPE_LABEL_PARAMETER;

            public static final String ENTITY_ATTRIBUTE_ASSIGNMENT = API_PREFIX + "/entity/" + ENTITY_CONCEPT_ID_PARAMETER +
                "/attribute/" + Request.ATTRIBUTE_CONCEPT_ID_PARAMETER;

            public static final String RELATIONSHIP_ENTITY_ROLE_ASSIGNMENT = API_PREFIX + "/relationship/" + Request.RELATIONSHIP_CONCEPT_ID_PARAMETER +
                "/entity/" + ENTITY_CONCEPT_ID_PARAMETER +
                "/role/" + Request.ROLE_LABEL_PARAMETER;

        }

        /**
         * URIs to dashboard controller endpoints
         */
        public static class Dashboard {
            public static final String TYPES = "/dashboard/types/";
            public static final String EXPLORE = "/dashboard/explore/";
            public static final String EXPLAIN = "/dashboard/explain";
        }

        public static final String NEW_SESSION_URI="/auth/session/";
        public static final String IS_PASSWORD_PROTECTED_URI="/auth/enabled/";

        public static final String ALL_USERS = "/user/all";
        public static final String ONE_USER = "/user/one";
    }

    /**
     * Class containing request fields and content types.
     */
    public static class Request {
        // Attributes set and used on the server-side
        public static final String USER_ATTR = "user";
        
        // Request parameters
        public static final String ID_PARAMETER = ":id";
        public static final String KEYSPACE_PARAM = "keyspace";
        public static final String TASK_STATUS_PARAMETER = "status";
        public static final String TASK_CLASS_NAME_PARAMETER = "className";
        public static final String TASK_CREATOR_PARAMETER = "creator";
        public static final String TASK_RUN_AT_PARAMETER = "runAt";
        public static final String TASK_PRIORITY_PARAMETER = "priority";
        public static final String TASK_RUN_INTERVAL_PARAMETER = "interval";
        public static final String TASK_RUN_WAIT_PARAMETER = "wait";
        public static final String TASK_LOADER_MUTATIONS = "mutations";
        public static final String BATCH_NUMBER = "batchNumber";
        public static final String LIMIT_PARAM = "limit";
        public static final String OFFSET_PARAM = "offset";
        public static final String TASKS_PARAM = "tasks";
        public static final String CONFIGURATION_PARAM = "configuration";
        public static final String KEYSPACE = "keyspace";
        public static final String FORMAT = "format";
        public static final String UUID_PARAMETER = "uuid";

        // URL parameters for API endpoints
        public static final String ATTRIBUTE_TYPE_LABEL_PARAMETER = ":attributeTypeLabel";
        public static final String ENTITY_TYPE_LABEL_PARAMETER = ":entityTypeLabel";
        public static final String RELATIONSHIP_TYPE_LABEL_PARAMETER = ":relationshipTypeLabel";
        public static final String ROLE_LABEL_PARAMETER = ":roleLabel";
        public static final String RULE_LABEL_PARAMETER = ":ruleLabel";
        public static final String CONCEPT_ID_JSON_FIELD = "conceptId";
        public static final String ENTITY_CONCEPT_ID_PARAMETER = ":entityConceptId";
        public static final String ATTRIBUTE_CONCEPT_ID_PARAMETER = ":attributeConceptId";
        public static final String RELATIONSHIP_CONCEPT_ID_PARAMETER = ":relationshipConceptId";

        // json fields for API endpoints
        public static final String VALUE_JSON_FIELD = "value";
        public static final String ENTITY_OBJECT_JSON_FIELD = "entity";
        public static final String ATTRIBUTE_OBJECT_JSON_FIELD = "attribute";
        public static final String RELATIONSHIP_OBJECT_JSON_FIELD = "relationship";
        public static final String RELATIONSHIP_TYPE_OBJECT_JSON_FIELD = "relationshipType";
        public static final String ATTRIBUTE_TYPE_OBJECT_JSON_FIELD = "attributeType";
        public static final String ROLE_OBJECT_JSON_FIELD = "role";
        public static final String RULE_OBJECT_JSON_FIELD = "rule";
        public static final String ENTITY_TYPE_OBJECT_JSON_FIELD = "entityType";
        public static final String LABEL_JSON_FIELD = "label";
        public static final String TYPE_JSON_FIELD = "type";
        public static final String ROLE_ARRAY_JSON_FIELD = "roles";
        public static final String WHEN_JSON_FIELD = "when";
        public static final String THEN_JSON_FIELD = "then";

        //Commit Logs
        public static final String COMMIT_LOG_FIXING = "concepts-to-fix";
        public static final String COMMIT_LOG_COUNTING = "types-with-new-counts";
        public static final String COMMIT_LOG_CONCEPT_ID = "concept-id";
        public static final String COMMIT_LOG_SHARDING_COUNT = "sharding-count";

        /**
         * Concept controller request parameters
         */
        public static final class Concept {
            public static final String LIMIT_EMBEDDED = "limitEmbedded";
            public static final String OFFSET_EMBEDDED = "offsetEmbedded";
        }

        /**
         * Graql controller request parameters
         */
        public static final class Graql {
            public static final String QUERY = "query";
            public static final String INFER = "infer";
            public static final String MULTI = "multi";
            public static final String MATERIALISE = "materialise";
            public static final String LIMIT_EMBEDDED = "limitEmbedded";
            public static final String DEFINE_ALL_VARS = "defineAllVars";
        }
    }

    /**
     * Class listing possible knowledge base configuration options.
     */
    public static class KBConfig {
        public static final String DEFAULT = "default";
        public static final String COMPUTER = "computer";
    }

    /**
     * Class listing various HTTP connection strings.
     */
    public static class HttpConn{
        public static final String POST_METHOD = "POST";
        public static final String PUT_METHOD = "PUT";
        public static final String DELETE_METHOD = "DELETE";
        public static final String GET_METHOD = "GET";
    }

    /**
     * Class listing various strings found in responses from the REST API.
     */
    public static class Response{

        public static final String EXCEPTION = "exception";

        /**
         * Response content types
         */
        public static class ContentType {
            public static final String APPLICATION_JSON_GRAQL = "application/graql+json";
            public static final String APPLICATION_JSON = "application/json";
            public static final String APPLICATION_TEXT = "application/text";
            public static final String APPLICATION_HAL ="application/hal+json";
            public static final String APPLICATION_ALL ="*/*";
        }

        /**
         * Graql controller response fields
         */
        public static class Graql {
            public static final String RESPONSE = "response";
            public static final String IDENTIFIER = "identifier";
            public static final String ORIGINAL_QUERY = "originalQuery";
        }

        /**
         *  Metatypes Json object fields
         */

        public static class Json {
            public static final String ENTITIES_JSON_FIELD = "entities";
            public static final String ROLES_JSON_FIELD = "roles";
            public static final String RELATIONSHIPS_JSON_FIELD = "relationships";
            public static final String ATTRIBUTES_JSON_FIELD = "attributes";
        }

        /**
         * Json fields used to describe tasks
         */
        public static class Task {
            public static final String STACK_TRACE = "stackTrace";
            public static final String EXCEPTION = "exception";
            public static final String ID = "id";
            public static final String STATUS = "status";
        }
    }

    /**
     * Class listing various strings used in the JSON messages sent using websockets for the remote Graql shell.
     */
    public static class RemoteShell {
        public static final String ACTION = "action";
        public static final String ACTION_INIT = "init";
        public static final String ACTION_QUERY = "query";
        public static final String ACTION_END = "end";
        public static final String ACTION_ERROR = "error";
        public static final String ACTION_COMMIT = "commit";
        public static final String ACTION_ROLLBACK = "rollback";
        public static final String ACTION_CLEAN = "clean";
        public static final String ACTION_PING = "ping";
        public static final String ACTION_TYPES = "types";
        public static final String ACTION_DISPLAY = "display";

        public static final String USERNAME = "username";
        public static final String PASSWORD = "password";
        public static final String KEYSPACE = "keyspace";
        public static final String OUTPUT_FORMAT = "outputFormat";
        public static final String INFER = "infer";
        public static final String MATERIALISE = "materialise";
        public static final String QUERY = "query";
        public static final String QUERY_RESULT = "result";
        public static final String ERROR = "error";
        public static final String TYPES = "types";
        public static final String DISPLAY = "display";
    }
}<|MERGE_RESOLUTION|>--- conflicted
+++ resolved
@@ -81,11 +81,6 @@
             public static final String STATUS = "/status";
             public static final String CONFIGURATION = "/configuration";
             public static final String METRICS = "/metrics";
-<<<<<<< HEAD
-=======
-            public static final String KEYSPACES = "/keyspaces";
-            public static final String KEYSPACE = "/keyspaces/:keyspace";
->>>>>>> 2bf3788a
         }
 
         /**
