/*
 * Grakn - A Distributed Semantic Database
 * Copyright (C) 2016  Grakn Labs Limited
 *
 * Grakn is free software: you can redistribute it and/or modify
 * it under the terms of the GNU General Public License as published by
 * the Free Software Foundation, either version 3 of the License, or
 * (at your option) any later version.
 *
 * Grakn is distributed in the hope that it will be useful,
 * but WITHOUT ANY WARRANTY; without even the implied warranty of
 * MERCHANTABILITY or FITNESS FOR A PARTICULAR PURPOSE.  See the
 * GNU General Public License for more details.
 *
 * You should have received a copy of the GNU General Public License
 * along with Grakn. If not, see <http://www.gnu.org/licenses/gpl.txt>.
 */

package ai.grakn.graql;

import ai.grakn.Keyspace;
import ai.grakn.client.BatchExecutorClient;
import ai.grakn.client.Client;
import ai.grakn.client.GraknClient;
import ai.grakn.util.SimpleURI;
import org.eclipse.jetty.websocket.api.Session;
import org.eclipse.jetty.websocket.client.WebSocketClient;

import java.io.IOException;
import java.net.URI;
import java.util.concurrent.Future;

/**
 * Connects a Graql websocket to a remote URI
 */
class GraqlClient {
    private static final int DEFAULT_MAX_RETRY = 1;
    private static final long TIMEOUT = 3_600_000;

    private WebSocketClient client = null;

    Future<Session> connect(Object websocket, URI uri) {
        client = new WebSocketClient();

        client.getPolicy().setIdleTimeout(TIMEOUT);

        try {
            client.start();
        } catch (Exception e) {
            e.printStackTrace();
        }
        try {
            return client.connect(websocket, uri);
        } catch (IOException e) {
            throw new RuntimeException(e);
        }
    }

    public void close() {
        if (client == null) {
            throw new IllegalStateException("Closed client before connecting");
        }
        try {
            client.stop();
        } catch (Exception e) {
            throw new RuntimeException(e);
        }
    }

    public BatchExecutorClient loaderClient(Keyspace keyspace, SimpleURI uri) {
        return BatchExecutorClient.newBuilder()
<<<<<<< HEAD
                .taskClient(new GraknClient(uri))
=======
                .threadPoolCoreSize(Runtime.getRuntime().availableProcessors() * 8)
                .taskClient(new GraknClient(new SimpleURI(uriString)))
>>>>>>> 1066e412
                .maxRetries(DEFAULT_MAX_RETRY)
                .build();
    }

    public boolean serverIsRunning(SimpleURI uri) {
        return Client.serverIsRunning(uri);
    }
}<|MERGE_RESOLUTION|>--- conflicted
+++ resolved
@@ -69,12 +69,8 @@
 
     public BatchExecutorClient loaderClient(Keyspace keyspace, SimpleURI uri) {
         return BatchExecutorClient.newBuilder()
-<<<<<<< HEAD
+                .threadPoolCoreSize(Runtime.getRuntime().availableProcessors() * 8)
                 .taskClient(new GraknClient(uri))
-=======
-                .threadPoolCoreSize(Runtime.getRuntime().availableProcessors() * 8)
-                .taskClient(new GraknClient(new SimpleURI(uriString)))
->>>>>>> 1066e412
                 .maxRetries(DEFAULT_MAX_RETRY)
                 .build();
     }
