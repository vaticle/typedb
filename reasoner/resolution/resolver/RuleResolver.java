/*
 * Copyright (C) 2020 Grakn Labs
 *
 * This program is free software: you can redistribute it and/or modify
 * it under the terms of the GNU Affero General Public License as
 * published by the Free Software Foundation, either version 3 of the
 * License, or (at your option) any later version.
 *
 * This program is distributed in the hope that it will be useful,
 * but WITHOUT ANY WARRANTY; without even the implied warranty of
 * MERCHANTABILITY or FITNESS FOR A PARTICULAR PURPOSE.  See the
 * GNU Affero General Public License for more details.
 *
 * You should have received a copy of the GNU Affero General Public License
 * along with this program.  If not, see <https://www.gnu.org/licenses/>.
 *
 */

package grakn.core.reasoner.resolution.resolver;

import grakn.common.collection.Either;
import grakn.common.collection.Pair;
import grakn.common.concurrent.actor.Actor;
import grakn.core.concept.answer.ConceptMap;
import grakn.core.logic.Rule;
import grakn.core.reasoner.resolution.answer.MappingAggregator;
import grakn.core.reasoner.resolution.framework.Request;
import grakn.core.reasoner.resolution.framework.ResolutionAnswer;
import grakn.core.reasoner.resolution.framework.Resolver;
import grakn.core.reasoner.resolution.framework.Response;
import grakn.core.reasoner.resolution.framework.ResponseProducer;
import graql.lang.pattern.variable.Reference;
import org.slf4j.Logger;
import org.slf4j.LoggerFactory;

import java.util.Map;

// TODO unify and materialise in receiveAnswer
public class RuleResolver extends ConjunctionResolver<RuleResolver> {
    private static final Logger LOG = LoggerFactory.getLogger(RuleResolver.class);

    public RuleResolver(Actor<RuleResolver> self, Rule rule) {
        super(self, RuleResolver.class.getSimpleName() + "(rule:" + rule + ")", rule.when(), rule.whenConcludables());
    }

    @Override
    public Either<Request, Response> receiveRequest(Request fromUpstream, ResponseProducer responseProducer) {
        return messageToSend(fromUpstream, responseProducer);
    }

    @Override
    public Either<Request, Response> receiveExhausted(Request fromUpstream, Response.Exhausted fromDownstream, ResponseProducer responseProducer) {
        responseProducer.removeDownstreamProducer(fromDownstream.sourceRequest());
        return messageToSend(fromUpstream, responseProducer);
    }

    @Override
    //fromUpstream a query or a ConjunctionConcludable
    //from Downsteam is the answer to the rule that been's triggered
    //responseProducer keeps a memory of what is being answered and the current state of answering.
    //
    public Either<Request, Response> receiveAnswer(Request fromUpstream, Response.Answer fromDownstream, ResponseProducer responseProducer) {
        Actor<? extends Resolver<?>> sender = fromDownstream.sourceRequest().receiver();
        ConceptMap conceptMap = fromDownstream.answer().aggregated().conceptMap();

        ResolutionAnswer.Derivation derivation = fromDownstream.sourceRequest().partialResolutions();
        if (fromDownstream.answer().isInferred()) {
            derivation = derivation.withAnswer(fromDownstream.sourceRequest().receiver(), fromDownstream.answer());
        }

        if (isLast(sender)) {
            LOG.trace("{}: has produced: {}", name, conceptMap);


            //material here
            //returns Concept Map
            if (!responseProducer.hasProduced(conceptMap)) {
                //now we've inferred something, so we should materialise.
                responseProducer.recordProduced(conceptMap);
<<<<<<< HEAD
                Answer answer = new Answer(conceptMap, conjunction.toString(), derivation, self());
                Response.Answer response = new Response.Answer(fromUpstream, answer, fromUpstream.unifiers());
                return Either.second(response);
=======

                ResolutionAnswer answer = new ResolutionAnswer(fromUpstream.partialConceptMap().aggregateWith(conceptMap),
                                                               conjunction.toString(), derivation, self());
                return Either.second(createResponse(fromUpstream, answer));
>>>>>>> 5b3aa0fb
            } else {
                return messageToSend(fromUpstream, responseProducer);
            }
        } else {
            Pair<Actor<ConcludableResolver>, Map<Reference.Name, Reference.Name>> nextPlannedDownstream = nextPlannedDownstream(sender);
            Request downstreamRequest = new Request(fromUpstream.path().append(nextPlannedDownstream.first()),
                                                    MappingAggregator.of(conceptMap, nextPlannedDownstream.second()), derivation);
            responseProducer.addDownstreamProducer(downstreamRequest);
            return Either.first(downstreamRequest);
        }
    }

    @Override
    Either<Request, Response> messageToSend(Request fromUpstream, ResponseProducer responseProducer) {
        while (responseProducer.hasTraversalProducer()) {
            ConceptMap conceptMap = responseProducer.traversalProducer().next();
            LOG.trace("{}: traversal answer: {}", name, conceptMap);
            if (!responseProducer.hasProduced(conceptMap)) {
                responseProducer.recordProduced(conceptMap);
                ResolutionAnswer answer = new ResolutionAnswer(fromUpstream.partialConceptMap().aggregateWith(conceptMap),
                                                               conjunction.toString(), ResolutionAnswer.Derivation.EMPTY, self());
                return Either.second(new Response.Answer(fromUpstream, answer));
            }
        }

        if (responseProducer.hasDownstreamProducer()) {
            return Either.first(responseProducer.nextDownstreamProducer());
        } else {
            return Either.second(new Response.Exhausted(fromUpstream));
        }
    }

    @Override
    Response.Answer createResponse(Request fromUpstream, ResolutionAnswer answer) {
        return new Response.Answer(fromUpstream, answer);
    }
}<|MERGE_RESOLUTION|>--- conflicted
+++ resolved
@@ -77,16 +77,10 @@
             if (!responseProducer.hasProduced(conceptMap)) {
                 //now we've inferred something, so we should materialise.
                 responseProducer.recordProduced(conceptMap);
-<<<<<<< HEAD
-                Answer answer = new Answer(conceptMap, conjunction.toString(), derivation, self());
-                Response.Answer response = new Response.Answer(fromUpstream, answer, fromUpstream.unifiers());
-                return Either.second(response);
-=======
 
                 ResolutionAnswer answer = new ResolutionAnswer(fromUpstream.partialConceptMap().aggregateWith(conceptMap),
                                                                conjunction.toString(), derivation, self());
                 return Either.second(createResponse(fromUpstream, answer));
->>>>>>> 5b3aa0fb
             } else {
                 return messageToSend(fromUpstream, responseProducer);
             }
