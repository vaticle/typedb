/*
 * Copyright (C) 2022 Vaticle
 *
 * This program is free software: you can redistribute it and/or modify
 * it under the terms of the GNU Affero General Public License as
 * published by the Free Software Foundation, either version 3 of the
 * License, or (at your option) any later version.
 *
 * This program is distributed in the hope that it will be useful,
 * but WITHOUT ANY WARRANTY; without even the implied warranty of
 * MERCHANTABILITY or FITNESS FOR A PARTICULAR PURPOSE.  See the
 * GNU Affero General Public License for more details.
 *
 * You should have received a copy of the GNU Affero General Public License
 * along with this program.  If not, see <https://www.gnu.org/licenses/>.
 *
 */

package com.vaticle.typedb.core.reasoner.planner;

import com.vaticle.typedb.core.common.exception.TypeDBException;
import com.vaticle.typedb.core.common.iterator.FunctionalIterator;
import com.vaticle.typedb.core.common.iterator.Iterators;
import com.vaticle.typedb.core.common.parameters.Label;
import com.vaticle.typedb.core.graph.GraphManager;
import com.vaticle.typedb.core.logic.LogicManager;
import com.vaticle.typedb.core.logic.Rule;
import com.vaticle.typedb.core.logic.resolvable.Concludable;
import com.vaticle.typedb.core.logic.resolvable.Negated;
import com.vaticle.typedb.core.logic.resolvable.Resolvable;
import com.vaticle.typedb.core.logic.resolvable.ResolvableConjunction;
import com.vaticle.typedb.core.logic.resolvable.Retrievable;
import com.vaticle.typedb.core.logic.resolvable.Unifier;
import com.vaticle.typedb.core.pattern.constraint.Constraint;
import com.vaticle.typedb.core.pattern.constraint.thing.HasConstraint;
import com.vaticle.typedb.core.pattern.constraint.thing.IsaConstraint;
import com.vaticle.typedb.core.pattern.constraint.thing.RelationConstraint;
import com.vaticle.typedb.core.pattern.constraint.thing.ThingConstraint;
import com.vaticle.typedb.core.pattern.variable.ThingVariable;
import com.vaticle.typedb.core.pattern.variable.TypeVariable;
import com.vaticle.typedb.core.pattern.variable.Variable;
import com.vaticle.typedb.core.traversal.common.Identifier;

import java.util.ArrayList;
import java.util.Comparator;
import java.util.HashMap;
import java.util.HashSet;
import java.util.List;
import java.util.Map;
import java.util.Optional;
import java.util.Set;

import static com.vaticle.typedb.common.collection.Collections.intersection;
import static com.vaticle.typedb.common.collection.Collections.list;
import static com.vaticle.typedb.common.collection.Collections.set;
import static com.vaticle.typedb.core.common.exception.ErrorMessage.Internal.UNSUPPORTED_OPERATION;
import static com.vaticle.typedb.core.common.iterator.Iterators.iterate;

public class AnswerCountEstimator {
    private final LogicManager logicMgr;
    private final ConjunctionModelFactory conjunctionModelFactory;

    private final Map<ResolvableConjunction, ConjunctionModel> conjunctionModels;
    private final Map<ResolvableConjunction, Set<Concludable>> cyclicConcludables;

    public AnswerCountEstimator(LogicManager logicMgr, GraphManager graph) {
        this.logicMgr = logicMgr;
        this.conjunctionModelFactory = new ConjunctionModelFactory(new LocalModelFactory(this, graph));
        this.conjunctionModels = new HashMap<>();
        this.cyclicConcludables = new HashMap<>();
    }

    public long estimateAnswers(ResolvableConjunction conjunction, Set<Variable> variables) {
        return estimateAnswers(conjunction, variables, logicMgr.compile(conjunction));
    }

    public long estimateAnswers(ResolvableConjunction conjunction, Set<Variable> variables, Set<Resolvable<?>> resolvables) {
        if (!conjunctionModels.containsKey(conjunction)) registerAndBuildModel(conjunction);
<<<<<<< HEAD
        // TODO: missing validation that the variables and resolvables are actually in the conjunction? This could be in `estimateAnswer`
=======
        assert conjunction.pattern().variables().containsAll(variables);
        assert logicMgr.compile(conjunction).containsAll(resolvables);
>>>>>>> 9501adb8
        return conjunctionModels.get(conjunction).estimateAnswers(variables, resolvables);
    }

    private void registerAndBuildModel(ResolvableConjunction conjunction) {
        registerCycles(conjunction, new ConjunctionConcludableStack());
        buildConjunctionModel(conjunction);
    }

    private void registerCycles(ResolvableConjunction conjunction, ConjunctionConcludableStack stack) {
        if (stack.contains(conjunction)) {
<<<<<<< HEAD
            stack.conjunctionRange(conjunction, stack.last()).forEach(conj ->
=======
            stack.peekUntil(conjunction).forEach(conj ->
>>>>>>> 9501adb8
                    cyclicConcludables.computeIfAbsent(conj, c -> new HashSet<>()).add(stack.getConcludable(conj))
            );
        } else {
            stack.add(conjunction);
            Set<Resolvable<?>> resolvables = logicMgr.compile(conjunction);
            iterate(resolvables).filter(Resolvable::isNegated).map(Resolvable::asNegated)
                    .flatMap(negated -> iterate(negated.disjunction().conjunctions()))
                    .forEachRemaining(dependency -> registerCycles(dependency, new ConjunctionConcludableStack())); // Stratified negation -> Fresh set
            iterate(resolvables).filter(Resolvable::isConcludable).map(Resolvable::asConcludable)
                    .forEachRemaining(concludable -> {
                        stack.setConcludable(conjunction, concludable);
                        iterate(dependencies(concludable)).forEachRemaining(dependency -> registerCycles(dependency, stack));
                    });
            assert stack.last() == conjunction;
            stack.pop();
<<<<<<< HEAD
        }
    }

    private static class ConjunctionConcludableStack {

        ArrayList<ResolvableConjunction> stack;
        Map<ResolvableConjunction, Concludable> concludables;

        ConjunctionConcludableStack() {
            this.stack = new ArrayList<>();
            this.concludables = new HashMap<>();
        }

        private void add(ResolvableConjunction conjunction) {
            stack.add(conjunction);
            concludables.put(conjunction, null);
        }

        private ResolvableConjunction last() {
            return stack.get(stack.size() - 1);
        }

        private boolean contains(ResolvableConjunction conjunction) {
            return concludables.containsKey(conjunction);
        }

        private void pop() {
            ResolvableConjunction conjunction = stack.remove(stack.size() - 1);
            concludables.remove(conjunction);
        }

        private void setConcludable(ResolvableConjunction conjunction, Concludable concludable) {
            assert stack.contains(conjunction);
            concludables.put(conjunction, concludable);
        }

        private Concludable getConcludable(ResolvableConjunction conjunction) {
            return concludables.get(conjunction);
        }

        public List<ResolvableConjunction> conjunctionRange(ResolvableConjunction fromInclusive, ResolvableConjunction toInclusive) {
            assert stack.contains(fromInclusive) && stack.contains(toInclusive);
            return stack.subList(stack.indexOf(fromInclusive), stack.indexOf(toInclusive) + 1);
=======
>>>>>>> 9501adb8
        }
    }

    private void buildConjunctionModel(ResolvableConjunction conjunction) {
        if (!conjunctionModels.containsKey(conjunction)) {
            ConjunctionContext conjunctionContext = new ConjunctionContext(conjunction, logicMgr.compile(conjunction), cyclicConcludables.getOrDefault(conjunction, new HashSet<>()));

            // Acyclic estimates
            iterate(conjunctionContext.negateds()).flatMap(negated -> iterate(negated.disjunction().conjunctions()))
                    .forEachRemaining(this::buildConjunctionModel);
            iterate(conjunctionContext.acyclicConcludables()).flatMap(concludable -> iterate(dependencies(concludable)))
                    .forEachRemaining(this::buildConjunctionModel);

            ConjunctionModel acyclicModel = conjunctionModelFactory.buildAcyclicModel(conjunctionContext);
            conjunctionModels.put(conjunction, acyclicModel);

            // cyclic calls to this model will answer based on the acyclic model.
            iterate(conjunctionContext.cyclicConcludables()).flatMap(concludable -> iterate(dependencies(concludable)))
                    .forEachRemaining(this::buildConjunctionModel);
            ConjunctionModel cyclicModel = conjunctionModelFactory.buildCyclicModel(conjunctionContext, acyclicModel);
            conjunctionModels.put(conjunction, cyclicModel);
        }
    }

    private Set<ResolvableConjunction> dependencies(Concludable concludable) {
        return iterate(logicMgr.applicableRules(concludable).keySet()).map(rule -> rule.condition().conjunction()).toSet();
    }

    private static class ConjunctionConcludableStack {

        ArrayList<ResolvableConjunction> stack;
        Map<ResolvableConjunction, Concludable> concludables;

        ConjunctionConcludableStack() {
            this.stack = new ArrayList<>();
            this.concludables = new HashMap<>();
        }

        private void add(ResolvableConjunction conjunction) {
            stack.add(conjunction);
            concludables.put(conjunction, null);
        }

        private ResolvableConjunction last() {
            return stack.get(stack.size() - 1);
        }

        private boolean contains(ResolvableConjunction conjunction) {
            return concludables.containsKey(conjunction);
        }

        private void pop() {
            ResolvableConjunction conjunction = stack.remove(stack.size() - 1);
            concludables.remove(conjunction);
        }

        private void setConcludable(ResolvableConjunction conjunction, Concludable concludable) {
            assert stack.contains(conjunction);
            concludables.put(conjunction, concludable);
        }

        private Concludable getConcludable(ResolvableConjunction conjunction) {
            return concludables.get(conjunction);
        }

        public List<ResolvableConjunction> peekUntil(ResolvableConjunction untilInclusive) {
            assert stack.contains(untilInclusive);
            List<ResolvableConjunction> subList = new ArrayList<>();
            for (int i = stack.size() - 1; stack.get(i) != untilInclusive; i--) {
                subList.add(stack.get(i));
            }
            subList.add(untilInclusive);
            return subList;
        }
    }

    private static class ConjunctionContext {
        private final ResolvableConjunction conjunction;
        private final Set<Resolvable<?>> resolvables;
        private final Set<Variable> estimateableVars;
        private final Set<Concludable> cyclicConcludables;
        private final Set<Concludable> acyclicConcludables;

        private ConjunctionContext(ResolvableConjunction conjunction, Set<Resolvable<?>> resolvables, Set<Concludable> cyclicConcludables) {
            this.conjunction = conjunction;
            this.resolvables = resolvables;
            this.estimateableVars = iterate(conjunction.pattern().variables()).filter(Variable::isThing).toSet();
            this.cyclicConcludables = cyclicConcludables;
            this.acyclicConcludables = iterate(resolvables)
                    .filter(resolvable -> resolvable.isConcludable() && !cyclicConcludables.contains(resolvable.asConcludable()))
                    .map(Resolvable::asConcludable).toSet();
        }

        public FunctionalIterator<Resolvable<?>> resolvables() {
            return iterate(resolvables);
        }

        public FunctionalIterator<Retrievable> retrievables() {
            return iterate(resolvables).filter(Resolvable::isRetrievable).map(Resolvable::asRetrievable);
        }

        public FunctionalIterator<Negated> negateds() {
            return iterate(resolvables).filter(Resolvable::isNegated).map(Resolvable::asNegated);
        }

        public FunctionalIterator<Concludable> cyclicConcludables() {
            return iterate(cyclicConcludables);
        }

        public FunctionalIterator<Concludable> acyclicConcludables() {
            return iterate(acyclicConcludables);
        }
    }

    private static class ConjunctionModel {
        private final ConjunctionContext conjunctionContext;
        private final Map<Variable, LocalModel.VariableModel> variableModels;
        private final Map<Resolvable<?>, List<LocalModel>> constraintModels;
        private final boolean isCyclic;

        private ConjunctionModel(ConjunctionContext conjunctionContext,
                                 Map<Variable, LocalModel.VariableModel> variableModels, Map<Resolvable<?>, List<LocalModel>> constraintModels,
                                 boolean isCyclic) {
            this.conjunctionContext = conjunctionContext;
            this.variableModels = variableModels;
            this.constraintModels = constraintModels;
            this.isCyclic = isCyclic;
        }

        private long estimateAnswers(Set<Variable> variables, Set<Resolvable<?>> resolvables) {
            List<LocalModel> models = iterate(resolvables)
                    .flatMap(resolvable -> iterate(constraintModels.get(resolvable)))
                    .toList();

            Set<Variable> estimateableVars = intersection(variables, conjunctionContext.estimateableVars);
            Map<Variable, LocalModel> costCover = greedyCover(estimateableVars, variableModels, models);
            long ret = answerEstimateFromCover(estimateableVars, costCover);
            assert ret > 0;             // Flag in tests if it happens.
            return Math.max(ret, 1);    // Don't do stupid stuff in prod when it happens.
        }

        private static Map<Variable, LocalModel> greedyCover(Set<Variable> variables, Map<Variable, LocalModel.VariableModel> variableModels, List<LocalModel> constraintModels) {
            // Does a greedy set cover
            Map<Variable, LocalModel> cover = new HashMap<>();
            iterate(variables).forEachRemaining(v -> cover.put(v, variableModels.get(v)));

            constraintModels.sort(Comparator.comparing(x -> x.estimateAnswers(variables)));
            for (LocalModel model : constraintModels) {
                Set<Variable> resolvableVars = intersection(model.variables, variables);
                if (answerEstimateFromCover(resolvableVars, cover) > model.estimateAnswers(resolvableVars)) {
                    resolvableVars.forEach(v -> cover.put(v, model));
                }
            }
            return cover;
        }

        private static long answerEstimateFromCover(Set<Variable> variables, Map<Variable, LocalModel> coverMap) {
            Set<LocalModel> models = iterate(intersection(variables, coverMap.keySet())).map(coverMap::get).toSet();
            return iterate(models).map(model -> model.estimateAnswers(variables)).reduce(1L, (x, y) -> x * y);
        }
    }

    private static class ConjunctionModelFactory {
        private final LocalModelFactory localModelFactory;

        private ConjunctionModelFactory(LocalModelFactory localModelFactory) {
            this.localModelFactory = localModelFactory;
        }

        private ConjunctionModel buildAcyclicModel(ConjunctionContext conjunctionContext) {
            Map<Resolvable<?>, List<LocalModel>> models = new HashMap<>();
            List<LocalModel.VariableModel> generatedVariableModels = new ArrayList<>();
            iterate(conjunctionContext.acyclicConcludables())
                    .forEachRemaining(concludable -> {
                        List<LocalModel.VariableModel> generatedVariableModelsForConcludable = modelsForGeneratedVariable(concludable);
                        generatedVariableModels.addAll(generatedVariableModelsForConcludable);
                        ArrayList<LocalModel> combinedModels = new ArrayList<>();
                        combinedModels.addAll(generatedVariableModelsForConcludable);
                        combinedModels.addAll(buildModelsForConcludable(concludable));
                        models.put(concludable, combinedModels);
                    });

            Map<Variable, LocalModel.VariableModel> variableModels = computeBaselineCover(conjunctionContext.estimateableVars, generatedVariableModels);

            iterate(conjunctionContext.retrievables())
                    .forEachRemaining(retrievable -> models.put(retrievable, buildModelsForRetrievable(retrievable)));
            iterate(conjunctionContext.negateds())
                    .forEachRemaining(negated -> models.put(negated, buildModelsForNegated(negated)));
            iterate(conjunctionContext.cyclicConcludables()).forEachRemaining(concludable -> models.put(concludable, list()));

            // EdgeCase: Efficiently handle inferred `$x has $a` when $x is inferred in the body of the rule.
            iterate(conjunctionContext.acyclicConcludables()).filter(Concludable::isHas).map(Concludable::asHas)
                    .forEachRemaining(concludable -> {
                        if (variableModels.get(concludable.owner()).estimateAnswers(set(concludable.owner())) == 0) {
                            long attrCount = Math.max(1L, variableModels.get(concludable.attribute()).estimateAnswers(set(concludable.attribute())));
                            long hasEdgeCount = iterate(models.get(concludable))
                                    .map(localModel -> localModel.estimateAnswers(set(concludable.owner(), concludable.attribute())))
                                    .reduce(1L, Long::sum);
                            variableModels.put(concludable.owner(), new LocalModel.VariableModel(set(concludable.owner()), hasEdgeCount / attrCount));
                        }
                    });

            assert !iterate(conjunctionContext.estimateableVars).filter(variable -> !variableModels.containsKey(variable)).hasNext();
            assert !iterate(conjunctionContext.resolvables()).filter(resolvable -> !models.containsKey(resolvable)).hasNext();
            return new ConjunctionModel(conjunctionContext, variableModels, models, false);
        }

        private ConjunctionModel buildCyclicModel(ConjunctionContext conjunctionContext, ConjunctionModel acyclicModel) {
            assert acyclicModel.conjunctionContext == conjunctionContext;
            assert !acyclicModel.isCyclic;
            Map<Resolvable<?>, List<LocalModel>> models = new HashMap<>(acyclicModel.constraintModels);
            List<LocalModel.VariableModel> generatedVariableModels = new ArrayList<>(acyclicModel.variableModels.values());
            iterate(conjunctionContext.cyclicConcludables())
                    .forEachRemaining(concludable -> {
                        List<LocalModel.VariableModel> generatedVariableModelsForConcludable = modelsForGeneratedVariable(concludable);
                        generatedVariableModels.addAll(generatedVariableModelsForConcludable);
                        ArrayList<LocalModel> combinedModels = new ArrayList<>();
                        combinedModels.addAll(generatedVariableModelsForConcludable);
                        combinedModels.addAll(buildModelsForConcludable(concludable));
                        models.put(concludable, combinedModels);
                    });
            Map<Variable, LocalModel.VariableModel> variableModels = computeBaselineCover(conjunctionContext.estimateableVars, generatedVariableModels);

            assert !iterate(conjunctionContext.estimateableVars).filter(variable -> !variableModels.containsKey(variable)).hasNext();
            assert !iterate(conjunctionContext.resolvables()).filter(resolvable -> !models.containsKey(resolvable)).hasNext();
            return new ConjunctionModel(conjunctionContext, variableModels, models, true);
        }

        private List<LocalModel> buildModelsForRetrievable(Retrievable retrievable) {
            return iterate(extractConstraints(retrievable))
                    .map(constraint -> buildConstraintModel(constraint, Optional.empty()))
                    .toList();
        }

        private List<LocalModel> buildModelsForNegated(Negated negated) {
            return list();
        }

        private List<LocalModel> buildModelsForConcludable(Concludable concludable) {
            return list(buildConstraintModel(extractConstraintToModel(concludable), Optional.of(concludable)));
        }

        private List<LocalModel.VariableModel> modelsForGeneratedVariable(Concludable concludable) {
            return list(localModelFactory.modelForVariable(concludable.generating().get(), concludable));
        }

        private Map<Variable, LocalModel.VariableModel> computeBaselineCover(Set<Variable> variablesToCover, List<LocalModel.VariableModel> generatedVariableModels) {
            Map<Variable, LocalModel.VariableModel> newVariableCover = new HashMap<>();
            iterate(variablesToCover).map(Variable::asThing).forEachRemaining(v -> { // baseline
                newVariableCover.put(v, new LocalModel.VariableModel(set(v), localModelFactory.countPersistedThingsMatchingType(v)));
            });

            iterate(generatedVariableModels).flatMap(Iterators::iterate)
                    .forEachRemaining(model -> {
                        Variable v = model.variables.stream().findAny().get();
                        long existingEstimate = newVariableCover.get(v).estimateAnswers(set(v));
                        long newEstimate = model.estimateAnswers(set(v));
                        if (newEstimate > existingEstimate) { // Biggest one serves as baseline.
                            newVariableCover.put(v, model);
                        }
                    });

            assert variablesToCover.stream().allMatch(newVariableCover::containsKey);
            return newVariableCover;
        }

        private LocalModel buildConstraintModel(Constraint constraint, Optional<Concludable> correspondingConcludable) {
            if (constraint.isThing()) {
                ThingConstraint asThingConstraint = constraint.asThing();
                if (asThingConstraint.isHas()) {
                    return localModelFactory.modelForHas(asThingConstraint.asHas(), correspondingConcludable);
                } else if (asThingConstraint.isRelation()) {
                    return localModelFactory.modelForRelation(asThingConstraint.asRelation(), correspondingConcludable);
                } else if (asThingConstraint.isIsa()) {
                    return localModelFactory.modelForIsa(asThingConstraint.asIsa(), correspondingConcludable);
                } else throw TypeDBException.of(UNSUPPORTED_OPERATION);
            } else throw TypeDBException.of(UNSUPPORTED_OPERATION);
        }

        private Set<Constraint> extractConstraints(Retrievable retrievable) {
            Set<Constraint> constraints = new HashSet<>();
            iterate(retrievable.pattern().variables()).flatMap(v -> iterate(v.constraints())).filter(this::isModellable).forEachRemaining(constraints::add);
            return constraints;
        }

        private Constraint extractConstraintToModel(Concludable concludable) {
            if (concludable.isHas()) {
                return concludable.asHas().has();
            } else if (concludable.isRelation()) {
                return concludable.asRelation().relation();
            } else if (concludable.isIsa()) {
                return concludable.asIsa().isa();
            } else throw TypeDBException.of(UNSUPPORTED_OPERATION);
        }

        private boolean isModellable(Constraint constraint) {
            return constraint.isThing() &&
                    (constraint.asThing().isRelation() || constraint.asThing().isHas() || constraint.asThing().isIsa());
        }
    }

    private static abstract class LocalModel {

        final Set<Variable> variables;

        private LocalModel(Set<Variable> variables) {
            this.variables = variables;
        }

        abstract long estimateAnswers(Set<Variable> variableFilter);

        private abstract static class StaticModel extends LocalModel {
            private final long staticEstimate;

            private StaticModel(Set<Variable> variables, long staticEstimate) {
                super(variables);
                this.staticEstimate = staticEstimate;
            }

            @Override
            long estimateAnswers(Set<Variable> variableFilter) {
                return staticEstimate;
            }

        }

        private static class RelationModel extends LocalModel {
            private final RelationConstraint relation;
            private final Map<TypeVariable, Long> rolePlayerEstimates;
            private final double relationTypeEstimate;
            private final long inferredRelationEstimate;
            private final Map<ThingVariable, TypeVariable> rolePlayerTypes;

            private RelationModel(RelationConstraint relation, double relationTypeEstimate,
                                  Map<TypeVariable, Long> rolePlayerEstimates, long inferredRelationEstimate) {
                super(iterate(relation.variables()).filter(Variable::isThing).toSet());
                this.relation = relation;
                this.relationTypeEstimate = relationTypeEstimate;
                this.rolePlayerEstimates = rolePlayerEstimates;
                this.inferredRelationEstimate = inferredRelationEstimate;
                this.rolePlayerTypes = new HashMap<>();
                relation.players().forEach(player -> {
                    // Error: null is a valid role-type, but two unspecified roles are not necessarily interchangable.
                    TypeVariable roleType = player.roleType().isPresent() ? player.roleType().get() : null;
                    this.rolePlayerTypes.put(player.player(), roleType);
                });
            }

            @Override
            long estimateAnswers(Set<Variable> variableFilter) {
                long singleRelationEstimate = 1L;
                Map<TypeVariable, Integer> queriedRolePlayerCounts = new HashMap<>();
                for (Variable v : variableFilter) {
                    if (v.isThing() && rolePlayerTypes.containsKey(v.asThing())) {
                        TypeVariable vType = this.rolePlayerTypes.get(v);
                        queriedRolePlayerCounts.put(vType, 1 + queriedRolePlayerCounts.getOrDefault(vType, 0));
                    }
                }

                if (relationTypeEstimate > 0) {
                    for (TypeVariable key : queriedRolePlayerCounts.keySet()) {
                        assert rolePlayerEstimates.containsKey(key);
                        long avgRolePlayers = Double.valueOf(Math.ceil(rolePlayerEstimates.get(key) / relationTypeEstimate)).longValue();
                        singleRelationEstimate *= nPermuteKforSmallK(avgRolePlayers, queriedRolePlayerCounts.get(key));
                    }
                }

                return Double.valueOf(Math.ceil(relationTypeEstimate * singleRelationEstimate)).longValue() + inferredRelationEstimate;
            }

            private long nPermuteKforSmallK(long n, long k) {
                long ans = 1;
                for (int i = 0; i < k; i++) ans *= n - i;
                return ans;
            }
        }

        private static class HasModel extends StaticModel {
            private final HasConstraint has;

            private HasModel(HasConstraint has, long hasEdgeEstimate) {
                super(set(has.owner(), has.attribute()), hasEdgeEstimate);
                this.has = has;
            }
        }

        private static class IsaModel extends StaticModel {
            private final IsaConstraint isa;

            private IsaModel(IsaConstraint isa, long estimate) {
                super(set(isa.owner()), estimate);
                this.isa = isa;
            }
        }

        private static class VariableModel extends StaticModel {
            private VariableModel(Set<Variable> variables, long estimate) {
                super(variables, estimate);
            }
        }
    }

    private static class LocalModelFactory {
        private final AnswerCountEstimator answerCountEstimator;
        private final GraphManager graphMgr;

        private LocalModelFactory(AnswerCountEstimator answerCountEstimator, GraphManager graphMgr) {
            this.answerCountEstimator = answerCountEstimator;
            this.graphMgr = graphMgr;
        }

        private LocalModel.RelationModel modelForRelation(RelationConstraint relationConstraint, Optional<Concludable> correspondingConcludable) {
            // Assumes role-players are evenly distributed.
            // Small inaccuracy: We double count duplicate roles (r:$a, r:$b)
            // counts the case where r:$a=r:$b, which TypeDB wouldn't return
            Set<RelationConstraint.RolePlayer> rolePlayers = relationConstraint.players();
            Map<TypeVariable, Long> rolePlayerEstimates = new HashMap<>();
            Map<TypeVariable, Integer> rolePlayerCounts = new HashMap<>();

            double relationTypeEstimate = countPersistedThingsMatchingType(relationConstraint.owner());

            for (RelationConstraint.RolePlayer rp : rolePlayers) {
                TypeVariable key = rp.roleType().orElse(null);
                rolePlayerCounts.put(key, rolePlayerCounts.getOrDefault(key, 0) + 1);
                if (!rolePlayerEstimates.containsKey(key)) {
                    rolePlayerEstimates.put(key, countPersistedRolePlayers(rp));
                }
            }

            // TODO: Can improve estimate by collecting List<List<LocalModel>> from the triggered rules and doing sum(costCover).
            long inferredRelationsEstimate = 0L;
            if (correspondingConcludable.isPresent()) {
                List<Variable> constrainedVars = new ArrayList<>();
                iterate(relationConstraint.players()).forEachRemaining(player -> constrainedVars.add(player.player()));
                if (relationConstraint.owner().id().isName()) {
                    constrainedVars.add(relationConstraint.owner());
                }
                inferredRelationsEstimate = estimateInferredAnswerCount(correspondingConcludable.get(), new HashSet<>(constrainedVars));
            }

            return new LocalModel.RelationModel(relationConstraint, relationTypeEstimate, rolePlayerEstimates, inferredRelationsEstimate);
        }

        private LocalModel.HasModel modelForHas(HasConstraint hasConstraint, Optional<Concludable> correspondingConcludable) {
            long hasEdgeEstimate = countPersistedHasEdges(hasConstraint.owner().inferredTypes(), hasConstraint.attribute().inferredTypes());
            if (correspondingConcludable.isPresent()) {
                hasEdgeEstimate += estimateInferredAnswerCount(correspondingConcludable.get(), set(hasConstraint.owner(), hasConstraint.attribute()));
            }
            return new LocalModel.HasModel(hasConstraint, hasEdgeEstimate);
        }

        private LocalModel.IsaModel modelForIsa(IsaConstraint isaConstraint, Optional<Concludable> correspondingConcludable) {
            ThingVariable owner = isaConstraint.owner();
            long estimate = countPersistedThingsMatchingType(owner);
            if (correspondingConcludable.isPresent()) {
                estimate += estimateInferredAnswerCount(correspondingConcludable.get(), set(owner));
            }
            return new LocalModel.IsaModel(isaConstraint, estimate);
        }

        private LocalModel.VariableModel modelForVariable(Variable v, Concludable sourceConcludable) {
            long persistedAnswerCount = countPersistedThingsMatchingType(v.asThing());
            long inferredAnswerCount = 0;
            if (v == sourceConcludable.generating().get()) {
                inferredAnswerCount = (sourceConcludable.isHas() || sourceConcludable.isAttribute()) ?
                        attributesCreatedByExplicitHas(sourceConcludable) :
                        estimateInferredAnswerCount(sourceConcludable, set(v));
            }
            return new LocalModel.VariableModel(set(v), persistedAnswerCount + inferredAnswerCount);
        }

        private long estimateInferredAnswerCount(Concludable concludable, Set<Variable> variableFilter) {
            Map<Rule, Set<Unifier>> unifiers = answerCountEstimator.logicMgr.applicableRules(concludable);
            long inferredEstimate = 0;
            for (Rule rule : unifiers.keySet()) {
                for (Unifier unifier : unifiers.get(rule)) {
                    Set<Identifier.Variable> ruleSideIds = iterate(variableFilter).filter(v -> v.id().isRetrievable())
                            .flatMap(v -> iterate(unifier.mapping().get(v.id().asRetrievable()))).toSet();
                    Set<Variable> ruleSideVariables;
                    if ((concludable.isRelation() || concludable.isIsa())
                            && rule.conclusion().generating().isPresent() && ruleSideIds.contains(rule.conclusion().generating().get().id())) {
                        // There is one generated variable per combination of ALL variables in the conclusion
                        ruleSideIds = new HashSet<>(rule.conclusion().pattern().retrieves());
                    }
//                        ruleSideVariables = iterate(rule.conclusion().pattern().variables())
//                                .filter(v -> v.isThing() && v != rule.conclusion().generating().get())
//                                .toSet();
//                    } else {
//                        ruleSideVariables = iterate(ruleSideIds)
//                                .filter(id -> rule.condition().conjunction().pattern().variables().contains(id)) // avoids constant has
//                                .map(id -> rule.conclusion().conjunction().pattern().variable(id)).toSet();
//                    }
                    ruleSideVariables = iterate(ruleSideIds)
                            .filter(id -> rule.condition().conjunction().pattern().retrieves().contains(id)) // avoids constant has
                            .map(id -> rule.condition().conjunction().pattern().variable(id)).toSet();
                    inferredEstimate += answerCountEstimator.estimateAnswers(rule.condition().conjunction(), ruleSideVariables);
                }
            }

            return inferredEstimate;
        }

        private long attributesCreatedByExplicitHas(Concludable concludable) {
            return iterate(answerCountEstimator.logicMgr.applicableRules(concludable).keySet())
                    .filter(rule -> rule.conclusion().isExplicitHas())
                    .map(rule -> rule.conclusion().asExplicitHas().value().value())
                    .toSet().size();
        }

        private long countPersistedRolePlayers(RelationConstraint.RolePlayer rolePlayer) {
            return graphMgr.data().stats().thingVertexSum(rolePlayer.inferredRoleTypes());
        }

        private long countPersistedThingsMatchingType(ThingVariable thingVar) {
            return graphMgr.data().stats().thingVertexSum(thingVar.inferredTypes());
        }

        private long countPersistedHasEdges(Set<Label> ownerTypes, Set<Label> attributeTypes) {
            return iterate(ownerTypes).map(ownerType ->
                    iterate(attributeTypes)
                            .map(attrType -> graphMgr.data().stats().hasEdgeCount(ownerType, attrType))
                            .reduce(0L, Long::sum)
            ).reduce(0L, Long::sum);
        }
    }

}<|MERGE_RESOLUTION|>--- conflicted
+++ resolved
@@ -76,12 +76,8 @@
 
     public long estimateAnswers(ResolvableConjunction conjunction, Set<Variable> variables, Set<Resolvable<?>> resolvables) {
         if (!conjunctionModels.containsKey(conjunction)) registerAndBuildModel(conjunction);
-<<<<<<< HEAD
-        // TODO: missing validation that the variables and resolvables are actually in the conjunction? This could be in `estimateAnswer`
-=======
         assert conjunction.pattern().variables().containsAll(variables);
         assert logicMgr.compile(conjunction).containsAll(resolvables);
->>>>>>> 9501adb8
         return conjunctionModels.get(conjunction).estimateAnswers(variables, resolvables);
     }
 
@@ -92,11 +88,7 @@
 
     private void registerCycles(ResolvableConjunction conjunction, ConjunctionConcludableStack stack) {
         if (stack.contains(conjunction)) {
-<<<<<<< HEAD
-            stack.conjunctionRange(conjunction, stack.last()).forEach(conj ->
-=======
             stack.peekUntil(conjunction).forEach(conj ->
->>>>>>> 9501adb8
                     cyclicConcludables.computeIfAbsent(conj, c -> new HashSet<>()).add(stack.getConcludable(conj))
             );
         } else {
@@ -112,52 +104,6 @@
                     });
             assert stack.last() == conjunction;
             stack.pop();
-<<<<<<< HEAD
-        }
-    }
-
-    private static class ConjunctionConcludableStack {
-
-        ArrayList<ResolvableConjunction> stack;
-        Map<ResolvableConjunction, Concludable> concludables;
-
-        ConjunctionConcludableStack() {
-            this.stack = new ArrayList<>();
-            this.concludables = new HashMap<>();
-        }
-
-        private void add(ResolvableConjunction conjunction) {
-            stack.add(conjunction);
-            concludables.put(conjunction, null);
-        }
-
-        private ResolvableConjunction last() {
-            return stack.get(stack.size() - 1);
-        }
-
-        private boolean contains(ResolvableConjunction conjunction) {
-            return concludables.containsKey(conjunction);
-        }
-
-        private void pop() {
-            ResolvableConjunction conjunction = stack.remove(stack.size() - 1);
-            concludables.remove(conjunction);
-        }
-
-        private void setConcludable(ResolvableConjunction conjunction, Concludable concludable) {
-            assert stack.contains(conjunction);
-            concludables.put(conjunction, concludable);
-        }
-
-        private Concludable getConcludable(ResolvableConjunction conjunction) {
-            return concludables.get(conjunction);
-        }
-
-        public List<ResolvableConjunction> conjunctionRange(ResolvableConjunction fromInclusive, ResolvableConjunction toInclusive) {
-            assert stack.contains(fromInclusive) && stack.contains(toInclusive);
-            return stack.subList(stack.indexOf(fromInclusive), stack.indexOf(toInclusive) + 1);
-=======
->>>>>>> 9501adb8
         }
     }
 
