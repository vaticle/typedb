--- conflicted
+++ resolved
@@ -26,7 +26,7 @@
 import grakn.core.reasoner.resolution.framework.ResolutionAnswer;
 import grakn.core.reasoner.resolution.resolver.RootResolver;
 
-import static grakn.core.reasoner.resolution.answer.AnswerState.DownstreamVars.Partial.root;
+import static grakn.core.reasoner.resolution.answer.AnswerState.DownstreamVars.Partial;
 
 public class ReasonerProducer implements Producer<ConceptMap> {
 
@@ -38,26 +38,9 @@
     private boolean iterationInferredAnswer;
 
     public ReasonerProducer(Conjunction conjunction, ResolverRegistry resolverRegistry) {
-<<<<<<< HEAD
         this.rootResolver = resolverRegistry.createRoot(conjunction, this::requestAnswered, this::requestFailed);
         this.iteration = 0;
-        this.resolveRequest = new Request(new Request.Path(rootResolver), NoOpAggregator.create(), ResolutionAnswer.Derivation.EMPTY);
-=======
-        this.rootResolver = resolverRegistry.createRoot(conjunction, this::onAnswer, this::onDone);
-        this.resolveRequest = new Request(new Request.Path(rootResolver), root(), ResolutionAnswer.Derivation.EMPTY);
-        this.registry = resolverRegistry;
-    }
-
-    private void onAnswer(final ResolutionAnswer answer) {
-        sink.put(answer.derived().map());
-    }
-
-    private void onDone() {
-        if (!done) {
-            done = true;
-            sink.done(this);
-        }
->>>>>>> 9044d2e6
+        this.resolveRequest = new Request(new Request.Path(rootResolver), Partial.root(), ResolutionAnswer.Derivation.EMPTY);
     }
 
     @Override
@@ -74,7 +57,7 @@
 
     private void requestAnswered(ResolutionAnswer answer) {
         if (answer.isInferred()) iterationInferredAnswer = true;
-        sink.put(answer.aggregated().conceptMap());
+        sink.put(answer.derived().map());
     }
 
     private void requestFailed(int iteration) {
@@ -97,7 +80,7 @@
 
     private void nextIteration() {
         iteration++;
-        resolveRequest = new Request(new Request.Path(rootResolver), NoOpAggregator.create(), ResolutionAnswer.Derivation.EMPTY);
+        resolveRequest = new Request(new Request.Path(rootResolver), Partial.root(), ResolutionAnswer.Derivation.EMPTY);
     }
 
     private boolean mustReiterate() {
