--- conflicted
+++ resolved
@@ -58,25 +58,12 @@
         this.queue = null;
         this.done = false;
         this.required = new AtomicInteger();
-<<<<<<< HEAD
         this.isPulling = false;
         this.controllerRegistry.createRootConjunctionController(conjunction, filter, this);
         if (options.traceInference()) {
-            Tracer.initialise(options.logsDir());
+            Tracer.initialise(options.reasonerDebuggerDir());
             Tracer.get().startDefaultTrace();
         }
-=======
-        this.processing = new AtomicInteger();
-        this.rootResolver = this.resolverRegistry.root(conjunction, this::requestAnswered, this::requestFailed, this::exception);
-        this.computeSize = options.parallel() ? Executors.PARALLELISATION_FACTOR * 2 : 1;
-        assert computeSize > 0;
-        Root<?, ?> downstream = InitialImpl.create(filter, new ConceptMap(), this.rootResolver, options.explain()).toDownstream();
-        this.resolveRequest = Request.create(rootResolver, downstream);
-        this.reiterationRequest = ReiterationQuery.Request.create(rootResolver, this::receiveReiterationResponse);
-        this.sentReiterationRequests = false;
-        this.requiresReiteration = false;
-        if (options.traceInference()) ResolutionTracer.initialise(options.reasonerDebuggerDir());
->>>>>>> f41318cd
     }
 
     public ReasonerProducer(Disjunction disjunction, Set<Identifier.Variable.Retrievable> filter, Options.Query options,
@@ -87,11 +74,10 @@
         this.queue = null;
         this.done = false;
         this.required = new AtomicInteger();
-<<<<<<< HEAD
         this.isPulling = false;
         this.controllerRegistry.createRootDisjunctionController(disjunction, filter, this);
         if (options.traceInference()) {
-            Tracer.initialise(options.logsDir());
+            Tracer.initialise(options.reasonerDebuggerDir());
             Tracer.get().startDefaultTrace();
         }
     }
@@ -100,18 +86,6 @@
     public void setRootProcessor(Actor.Driver<? extends Processor<?, ?, ?, ?>> rootProcessor) {
         this.rootProcessor = rootProcessor;
         if (required.get() > 0) pull();
-=======
-        this.processing = new AtomicInteger();
-        this.rootResolver = this.resolverRegistry.root(disjunction, this::requestAnswered, this::requestFailed, this::exception);
-        this.computeSize = options.parallel() ? Executors.PARALLELISATION_FACTOR * 2 : 1;
-        assert computeSize > 0;
-        Root<?, ?> downstream = InitialImpl.create(filter, new ConceptMap(), this.rootResolver, options.explain()).toDownstream();
-        this.resolveRequest = Request.create(rootResolver, downstream);
-        this.reiterationRequest = ReiterationQuery.Request.create(rootResolver, this::receiveReiterationResponse);
-        this.sentReiterationRequests = false;
-        this.requiresReiteration = false;
-        if (options.traceInference()) ResolutionTracer.initialise(options.reasonerDebuggerDir());
->>>>>>> f41318cd
     }
 
     @Override
