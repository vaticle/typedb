/*
 * Copyright (C) 2020 Grakn Labs
 *
 * This program is free software: you can redistribute it and/or modify
 * it under the terms of the GNU Affero General Public License as
 * published by the Free Software Foundation, either version 3 of the
 * License, or (at your option) any later version.
 *
 * This program is distributed in the hope that it will be useful,
 * but WITHOUT ANY WARRANTY; without even the implied warranty of
 * MERCHANTABILITY or FITNESS FOR A PARTICULAR PURPOSE.  See the
 * GNU Affero General Public License for more details.
 *
 * You should have received a copy of the GNU Affero General Public License
 * along with this program.  If not, see <https://www.gnu.org/licenses/>.
 *
 */

package grakn.core.rocks;

import grakn.common.collection.Pair;
import grakn.common.concurrent.NamedThreadFactory;
import grakn.core.Grakn;
import grakn.core.common.exception.ErrorMessage;
import grakn.core.common.exception.GraknException;
import grakn.core.common.parameters.Arguments;
import grakn.core.common.parameters.Options;
import grakn.core.graph.SchemaGraph;
import grakn.core.graph.util.Encoding;
import grakn.core.graph.util.KeyGenerator;
import grakn.core.logic.tool.TypeHinterCache;
import grakn.core.traversal.TraversalCache;
import org.rocksdb.OptimisticTransactionDB;
import org.rocksdb.RocksDBException;
import org.rocksdb.Status;

import java.io.File;
import java.io.IOException;
import java.nio.file.Files;
import java.nio.file.Path;
import java.util.UUID;
import java.util.concurrent.ConcurrentHashMap;
import java.util.concurrent.ConcurrentMap;
import java.util.concurrent.Semaphore;
import java.util.concurrent.atomic.AtomicBoolean;
import java.util.concurrent.locks.StampedLock;
import java.util.stream.Stream;

import static grakn.core.common.exception.ErrorMessage.Database.DATABASE_CLOSED;
import static grakn.core.common.exception.ErrorMessage.Internal.DIRTY_INITIALISATION;
import static grakn.core.common.exception.ErrorMessage.Internal.ILLEGAL_STATE;
import static grakn.core.common.exception.ErrorMessage.Internal.UNEXPECTED_INTERRUPTION;
import static grakn.core.common.parameters.Arguments.Session.Type.SCHEMA;
import static grakn.core.common.parameters.Arguments.Transaction.Type.READ;
import static grakn.core.common.parameters.Arguments.Transaction.Type.WRITE;
import static java.util.Comparator.reverseOrder;

public class RocksDatabase implements Grakn.Database {

    private final String name;
    private final RocksGrakn rocksGrakn;
    private final OptimisticTransactionDB rocksData;
    private final OptimisticTransactionDB rocksSchema;
    private final KeyGenerator.Data.Persisted dataKeyGenerator;
    private final KeyGenerator.Schema.Persisted schemaKeyGenerator;
    private final ConcurrentMap<UUID, Pair<RocksSession, Long>> sessions;
    private final StampedLock dataWriteSchemaLock;
    private final AtomicBoolean isOpen;
    private Cache cache;
    private final RocksSession.Data statisticsBackgroundCounterSession;
    final StatisticsBackgroundCounter statisticsBackgroundCounter;

    private RocksDatabase(RocksGrakn rocksGrakn, String name, boolean isNew) {
        this.name = name;
        this.rocksGrakn = rocksGrakn;
        schemaKeyGenerator = new KeyGenerator.Schema.Persisted();
        dataKeyGenerator = new KeyGenerator.Data.Persisted();
        sessions = new ConcurrentHashMap<>();
        dataWriteSchemaLock = new StampedLock();

        try {
            rocksSchema = OptimisticTransactionDB.open(this.rocksGrakn.rocksOptions(), directory().resolve(Encoding.ROCKS_SCHEMA).toString());
            rocksData = OptimisticTransactionDB.open(this.rocksGrakn.rocksOptions(), directory().resolve(Encoding.ROCKS_DATA).toString());
        } catch (RocksDBException e) {
            throw new GraknException(e);
        }

        isOpen = new AtomicBoolean(true);
        if (isNew) initialise();
        else load();
        statisticsBackgroundCounterSession = new RocksSession.Data(this, new Options.Session());
        statisticsBackgroundCounter = new StatisticsBackgroundCounter(statisticsBackgroundCounterSession);
    }

    static RocksDatabase createNewAndOpen(RocksGrakn rocksGrakn, String name) {
        try {
            Files.createDirectory(rocksGrakn.directory().resolve(name));
        } catch (IOException e) {
            throw new GraknException(e);
        }
        return new RocksDatabase(rocksGrakn, name, true);
    }

    static RocksDatabase loadExistingAndOpen(RocksGrakn rocksGrakn, String name) {
        return new RocksDatabase(rocksGrakn, name, false);
    }

    private void initialise() {
        try (RocksSession session = createAndOpenSession(SCHEMA, new Options.Session())) {
            try (RocksTransaction txn = session.transaction(WRITE)) {
                if (txn.asSchema().graph().isInitialised()) throw new GraknException(DIRTY_INITIALISATION);
                txn.asSchema().graph().initialise();
                txn.commit();
            }
        }
    }

    private void load() {
        try (RocksSession session = createAndOpenSession(SCHEMA, new Options.Session())) {
            try (RocksTransaction txn = session.transaction(READ)) {
                schemaKeyGenerator.sync(txn.asSchema().schemaStorage());
                dataKeyGenerator.sync(txn.asSchema().dataStorage());
            }
        }
    }

    RocksSession createAndOpenSession(Arguments.Session.Type type, Options.Session options) {
        if (!isOpen.get()) throw GraknException.of(DATABASE_CLOSED.args(name));

        long lock = 0;
        final RocksSession session;

        if (type.isSchema()) {
            lock = dataWriteSchemaLock().writeLock();
            session = new RocksSession.Schema(this, options);
        } else if (type.isData()) {
            session = new RocksSession.Data(this, options);
        } else {
            throw GraknException.of(ILLEGAL_STATE);
        }

        sessions.put(session.uuid(), new Pair<>(session, lock));
        return session;
    }

    synchronized Cache borrowCache() {
        if (!isOpen.get()) throw GraknException.of(DATABASE_CLOSED.args(name));

        if (cache == null) cache = new Cache(this);
        cache.borrow();
        return cache;
    }

    synchronized void unborrowCache(Cache cache) {
        cache.unborrow();
    }

    synchronized void invalidateCache() {
        if (!isOpen.get()) throw GraknException.of(DATABASE_CLOSED.args(name));

        if (cache != null) {
            cache.invalidate();
            cache = null;
        }
    }

    private synchronized void closeCache() {
        if (cache != null) cache.close();
    }

    private Path directory() {
        return rocksGrakn.directory().resolve(name);
    }

    public Options.Database options() {
        return rocksGrakn.options();
    }

    OptimisticTransactionDB rocksData() {
        return rocksData;
    }

    OptimisticTransactionDB rocksSchema() {
        return rocksSchema;
    }

    KeyGenerator.Schema schemaKeyGenerator() {
        return schemaKeyGenerator;
    }

    KeyGenerator.Data dataKeyGenerator() {
        return dataKeyGenerator;
    }

    /**
     * Get the lock that guarantees that the schema is not modified at the same
     * time as data being written to the database. When a schema session is
     * opened (to modify the schema), all write transaction need to wait until
     * the schema session is completed. If there is a write transaction opened,
     * a schema session needs to wait until those transactions are completed.
     *
     * @return a {@code StampedLock} to protect data writes from concurrent schema modification
     */
    StampedLock dataWriteSchemaLock() {
        return dataWriteSchemaLock;
    }

    void remove(RocksSession session) {
        if (statisticsBackgroundCounterSession != session) {
            final long lock = sessions.remove(session.uuid()).second();
            if (session.type().isSchema()) dataWriteSchemaLock().unlockWrite(lock);
        }
    }

    void close() {
        if (isOpen.compareAndSet(true, false)) {
            sessions.values().forEach(p -> p.first().close());
            statisticsBackgroundCounter.stop();
            statisticsBackgroundCounterSession.close();
            closeCache();
            rocksData.close();
            rocksSchema.close();
        }
    }

    @Override
    public String name() {
        return name;
    }

    @Override
    public boolean contains(UUID sessionID) {
        return sessions.containsKey(sessionID);
    }

    @Override
    public Grakn.Session get(UUID sessionID) {
        if (sessions.containsKey(sessionID)) return sessions.get(sessionID).first();
        else return null;
    }

    @Override
    public Stream<Grakn.Session> sessions() {
        return sessions.values().stream().map(Pair::first);
    }

    @Override
    public void delete() {
        close();
        rocksGrakn.databases().remove(this);
        try {
            Files.walk(directory()).sorted(reverseOrder()).map(Path::toFile).forEach(File::delete);
        } catch (IOException e) {
            throw new GraknException(e);
        }
    }

    static class Cache {

        private final TraversalCache traversalCache;
        private final TypeHinterCache typeHinterCache;
        private final SchemaGraph schemaGraph;
        private final RocksStorage schemaStorage;
        private long borrowerCount;
        private boolean invalidated;

        private Cache(RocksDatabase database) {
            schemaStorage = new RocksStorage(database.rocksSchema(), true);
            schemaGraph = new SchemaGraph(schemaStorage, true);
            traversalCache = new TraversalCache();
<<<<<<< HEAD
            reasonerCache = new ReasonerCache();
            borrowerCount = 0L;
            invalidated = false;
=======
            typeHinterCache = new TypeHinterCache();
>>>>>>> 5a4a0ed4
        }

        public TraversalCache traversal() {
            return traversalCache;
        }

        public TypeHinterCache hinter() {
            return typeHinterCache;
        }

        public SchemaGraph schemaGraph() {
            return schemaGraph;
        }

        private void borrow() {
            borrowerCount++;
        }

        private void unborrow() {
            borrowerCount--;
            mayClose();
        }

        private void invalidate() {
            invalidated = true;
            mayClose();
        }

        private void mayClose() {
            if (borrowerCount == 0 && invalidated) {
                schemaStorage.close();
            }
        }

        private void close() {
            schemaStorage.close();
        }
    }

    static class StatisticsBackgroundCounter {
        private final RocksSession.Data session;
        private final Thread thread;
        private final Semaphore countJobNotifications;
        private boolean isStopped;

        StatisticsBackgroundCounter(RocksSession.Data session) {
            this.session = session;
            countJobNotifications = new Semaphore(1);
            thread = NamedThreadFactory.create(session.database.name + "::statistics-background-counter")
                    .newThread(this::countFn);
            thread.start();
        }

        public void needsBackgroundCounting() {
            countJobNotifications.release();
        }

        private void countFn() {
            do {
                try (RocksTransaction.Data tx = session.transaction(WRITE)) {
                    tx.graphMgr.data().stats().processCountJobs();
                    tx.commit();
                } catch (GraknException e) {
<<<<<<< HEAD
                    if (e.errorMessage().isPresent() && e.errorMessage().get().code().equals(DATABASE_CLOSED.code())) {
                        break;
                    }
                    else {
                        // TODO: Add specific code indicating rocksdb conflict to GraknException status code
                        boolean txConflicted = e.getCause() instanceof RocksDBException &&
                                ((RocksDBException) e.getCause()).getStatus().getCode() == Status.Code.Busy;
                        if (txConflicted) {
                            countJobNotifications.release();
                        } else {
                            throw e;
                        }
=======
                    // TODO: Add specific code indicating rocksdb conflict to GraknException status code
                    boolean txConflicted = e.getCause() instanceof RocksDBException &&
                            ((RocksDBException) e.getCause()).getStatus().getCode() == Status.Code.Busy;
                    if (txConflicted) {
                        countJobNotifications.release();
                    } else {
                        throw e;
>>>>>>> 5a4a0ed4
                    }
                }
                waitForCountJob();
            } while (!isStopped);
        }

        private void waitForCountJob() {
            try {
                countJobNotifications.acquire();
            } catch (InterruptedException e) {
                throw GraknException.of(UNEXPECTED_INTERRUPTION);
            }
            countJobNotifications.drainPermits();
        }

        private void stop() {
            try {
                isStopped = true;
                countJobNotifications.release();
                thread.join();
            } catch (InterruptedException e) {
                throw GraknException.of(UNEXPECTED_INTERRUPTION);
            }
        }
    }
}<|MERGE_RESOLUTION|>--- conflicted
+++ resolved
@@ -268,13 +268,9 @@
             schemaStorage = new RocksStorage(database.rocksSchema(), true);
             schemaGraph = new SchemaGraph(schemaStorage, true);
             traversalCache = new TraversalCache();
-<<<<<<< HEAD
-            reasonerCache = new ReasonerCache();
+            typeHinterCache = new TypeHinterCache();
             borrowerCount = 0L;
             invalidated = false;
-=======
-            typeHinterCache = new TypeHinterCache();
->>>>>>> 5a4a0ed4
         }
 
         public TraversalCache traversal() {
@@ -338,7 +334,6 @@
                     tx.graphMgr.data().stats().processCountJobs();
                     tx.commit();
                 } catch (GraknException e) {
-<<<<<<< HEAD
                     if (e.errorMessage().isPresent() && e.errorMessage().get().code().equals(DATABASE_CLOSED.code())) {
                         break;
                     }
@@ -351,15 +346,6 @@
                         } else {
                             throw e;
                         }
-=======
-                    // TODO: Add specific code indicating rocksdb conflict to GraknException status code
-                    boolean txConflicted = e.getCause() instanceof RocksDBException &&
-                            ((RocksDBException) e.getCause()).getStatus().getCode() == Status.Code.Busy;
-                    if (txConflicted) {
-                        countJobNotifications.release();
-                    } else {
-                        throw e;
->>>>>>> 5a4a0ed4
                     }
                 }
                 waitForCountJob();
