--- conflicted
+++ resolved
@@ -48,13 +48,8 @@
 def vaticle_typedb_behaviour():
     git_repository(
         name = "vaticle_typedb_behaviour",
-<<<<<<< HEAD
         remote = "https://github.com/jmsfltchr/typedb-behaviour",
         commit = "cc4c6d8ad1c4cbc291ee22a6b0825b4b3c526346", # sync-marker: do not remove this comment, this is used for sync-dependencies by @vaticle_typedb_behaviour
-=======
-        remote = "https://github.com/vaticle/typedb-behaviour",
-        commit = "e3f690a49b443eaab1708b40a88d138d6c2c39f5", # sync-marker: do not remove this comment, this is used for sync-dependencies by @vaticle_typedb_behaviour
->>>>>>> 4c965864
     )
 
 def vaticle_factory_tracing():
