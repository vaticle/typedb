--- conflicted
+++ resolved
@@ -48,13 +48,8 @@
 def vaticle_typedb_behaviour():
     git_repository(
         name = "vaticle_typedb_behaviour",
-<<<<<<< HEAD
         remote = "https://github.com/jmsfltchr/typedb-behaviour",
         commit = "57fcbfff4675e11715f89b931fe7b9ba6ae0ff77", # sync-marker: do not remove this comment, this is used for sync-dependencies by @vaticle_typedb_behaviour
-=======
-        remote = "https://github.com/vaticle/typedb-behaviour",
-        commit = "184bc8a64aa69e383bf496c70b11f02201d33616", # sync-marker: do not remove this comment, this is used for sync-dependencies by @vaticle_typedb_behaviour
->>>>>>> 15b091d9
     )
 
 def vaticle_factory_tracing():
