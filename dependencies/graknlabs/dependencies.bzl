--- conflicted
+++ resolved
@@ -70,11 +70,7 @@
     git_repository(
         name = "graknlabs_verification",
         remote = "https://github.com/graknlabs/verification.git",
-<<<<<<< HEAD
-        commit = "6f9a547f840c8cfe5589450b62cee4c9899dea28",  # sync-marker: do not remove this comment, this is used for sync-dependencies by @graknlabs_verification
-=======
         commit = "0d2632a7bb0cf299ec0a7f186456196415617618",  # sync-marker: do not remove this comment, this is used for sync-dependencies by @graknlabs_verification
->>>>>>> ce41e866
     )
 
 def graknlabs_grabl_tracing():
