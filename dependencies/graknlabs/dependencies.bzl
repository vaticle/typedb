#
# GRAKN.AI - THE KNOWLEDGE GRAPH
# Copyright (C) 2018 Grakn Labs Ltd
#
# This program is free software: you can redistribute it and/or modify
# it under the terms of the GNU Affero General Public License as
# published by the Free Software Foundation, either version 3 of the
# License, or (at your option) any later version.
#
# This program is distributed in the hope that it will be useful,
# but WITHOUT ANY WARRANTY; without even the implied warranty of
# MERCHANTABILITY or FITNESS FOR A PARTICULAR PURPOSE.  See the
# GNU Affero General Public License for more details.
#
# You should have received a copy of the GNU Affero General Public License
# along with this program.  If not, see <https://www.gnu.org/licenses/>.
#

load("@bazel_tools//tools/build_defs/repo:git.bzl", "git_repository")

def graknlabs_graql():
     git_repository(
         name = "graknlabs_graql",
         remote = "https://github.com/graknlabs/graql",
         commit = "55de69e993c7ffce48454872a2834b62a64abd11",
     )

def graknlabs_client_java():
     git_repository(
         name = "graknlabs_client_java",
         remote = "https://github.com/graknlabs/client-java",
         commit = "f03cfec0389005b02ad9f0097279eca7045d67dc",
     )

def graknlabs_benchmark():
    git_repository(
        name = "graknlabs_benchmark",
        remote = "https://github.com/graknlabs/benchmark.git",
        commit = "ceb5a2ebb71ee526d788fb4b17a104a6669d4b70" # keep in sync with protocol changes
    )

def graknlabs_build_tools():
    # TODO: revert lolski to graknlabs
    git_repository(
        name = "graknlabs_build_tools",
<<<<<<< HEAD
        remote = "https://github.com/lolski/build-tools",
        commit = "2a1f934ad7c82bc534f01de445d034247b19ee4d", # sync-marker: do not remove this comment, this is used for sync-dependencies by @graknlabs_build_tools
=======
        remote = "https://github.com/graknlabs/build-tools",
        commit = "c022112677f43dac2bfbd2ea821253b194efffd3", # sync-marker: do not remove this comment, this is used for sync-dependencies by @graknlabs_build_tools
>>>>>>> c96e3363
    )<|MERGE_RESOLUTION|>--- conflicted
+++ resolved
@@ -40,14 +40,8 @@
     )
 
 def graknlabs_build_tools():
-    # TODO: revert lolski to graknlabs
     git_repository(
         name = "graknlabs_build_tools",
-<<<<<<< HEAD
-        remote = "https://github.com/lolski/build-tools",
-        commit = "2a1f934ad7c82bc534f01de445d034247b19ee4d", # sync-marker: do not remove this comment, this is used for sync-dependencies by @graknlabs_build_tools
-=======
         remote = "https://github.com/graknlabs/build-tools",
         commit = "c022112677f43dac2bfbd2ea821253b194efffd3", # sync-marker: do not remove this comment, this is used for sync-dependencies by @graknlabs_build_tools
->>>>>>> c96e3363
     )