--- conflicted
+++ resolved
@@ -64,7 +64,6 @@
     git_repository(
         name = "graknlabs_benchmark",
         remote = "https://github.com/graknlabs/benchmark.git",
-<<<<<<< HEAD
         commit = "78869c68a2b6073917f7d6ee085ffd0b0d6a29b0",  # keep in sync with protocol changes
     )
 
@@ -73,8 +72,6 @@
         name = "graknlabs_theory",
         remote = "git@github.com:graknlabs/theory.git",
         commit = "3d55d1e21d180a00954d9ce0f3907d469a2f4f47",  # keep in sync with protocol changes
-=======
-        commit = "78869c68a2b6073917f7d6ee085ffd0b0d6a29b0" # keep in sync with protocol changes
     )
 
 def graknlabs_simulation():
@@ -82,5 +79,4 @@
         name = "graknlabs_simulation",
         remote = "https://github.com/graknlabs/simulation",
         commit = "c9a40339ca314b7ae46a1f20e268fd6b3a40e026", # sync-marker: do not remove this comment, this is used for sync-dependencies by @graknlabs_simulation
->>>>>>> d79abcfc
     )