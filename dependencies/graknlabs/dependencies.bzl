#
# Copyright (C) 2020 Grakn Labs
#
# This program is free software: you can redistribute it and/or modify
# it under the terms of the GNU Affero General Public License as
# published by the Free Software Foundation, either version 3 of the
# License, or (at your option) any later version.
#
# This program is distributed in the hope that it will be useful,
# but WITHOUT ANY WARRANTY; without even the implied warranty of
# MERCHANTABILITY or FITNESS FOR A PARTICULAR PURPOSE.  See the
# GNU Affero General Public License for more details.
#
# You should have received a copy of the GNU Affero General Public License
# along with this program.  If not, see <https://www.gnu.org/licenses/>.
#

load("@bazel_tools//tools/build_defs/repo:git.bzl", "git_repository")

def graknlabs_build_tools():
    git_repository(
        name = "graknlabs_build_tools",
        remote = "https://github.com/graknlabs/build-tools",
        commit = "abbee2441ccb14c5e9ff12eb7668ecc89d1c6b1d",  # sync-marker: do not remove this comment, this is used for sync-dependencies by @graknlabs_build_tools
    )

def graknlabs_common():
    git_repository(
        name = "graknlabs_common",
        remote = "https://github.com/graknlabs/common",
        tag = "0.2.2",  # sync-marker: do not remove this comment, this is used for sync-dependencies by @graknlabs_common
    )

def graknlabs_graql():
    git_repository(
        name = "graknlabs_graql",
<<<<<<< HEAD
        remote = "https://github.com/flyingsilverfin/graql",
        commit = "aa0d6416dfca818d962451e807d3e5fed4366deb",  # sync-marker: do not remove this comment, this is used for sync-dependencies by @graknlabs_graql
=======
        remote = "https://github.com/graknlabs/graql",
        commit = "71e25d448805f34090bdd408205cdef7aa8eb929",  # sync-marker: do not remove this comment, this is used for sync-dependencies by @graknlabs_graql
>>>>>>> 50278b59
    )

def graknlabs_protocol():
    git_repository(
        name = "graknlabs_protocol",
        remote = "https://github.com/graknlabs/protocol",
        commit = "82a29a5cef6b81894181c0d896a3f4f8b5db59fd",  # sync-marker: do not remove this comment, this is used for sync-dependencies by @graknlabs_protocol
    )

def graknlabs_client_java():
    git_repository(
        name = "graknlabs_client_java",
        remote = "https://github.com/graknlabs/client-java",
        commit = "ea151d9125bfa958099126fb1af2ae320def2139",
    )

def graknlabs_console():
    git_repository(
        name = "graknlabs_console",
        remote = "https://github.com/graknlabs/console",
        tag = "1.0.5", # sync-marker: do not remove this comment, this is used for sync-dependencies by @graknlabs_console
    )

def graknlabs_simulation():
    git_repository(
        name = "graknlabs_simulation",
        remote = "https://github.com/graknlabs/simulation",
        commit = "33ead5a0258be5bd76318d62ebdbacbb1edf6bed", # sync-marker: do not remove this comment, this is used for sync-dependencies by @graknlabs_simulation
    )

def graknlabs_verification():
    git_repository(
        name = "graknlabs_verification",
        remote = "git@github.com:graknlabs/verification.git",
        commit = "fdda1f33f7c09d488754cd8df22bc42409432e62",  # sync-marker: do not remove this comment, this is used for sync-dependencies by @graknlabs_verification
    )

def graknlabs_grabl_tracing():
    git_repository(
        name = "graknlabs_grabl_tracing",
        remote = "https://github.com/graknlabs/grabl-tracing",
        commit = "42f507d6b973cbc87d18a27ee83121c791295184", # sync-marker: do not remove this comment, this is used for sync-dependencies by @graknlabs_grabl_tracing
    )<|MERGE_RESOLUTION|>--- conflicted
+++ resolved
@@ -34,13 +34,8 @@
 def graknlabs_graql():
     git_repository(
         name = "graknlabs_graql",
-<<<<<<< HEAD
         remote = "https://github.com/flyingsilverfin/graql",
-        commit = "aa0d6416dfca818d962451e807d3e5fed4366deb",  # sync-marker: do not remove this comment, this is used for sync-dependencies by @graknlabs_graql
-=======
-        remote = "https://github.com/graknlabs/graql",
-        commit = "71e25d448805f34090bdd408205cdef7aa8eb929",  # sync-marker: do not remove this comment, this is used for sync-dependencies by @graknlabs_graql
->>>>>>> 50278b59
+        commit = "1947eaa39023871df25b6626350f63b2ae91d6c1",  # sync-marker: do not remove this comment, this is used for sync-dependencies by @graknlabs_graql
     )
 
 def graknlabs_protocol():
