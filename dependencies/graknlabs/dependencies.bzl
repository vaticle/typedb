--- conflicted
+++ resolved
@@ -36,9 +36,5 @@
      git_repository(
          name = "graknlabs_build_tools",
          remote = "https://github.com/graknlabs/build-tools",
-<<<<<<< HEAD
-         commit = "20dd9604bf28a2b3af7a550227c0f74aa5564dd1", # sync-marker: do not remove this comment, this is used for sync-dependencies by @graknlabs_build_tools
-=======
          commit = "ded946f120c6194f82c7ed6b3f80d4d330e79ac3", # sync-marker: do not remove this comment, this is used for sync-dependencies by @graknlabs_build_tools
->>>>>>> ddc65ab0
      )