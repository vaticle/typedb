/*
 * GRAKN.AI - THE KNOWLEDGE GRAPH
 * Copyright (C) 2018 Grakn Labs Ltd
 *
 * This program is free software: you can redistribute it and/or modify
 * it under the terms of the GNU Affero General Public License as
 * published by the Free Software Foundation, either version 3 of the
 * License, or (at your option) any later version.
 *
 * This program is distributed in the hope that it will be useful,
 * but WITHOUT ANY WARRANTY; without even the implied warranty of
 * MERCHANTABILITY or FITNESS FOR A PARTICULAR PURPOSE.  See the
 * GNU Affero General Public License for more details.
 *
 * You should have received a copy of the GNU Affero General Public License
 * along with this program.  If not, see <https://www.gnu.org/licenses/>.
 */

package grakn.core.server.kb.concept;

import grakn.core.concept.Concept;
import grakn.core.concept.ConceptId;
import grakn.core.server.exception.TransactionException;
import grakn.core.server.kb.Schema;
import grakn.core.server.kb.cache.Cache;
import grakn.core.server.kb.cache.CacheOwner;
import grakn.core.server.kb.structure.EdgeElement;
import grakn.core.server.kb.structure.Shard;
import grakn.core.server.kb.structure.VertexElement;
import org.apache.tinkerpop.gremlin.structure.Direction;
import org.apache.tinkerpop.gremlin.structure.Vertex;

import java.util.Collection;
import java.util.HashSet;
import java.util.Set;
import java.util.stream.Stream;


/**
 * The base concept implementation.
 * A concept which can represent anything in the graph which wraps a TinkerPop vertex.
 * This class forms the basis of assuring the graph follows the Grakn object model.
 */
public abstract class ConceptImpl implements Concept, ConceptVertex, CacheOwner {
    private final Set<Cache> registeredCaches = new HashSet<>();
    private final VertexElement vertexElement;
    //WARNING: DO not flush the current shard into the central cache. It is not safe to do so in a concurrent environment
<<<<<<< HEAD
    private final Cache<Shard> currentShard = Cache.createTxCache(this, Cacheable.shard(), () -> {
        Object currentShardId = vertex().property(Schema.VertexProperty.CURRENT_SHARD);
        Vertex shardVertex = vertex().tx().getTinkerTraversal().V().hasId(currentShardId).next();
        return vertex().tx().factory().buildShard(shardVertex);
    });
    private final Cache<Long> shardCount = Cache.createSessionCache(this, Cacheable.number(), () -> shards().count());
    private final Cache<ConceptId> conceptId = Cache.createPersistentCache(this, Cacheable.conceptId(), () -> Schema.conceptId(vertex().element()));
=======
    private final Cache<Shard> currentShard = Cache.create(this, () -> {
        String currentShardId = vertex().property(Schema.VertexProperty.CURRENT_SHARD);
        Vertex shardVertex = vertex().tx().getTinkerTraversal().V().has(Schema.VertexProperty.ID.name(), currentShardId).next();
        return vertex().tx().factory().buildShard(shardVertex);
    });
    private final Cache<Long> shardCount = Cache.create(this, () -> shards().count());
    private final Cache<ConceptId> conceptId = Cache.createPersistentCache(this, () -> ConceptId.of(vertex().property(Schema.VertexProperty.ID)));
>>>>>>> d4ba023e

    ConceptImpl(VertexElement vertexElement) {
        this.vertexElement = vertexElement;
    }

    @Override
    public VertexElement vertex() {
        return vertexElement;
    }

    @SuppressWarnings("unchecked")
    <X extends Concept> X getThis() {
        return (X) this;
    }

    /**
     * Deletes the concept.
     *
     * @throws TransactionException Throws an exception if the node has any edges attached to it.
     */
    @Override
    public void delete() throws TransactionException {
        deleteNode();
    }

    @Override
    public boolean isDeleted() {
        return vertex().isDeleted();
    }

    /**
     * Deletes the node and adds it neighbours for validation
     */
    public void deleteNode() {
        vertex().tx().cache().remove(this);
        vertex().delete();
    }

    @Override
    public Collection<Cache> caches() {
        return registeredCaches;
    }

    /**
     * @param direction the direction of the neighbouring concept to get
     * @param label     The edge label to traverse
     * @return The neighbouring concepts found by traversing edges of a specific type
     */
    <X extends Concept> Stream<X> neighbours(Direction direction, Schema.EdgeLabel label) {
        switch (direction) {
            case BOTH:
                return vertex().getEdgesOfType(direction, label).
                        flatMap(edge -> Stream.of(
                                vertex().tx().factory().buildConcept(edge.source()),
                                vertex().tx().factory().buildConcept(edge.target()))
                        );
            case IN:
                return vertex().getEdgesOfType(direction, label).map(edge -> vertex().tx().factory().buildConcept(edge.source()));
            case OUT:
                return vertex().getEdgesOfType(direction, label).map(edge -> vertex().tx().factory().buildConcept(edge.target()));
            default:
                throw TransactionException.invalidDirection(direction);
        }
    }

    EdgeElement putEdge(ConceptVertex to, Schema.EdgeLabel label) {
        return vertex().putEdge(to.vertex(), label);
    }

    EdgeElement addEdge(ConceptVertex to, Schema.EdgeLabel label) {
        return vertex().addEdge(to.vertex(), label);
    }

    void deleteEdge(Direction direction, Schema.EdgeLabel label, Concept... to) {
        if (to.length == 0) {
            vertex().deleteEdge(direction, label);
        } else {
            VertexElement[] targets = new VertexElement[to.length];
            for (int i = 0; i < to.length; i++) {
                targets[i] = ((ConceptImpl) to[i]).vertex();
            }
            vertex().deleteEdge(direction, label, targets);
        }
    }

    /**
     * @return The base type of this concept which helps us identify the concept
     */
    public Schema.BaseType baseType() {
        return Schema.BaseType.valueOf(vertex().label());
    }

    /**
     * @return A string representing the concept's unique id.
     */
    @Override
    public ConceptId id() {
        return conceptId.get();
    }

    @Override
    public int hashCode() {
        return id().hashCode(); //Note: This means that concepts across different transactions will be equivalent.
    }

    @Override
    public boolean equals(Object object) {
        if (this == object) return true;
        if (object == null || getClass() != object.getClass()) return false;

        ConceptImpl concept = (ConceptImpl) object;

        //based on id because vertex comparisons are equivalent
        return id().equals(concept.id());
    }

    @Override
    public final String toString() {
        if (vertex().tx().isValidElement(vertex().element())) {
            return innerToString();
        } else {
            // Vertex has been deleted so all we can do is print the id
            return "Id [" + vertex().id() + "]";
        }
    }

    String innerToString() {
        String message = "Base Type [" + baseType() + "] ";
        if (id() != null) {
            message = message + "- Id [" + id() + "] ";
        }

        return message;
    }

    //----------------------------------- Sharding Functionality
    public void createShard() {
        VertexElement shardVertex = vertex().tx().addVertexElement(Schema.BaseType.SHARD);
        Shard shard = vertex().tx().factory().buildShard(this, shardVertex);
        //store current shard id as a property of the type
        vertex().property(Schema.VertexProperty.CURRENT_SHARD, shard.id());
        currentShard.set(shard);

        //Updated the cached shard count if needed
        if (shardCount.isPresent()) {
            shardCount.set(shardCount() + 1);
        }
    }

    public Stream<Shard> shards() {
        return vertex().getEdgesOfType(Direction.IN, Schema.EdgeLabel.SHARD).
                map(EdgeElement::source).
                map(edge -> vertex().tx().factory().buildShard(edge));
    }

    public Long shardCount() {
        return shardCount.get();
    }

    public Shard currentShard() {
        return currentShard.get();
    }

}<|MERGE_RESOLUTION|>--- conflicted
+++ resolved
@@ -45,23 +45,13 @@
     private final Set<Cache> registeredCaches = new HashSet<>();
     private final VertexElement vertexElement;
     //WARNING: DO not flush the current shard into the central cache. It is not safe to do so in a concurrent environment
-<<<<<<< HEAD
-    private final Cache<Shard> currentShard = Cache.createTxCache(this, Cacheable.shard(), () -> {
+    private final Cache<Shard> currentShard = Cache.create(this, () -> {
         Object currentShardId = vertex().property(Schema.VertexProperty.CURRENT_SHARD);
         Vertex shardVertex = vertex().tx().getTinkerTraversal().V().hasId(currentShardId).next();
         return vertex().tx().factory().buildShard(shardVertex);
     });
-    private final Cache<Long> shardCount = Cache.createSessionCache(this, Cacheable.number(), () -> shards().count());
-    private final Cache<ConceptId> conceptId = Cache.createPersistentCache(this, Cacheable.conceptId(), () -> Schema.conceptId(vertex().element()));
-=======
-    private final Cache<Shard> currentShard = Cache.create(this, () -> {
-        String currentShardId = vertex().property(Schema.VertexProperty.CURRENT_SHARD);
-        Vertex shardVertex = vertex().tx().getTinkerTraversal().V().has(Schema.VertexProperty.ID.name(), currentShardId).next();
-        return vertex().tx().factory().buildShard(shardVertex);
-    });
     private final Cache<Long> shardCount = Cache.create(this, () -> shards().count());
-    private final Cache<ConceptId> conceptId = Cache.createPersistentCache(this, () -> ConceptId.of(vertex().property(Schema.VertexProperty.ID)));
->>>>>>> d4ba023e
+    private final Cache<ConceptId> conceptId = Cache.createPersistentCache(this, () -> Schema.conceptId(vertex().element()));
 
     ConceptImpl(VertexElement vertexElement) {
         this.vertexElement = vertexElement;
