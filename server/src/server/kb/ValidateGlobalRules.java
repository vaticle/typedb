/*
 * GRAKN.AI - THE KNOWLEDGE GRAPH
 * Copyright (C) 2018 Grakn Labs Ltd
 *
 * This program is free software: you can redistribute it and/or modify
 * it under the terms of the GNU Affero General Public License as
 * published by the Free Software Foundation, either version 3 of the
 * License, or (at your option) any later version.
 *
 * This program is distributed in the hope that it will be useful,
 * but WITHOUT ANY WARRANTY; without even the implied warranty of
 * MERCHANTABILITY or FITNESS FOR A PARTICULAR PURPOSE.  See the
 * GNU Affero General Public License for more details.
 *
 * You should have received a copy of the GNU Affero General Public License
 * along with this program.  If not, see <https://www.gnu.org/licenses/>.
 */

package grakn.core.server.kb;

import com.google.common.collect.Iterables;
import grakn.core.common.exception.ErrorMessage;
import grakn.core.common.util.CommonUtil;
import grakn.core.graql.concept.Label;
import grakn.core.graql.concept.Relation;
import grakn.core.graql.concept.RelationType;
import grakn.core.graql.concept.Role;
import grakn.core.graql.concept.Rule;
import grakn.core.graql.concept.SchemaConcept;
import grakn.core.graql.concept.Thing;
import grakn.core.graql.concept.Type;
import grakn.core.graql.internal.Schema;
import grakn.core.graql.internal.reasoner.atom.Atomic;
import grakn.core.graql.internal.reasoner.query.CompositeQuery;
import grakn.core.graql.internal.reasoner.query.ReasonerQueries;
import grakn.core.graql.internal.reasoner.query.ReasonerQuery;
import grakn.core.graql.internal.reasoner.rule.RuleUtils;
import grakn.core.server.Transaction;
import grakn.core.server.exception.TransactionException;
import grakn.core.server.kb.concept.RelationTypeImpl;
import grakn.core.server.kb.concept.RuleImpl;
import grakn.core.server.kb.concept.SchemaConceptImpl;
import grakn.core.server.kb.concept.TypeImpl;
import grakn.core.server.kb.structure.Casting;
import grakn.core.server.session.TransactionOLTP;
import graql.lang.Graql;
import graql.lang.pattern.Conjunction;
import graql.lang.pattern.Pattern;
import graql.lang.statement.Statement;

import java.util.Collection;
import java.util.Collections;
import java.util.HashSet;
import java.util.List;
import java.util.Map;
import java.util.Optional;
import java.util.Set;
import java.util.stream.Collectors;
import java.util.stream.Stream;

import static grakn.core.common.exception.ErrorMessage.VALIDATION_CASTING;
import static grakn.core.common.exception.ErrorMessage.VALIDATION_NOT_EXACTLY_ONE_KEY;
import static grakn.core.common.exception.ErrorMessage.VALIDATION_RELATION_CASTING_LOOP_FAIL;
import static grakn.core.common.exception.ErrorMessage.VALIDATION_RELATION_TYPE;
import static grakn.core.common.exception.ErrorMessage.VALIDATION_RELATION_TYPES_ROLES_SCHEMA;
import static grakn.core.common.exception.ErrorMessage.VALIDATION_REQUIRED_RELATION;
import static grakn.core.common.exception.ErrorMessage.VALIDATION_ROLE_TYPE_MISSING_RELATION_TYPE;

/**
 * Specific Validation Rules
 * This class contains the implementation for the following validation rules:
 * 1. Plays Validation which ensures that a Thing is allowed to play the Role
 * it has been assigned to.
 * 2. Relates Validation which ensures that every Role which is not abstract is
 * assigned to a RelationType via RelationType#relates(Role).
 * 3. Minimum Role Validation which ensures that every RelationType has at least 2 Role
 * assigned to it via RelationType#relates(Role).
 * 4. Relation Structure Validation which ensures that each Relation has the
 * correct structure.
 * 5. Abstract Type Validation which ensures that each abstract Type has no Thing.
 * 6. RelationType Hierarchy Validation which ensures that RelationType with a hierarchical structure
 * have a valid matching Role hierarchical structure.
 * 7. Required Resources validation which ensures that each Thing with required
 * Attribute has a valid Relation to that Attribute.
 * 8. Unique Relation Validation which ensures that no duplicate Relation are created.
 */
class ValidateGlobalRules {
    private ValidateGlobalRules() {
        throw new UnsupportedOperationException();
    }

    /**
     * This method checks if the plays edge has been added between the roleplayer's Type and
     * the Role being played.
         * It also checks if the Role of the Casting has been linked to the RelationType of the
     * Relation which the Casting connects to.
     *
     * @return Specific errors if any are found
     */
    static Set<String> validatePlaysAndRelatesStructure(Casting casting) {
        Set<String> errors = new HashSet<>();

        //Gets here to make sure we traverse/read only once
        Thing thing = casting.getRolePlayer();
        Role role = casting.getRole();
        Relation relationship = casting.getRelationship();

        //Actual checks
        roleNotAllowedToBePlayed(role, thing).ifPresent(errors::add);
        roleNotLinkedToRelationShip(role, relationship.type(), relationship).ifPresent(errors::add);

        return errors;
    }

    /**
     * Checks if the Role of the Casting has been linked to the RelationType of
     * the Relation which the Casting connects to.
     *
     * @param role             the Role which the Casting refers to
     * @param relationshipType the RelationType which should connect to the role
     * @param relationship     the Relation which the Casting refers to
     * @return an error if one is found
     */
    private static Optional<String> roleNotLinkedToRelationShip(Role role, RelationType relationshipType, Relation relationship) {
        boolean notFound = role.relations().
                noneMatch(innerRelationType -> innerRelationType.label().equals(relationshipType.label()));
        if (notFound) {
            return Optional.of(VALIDATION_RELATION_CASTING_LOOP_FAIL.getMessage(relationship.id(), role.label(), relationshipType.label()));
        }
        return Optional.empty();
    }

    /**
     * Checks  if the plays edge has been added between the roleplayer's Type and
     * the Role being played.
         * Also checks that required Role are satisfied
     *
     * @param role  The Role which the role-player is playing
     * @param thing the role-player
     * @return an error if one is found
     */
    private static Optional<String> roleNotAllowedToBePlayed(Role role, Thing thing) {
        TypeImpl<?, ?> currentConcept = (TypeImpl<?, ?>) thing.type();

        boolean satisfiesPlays = false;
        while (currentConcept != null) {
            Map<Role, Boolean> plays = currentConcept.directPlays();

            for (Map.Entry<Role, Boolean> playsEntry : plays.entrySet()) {
                Role rolePlayed = playsEntry.getKey();
                Boolean required = playsEntry.getValue();
                if (rolePlayed.label().equals(role.label())) {
                    satisfiesPlays = true;

                    // Assert unique relationship for this role type
                    if (required && !CommonUtil.containsOnly(thing.relations(role), 1)) {
                        return Optional.of(VALIDATION_REQUIRED_RELATION.getMessage(thing.id(), thing.type().label(), role.label(), thing.relations(role).count()));
                    }
                }
            }
            currentConcept = (TypeImpl) currentConcept.sup();
        }

        if (satisfiesPlays) {
            return Optional.empty();
        } else {
            return Optional.of(VALIDATION_CASTING.getMessage(thing.type().label(), thing.id(), role.label()));
        }
    }

    /**
     * @param role The Role to validate
     * @return An error message if the relates does not have a single incoming RELATES edge
     */
    static Optional<String> validateHasSingleIncomingRelatesEdge(Role role) {
        if (!role.relations().findAny().isPresent()) {
            return Optional.of(VALIDATION_ROLE_TYPE_MISSING_RELATION_TYPE.getMessage(role.label()));
        }
        return Optional.empty();
    }

    /**
     * @param relationshipType The RelationType to validate
     * @return An error message if the relationTypes does not have at least 1 role
     */
    static Optional<String> validateHasMinimumRoles(RelationType relationshipType) {
        if (relationshipType.isAbstract() || relationshipType.roles().iterator().hasNext()) {
            return Optional.empty();
        } else {
            return Optional.of(VALIDATION_RELATION_TYPE.getMessage(relationshipType.label()));
        }
    }

    /**
     * @param relationshipType the RelationType to be validated
     * @return Error messages if the role type sub structure does not match the RelationType sub structure
     */
    static Set<String> validateRelationTypesToRolesSchema(RelationType relationshipType) {
        RelationTypeImpl superRelationType = (RelationTypeImpl) relationshipType.sup();
        if (Schema.MetaSchema.isMetaLabel(superRelationType.label()) || superRelationType.isAbstract()) { //If super type is a meta type no validation needed
            return Collections.emptySet();
        }

        Set<String> errorMessages = new HashSet<>();

        Collection<Role> superRelates = superRelationType.roles().collect(Collectors.toSet());
        Collection<Role> relates = relationshipType.roles().collect(Collectors.toSet());
        Set<Label> relatesLabels = relates.stream().map(SchemaConcept::label).collect(Collectors.toSet());

        //TODO: Determine if this check is redundant
        //Check 1) Every role of relationTypes is the sub of a role which is in the relates of it's supers
        if (!superRelationType.isAbstract()) {
            Set<Label> allSuperRolesPlayed = new HashSet<>();
            superRelationType.sups().forEach(rel -> rel.roles().forEach(roleType -> allSuperRolesPlayed.add(roleType.label())));

            for (Role relate : relates) {
                boolean validRoleTypeFound = SchemaConceptImpl.from(relate).sups().
                        anyMatch(superRole -> allSuperRolesPlayed.contains(superRole.label()));

                if (!validRoleTypeFound) {
                    errorMessages.add(VALIDATION_RELATION_TYPES_ROLES_SCHEMA.getMessage(relate.label(), relationshipType.label(), "super", "super", superRelationType.label()));
                }
            }
        }

        //Check 2) Every role of superRelationType has a sub role which is in the relates of relationTypes
        for (Role superRelate : superRelates) {
            boolean subRoleNotFoundInRelates = superRelate.subs().noneMatch(sub -> relatesLabels.contains(sub.label()));

            if (subRoleNotFoundInRelates) {
                errorMessages.add(VALIDATION_RELATION_TYPES_ROLES_SCHEMA.getMessage(superRelate.label(), superRelationType.label(), "sub", "sub", relationshipType.label()));
            }
        }

        return errorMessages;
    }

    /**
     * @param thing The thing to be validated
     * @return An error message if the thing does not have all the required resources
     */
    static Optional<String> validateInstancePlaysAllRequiredRoles(Thing thing) {
        TypeImpl<?, ?> currentConcept = (TypeImpl) thing.type();

        while (currentConcept != null) {

            Map<Role, Boolean> plays = currentConcept.directPlays();
            for (Map.Entry<Role, Boolean> playsEntry : plays.entrySet()) {
                if (playsEntry.getValue()) {
                    Role role = playsEntry.getKey();
                    // Assert there is a relationship for this type
                    Stream<Relation> relationships = thing.relations(role);

                    if (!CommonUtil.containsOnly(relationships, 1)) {
                        Label resourceTypeLabel = Schema.ImplicitType.explicitLabel(role.label());
                        return Optional.of(VALIDATION_NOT_EXACTLY_ONE_KEY.getMessage(thing.id(), resourceTypeLabel));
                    }
                }
            }
            currentConcept = (TypeImpl) currentConcept.sup();
        }
        return Optional.empty();
    }

    /**
<<<<<<< HEAD
     * @param graph  graph used to ensure rules contain no contradictions
     * @return Error messages if the rules in the db contain contradictions (positive and negative paths between types)
     */

    static Set<String> validateNoContradictions(TransactionOLTP graph){
        Set<String> errors = new HashSet<>();
        RuleUtils.findTypeGraphContradictions(graph).forEach(p ->
            errors.add(ErrorMessage.VALIDATION_RULE_CONTRADICTION_IN_TYPEGRAPH.getMessage(p.getKey(), p.getValue()))
        );
        return errors;
    }

    /**
     * @param graph graph used to ensure rules are stratifiable
     * @return Error messages if the rules in the db are not stratifiable (cycles with negation are present)
     */
    static Set<String> validateRuleStratifiability(TransactionOLTP graph){
        Set<String> errors = new HashSet<>();
        List<Set<Type>> negativeCycles = RuleUtils.negativeCycles(graph);
        if (!negativeCycles.isEmpty()){
=======
     * @param graph
     * @param rules
     */
    static Set<String> validateRuleStratifiability(TransactionOLTP graph, Set<Rule> rules) {
        Set<String> errors = new HashSet<>();
        List<Set<Type>> negativeCycles = RuleUtils.negativeCycles(rules, graph);
        if (!negativeCycles.isEmpty()) {
>>>>>>> c30be357
            errors.add(ErrorMessage.VALIDATION_RULE_GRAPH_NOT_STRATIFIABLE.getMessage(negativeCycles));
        }
        return errors;
    }

    /**
<<<<<<< HEAD
     * @param graph graph used to ensure the rule is a valid clause
     * @param rule the rule to be validated
     * @return Error messages if the rule is not a valid clause (in implication form, conjunction in the body, single-atom conjunction in the head)
=======
     * @param graph graph used to ensure the rule is a valid Horn clause
     * @param rule  the rule to be validated
     * @return Error messages if the rule is not a valid Horn clause (in implication form, conjunction in the body, single-atom conjunction in the head)
>>>>>>> c30be357
     */
    static Set<String> validateRuleIsValidClause(TransactionOLTP graph, Rule rule) {
        Set<String> errors = new HashSet<>();
        Set<Conjunction<Pattern>> patterns = rule.when().getNegationDNF().getPatterns();
        if (patterns.size() > 1) {
            errors.add(ErrorMessage.VALIDATION_RULE_DISJUNCTION_IN_BODY.getMessage(rule.label()));
        } else {
            errors.addAll(CompositeQuery.validateAsRuleBody(Iterables.getOnlyElement(patterns), rule, graph));
        }

        if (errors.isEmpty()) {
            errors.addAll(validateRuleHead(graph, rule));
        }
        return errors;
    }

    /**
     * @param graph graph (tx) of interest
     * @param rule  the rule to be cast into a combined conjunction query
     * @return a combined conjunction created from statements from both the body and the head of the rule
     */
    private static ReasonerQuery combinedRuleQuery(TransactionOLTP graph, Rule rule) {
        ReasonerQuery bodyQuery = ReasonerQueries.create(Graql.and(rule.when().getDisjunctiveNormalForm().getPatterns().stream().flatMap(conj -> conj.getPatterns().stream()).collect(Collectors.toSet())), graph);
        ReasonerQuery headQuery = ReasonerQueries.create(Graql.and(rule.then().getDisjunctiveNormalForm().getPatterns().stream().flatMap(conj -> conj.getPatterns().stream()).collect(Collectors.toSet())), graph);
        return headQuery.conjunction(bodyQuery);
    }

    /**
     * NB: this only gets checked if the rule obeys the Horn clause form
     *
     * @param graph graph used to ensure the rule is a valid Horn clause
     * @param rule  the rule to be validated ontologically
     * @return Error messages if the rule has ontological inconsistencies
     */
    static Set<String> validateRuleOntologically(TransactionOLTP graph, Rule rule) {
        Set<String> errors = new HashSet<>();

        //both body and head refer to the same graph and have to be valid with respect to the schema that governs it
        //as a result the rule can be ontologically validated by combining them into a conjunction
        //this additionally allows to cross check body-head references
        ReasonerQuery combinedQuery = combinedRuleQuery(graph, rule);
        errors.addAll(combinedQuery.validateOntologically());
        return errors;
    }

    /**
     * @param graph graph used to ensure the rule head is valid
     * @param rule  the rule to be validated
     * @return Error messages if the rule head is invalid - is not a single-atom conjunction, doesn't contain illegal atomics and is ontologically valid
     */
    private static Set<String> validateRuleHead(TransactionOLTP graph, Rule rule) {
        Set<String> errors = new HashSet<>();
        Set<Conjunction<Statement>> headPatterns = rule.then().getDisjunctiveNormalForm().getPatterns();
        Set<Conjunction<Statement>> bodyPatterns = rule.when().getDisjunctiveNormalForm().getPatterns();

        if (headPatterns.size() != 1) {
            errors.add(ErrorMessage.VALIDATION_RULE_DISJUNCTION_IN_HEAD.getMessage(rule.label()));
        } else {
            ReasonerQuery bodyQuery = ReasonerQueries.create(Iterables.getOnlyElement(bodyPatterns), graph);
            ReasonerQuery headQuery = ReasonerQueries.create(Iterables.getOnlyElement(headPatterns), graph);
            ReasonerQuery combinedQuery = headQuery.conjunction(bodyQuery);

            Set<Atomic> headAtoms = headQuery.getAtoms();
            combinedQuery.getAtoms().stream()
                    .filter(headAtoms::contains)
                    .map(at -> at.validateAsRuleHead(rule))
                    .forEach(errors::addAll);
            Set<Atomic> selectableHeadAtoms = headAtoms.stream()
                    .filter(Atomic::isAtom)
                    .filter(Atomic::isSelectable)
                    .collect(Collectors.toSet());

            if (selectableHeadAtoms.size() > 1) {
                errors.add(ErrorMessage.VALIDATION_RULE_HEAD_NON_ATOMIC.getMessage(rule.label()));
            }
        }
        return errors;
    }

    /**
     * @param rule The rule to be validated
     * @return Error messages if the when or then of a rule refers to a non existent type
     */
    static Set<String> validateRuleSchemaConceptExist(Transaction graph, Rule rule) {
        Set<String> errors = new HashSet<>();
        errors.addAll(checkRuleSideInvalid(graph, rule, Schema.VertexProperty.RULE_WHEN, rule.when()));
        errors.addAll(checkRuleSideInvalid(graph, rule, Schema.VertexProperty.RULE_THEN, rule.then()));
        return errors;
    }

    /**
     * @param graph   The graph to query against
     * @param rule    The rule the pattern was extracted from
     * @param side    The side from which the pattern was extracted
     * @param pattern The pattern from which we will extract the types in the pattern
     * @return A list of errors if the pattern refers to any non-existent types in the graph
     */
    private static Set<String> checkRuleSideInvalid(Transaction graph, Rule rule, Schema.VertexProperty side, Pattern pattern) {
        Set<String> errors = new HashSet<>();

<<<<<<< HEAD
        pattern.getNegationDNF().getPatterns().stream()
                .flatMap(conj -> conj.getPatterns().stream())
                .forEach(p -> p.statements().stream()
                        .flatMap(statement -> statement.innerStatements().stream())
                        .flatMap(statement -> statement.getTypes().stream())
                        .forEach(type -> {
                            SchemaConcept schemaConcept = graph.getSchemaConcept(Label.of(type));
                            if(schemaConcept == null){
                                errors.add(ErrorMessage.VALIDATION_RULE_MISSING_ELEMENTS.getMessage(side, rule.label(), type));
                            } else {
                                if(Schema.VertexProperty.RULE_WHEN.equals(side)){
                                    if (schemaConcept.isType()){
                                        if (p.isNegation()){
                                            RuleImpl.from(rule).addNegativeHypothesis(schemaConcept.asType());
                                        } else {
                                            RuleImpl.from(rule).addPositiveHypothesis(schemaConcept.asType());
                                        }
                                    }
                                } else if (Schema.VertexProperty.RULE_THEN.equals(side)){
                                    if (schemaConcept.isType()) {
                                        RuleImpl.from(rule).addConclusion(schemaConcept.asType());
                                    }
                                } else {
                                    throw TransactionException.invalidPropertyUse(rule, side);
                                }
                            }
                        }));
=======
        pattern.statements().stream()
                .flatMap(statement -> statement.innerStatements().stream())
                .flatMap(statement -> statement.getTypes().stream()).forEach(type -> {
            SchemaConcept schemaConcept = graph.getSchemaConcept(Label.of(type));
            if (schemaConcept == null) {
                errors.add(ErrorMessage.VALIDATION_RULE_MISSING_ELEMENTS.getMessage(side, rule.label(), type));
            } else {
                if (Schema.VertexProperty.RULE_WHEN.equals(side)) {
                    if (schemaConcept.isType()) {
                        RuleImpl.from(rule).addHypothesis(schemaConcept.asType());
                    }
                } else if (Schema.VertexProperty.RULE_THEN.equals(side)) {
                    if (schemaConcept.isType()) {
                        RuleImpl.from(rule).addConclusion(schemaConcept.asType());
                    }
                } else {
                    throw TransactionException.invalidPropertyUse(rule, side);
                }
            }
        });

>>>>>>> c30be357
        return errors;
    }

    /**
     * Checks if a Relation has at least one role player.
     *
     * @param relationship The Relation to check
     */
    static Optional<String> validateRelationshipHasRolePlayers(Relation relationship) {
        if (!relationship.rolePlayers().findAny().isPresent()) {
            return Optional.of(ErrorMessage.VALIDATION_RELATIONSHIP_WITH_NO_ROLE_PLAYERS.getMessage(relationship.id(), relationship.type().label()));
        }
        return Optional.empty();
    }
}<|MERGE_RESOLUTION|>--- conflicted
+++ resolved
@@ -263,11 +263,9 @@
     }
 
     /**
-<<<<<<< HEAD
      * @param graph  graph used to ensure rules contain no contradictions
      * @return Error messages if the rules in the db contain contradictions (positive and negative paths between types)
      */
-
     static Set<String> validateNoContradictions(TransactionOLTP graph){
         Set<String> errors = new HashSet<>();
         RuleUtils.findTypeGraphContradictions(graph).forEach(p ->
@@ -284,30 +282,15 @@
         Set<String> errors = new HashSet<>();
         List<Set<Type>> negativeCycles = RuleUtils.negativeCycles(graph);
         if (!negativeCycles.isEmpty()){
-=======
-     * @param graph
-     * @param rules
-     */
-    static Set<String> validateRuleStratifiability(TransactionOLTP graph, Set<Rule> rules) {
-        Set<String> errors = new HashSet<>();
-        List<Set<Type>> negativeCycles = RuleUtils.negativeCycles(rules, graph);
-        if (!negativeCycles.isEmpty()) {
->>>>>>> c30be357
             errors.add(ErrorMessage.VALIDATION_RULE_GRAPH_NOT_STRATIFIABLE.getMessage(negativeCycles));
         }
         return errors;
     }
 
     /**
-<<<<<<< HEAD
      * @param graph graph used to ensure the rule is a valid clause
      * @param rule the rule to be validated
      * @return Error messages if the rule is not a valid clause (in implication form, conjunction in the body, single-atom conjunction in the head)
-=======
-     * @param graph graph used to ensure the rule is a valid Horn clause
-     * @param rule  the rule to be validated
-     * @return Error messages if the rule is not a valid Horn clause (in implication form, conjunction in the body, single-atom conjunction in the head)
->>>>>>> c30be357
      */
     static Set<String> validateRuleIsValidClause(TransactionOLTP graph, Rule rule) {
         Set<String> errors = new HashSet<>();
@@ -408,7 +391,6 @@
     private static Set<String> checkRuleSideInvalid(Transaction graph, Rule rule, Schema.VertexProperty side, Pattern pattern) {
         Set<String> errors = new HashSet<>();
 
-<<<<<<< HEAD
         pattern.getNegationDNF().getPatterns().stream()
                 .flatMap(conj -> conj.getPatterns().stream())
                 .forEach(p -> p.statements().stream()
@@ -436,29 +418,6 @@
                                 }
                             }
                         }));
-=======
-        pattern.statements().stream()
-                .flatMap(statement -> statement.innerStatements().stream())
-                .flatMap(statement -> statement.getTypes().stream()).forEach(type -> {
-            SchemaConcept schemaConcept = graph.getSchemaConcept(Label.of(type));
-            if (schemaConcept == null) {
-                errors.add(ErrorMessage.VALIDATION_RULE_MISSING_ELEMENTS.getMessage(side, rule.label(), type));
-            } else {
-                if (Schema.VertexProperty.RULE_WHEN.equals(side)) {
-                    if (schemaConcept.isType()) {
-                        RuleImpl.from(rule).addHypothesis(schemaConcept.asType());
-                    }
-                } else if (Schema.VertexProperty.RULE_THEN.equals(side)) {
-                    if (schemaConcept.isType()) {
-                        RuleImpl.from(rule).addConclusion(schemaConcept.asType());
-                    }
-                } else {
-                    throw TransactionException.invalidPropertyUse(rule, side);
-                }
-            }
-        });
-
->>>>>>> c30be357
         return errors;
     }
 
