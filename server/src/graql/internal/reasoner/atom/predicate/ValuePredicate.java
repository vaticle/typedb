--- conflicted
+++ resolved
@@ -23,20 +23,12 @@
 import grakn.core.graql.internal.reasoner.atom.Atomic;
 import grakn.core.graql.internal.reasoner.query.ReasonerQuery;
 import grakn.core.graql.internal.reasoner.unifier.Unifier;
-<<<<<<< HEAD
-import grakn.core.graql.exception.GraqlQueryException;
 import grakn.core.graql.query.Graql;
+import grakn.core.graql.query.Query;
 import grakn.core.graql.query.pattern.statement.Statement;
 import grakn.core.graql.query.pattern.statement.Variable;
 import grakn.core.graql.query.pattern.property.ValueProperty;
 import javax.annotation.Nullable;
-import org.apache.tinkerpop.gremlin.process.traversal.P;
-
-=======
-import grakn.core.graql.query.pattern.property.ValueProperty;
-import grakn.core.graql.query.pattern.statement.Statement;
-import grakn.core.graql.query.pattern.statement.Variable;
->>>>>>> cb44f639
 import java.util.Collection;
 import java.util.Collections;
 import java.util.Iterator;
@@ -50,35 +42,21 @@
 
     private ValuePredicate(Variable varName, Statement pattern, ReasonerQuery parentQuery,
                            ValueProperty.Operation operation) {
-        super(varName, pattern, parentQuery, operation);
+        super(varName, pattern, operation, parentQuery);
     }
 
     public static ValuePredicate create(Statement pattern, ReasonerQuery parent) {
         return new ValuePredicate(pattern.var(), pattern, parent, getOperation(pattern));
     }
-<<<<<<< HEAD
 
-    public static ValuePredicate create(Variable varName, grakn.core.graql.query.predicate.ValuePredicate pred, ReasonerQuery parent) {
-        return create(Graql.var(varName).val(pred), parent);
-=======
-    public static ValuePredicate create(Variable varName, ValueProperty.Operation<?> operation, ReasonerQuery parent) {
-        return create(createValueVar(varName, operation), parent);
->>>>>>> cb44f639
+    public static ValuePredicate create(Variable varName, ValueProperty.Operation operation, ReasonerQuery parent) {
+        return create(new Statement(varName).operation(operation), parent);
     }
 
     public static ValuePredicate neq(Variable varName, @Nullable Variable var, @Nullable Object value, ReasonerQuery parent){
         Variable predicateVar = var != null? var : Graql.var().var().asUserDefined();
-        grakn.core.graql.query.predicate.ValuePredicate neq = Graql.neq(value != null ? value : Graql.var(predicateVar));
-        return create(varName, neq, parent);
-    }
-
-<<<<<<< HEAD
-    private static ValuePredicate create(ValuePredicate pred, ReasonerQuery parent) {
-        return create(pred.getPattern(), parent);
-=======
-    private static Statement createValueVar(Variable name, ValueProperty.Operation<?> pred) {
-        return new Statement(name).operation(pred);
->>>>>>> cb44f639
+        ValueProperty.Operation.Comparison<?> op = ValueProperty.Operation.Comparison.of(Query.Comparator.NEQV, value != null ? value : Graql.var(predicateVar));
+        return create(varName, op, parent);
     }
 
     private static ValueProperty.Operation<?> getOperation(Statement pattern) {
@@ -92,7 +70,7 @@
 
     @Override
     public Atomic copy(ReasonerQuery parent) {
-        return create(this, parent);
+        return create(this.getVarName(), this.getPredicate(), parent);
     }
 
     @Override
