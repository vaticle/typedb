/*
 * GRAKN.AI - THE KNOWLEDGE GRAPH
 * Copyright (C) 2018 Grakn Labs Ltd
 *
 * This program is free software: you can redistribute it and/or modify
 * it under the terms of the GNU Affero General Public License as
 * published by the Free Software Foundation, either version 3 of the
 * License, or (at your option) any later version.
 *
 * This program is distributed in the hope that it will be useful,
 * but WITHOUT ANY WARRANTY; without even the implied warranty of
 * MERCHANTABILITY or FITNESS FOR A PARTICULAR PURPOSE.  See the
 * GNU Affero General Public License for more details.
 *
 * You should have received a copy of the GNU Affero General Public License
 * along with this program.  If not, see <https://www.gnu.org/licenses/>.
 */

package grakn.core.graql.parser;

import grakn.core.common.util.CommonUtil;
import grakn.core.graql.concept.ConceptId;
import grakn.core.graql.concept.Label;
import grakn.core.graql.exception.GraqlQueryException;
import grakn.core.graql.exception.GraqlSyntaxException;
import grakn.core.graql.query.AggregateQuery;
import grakn.core.graql.query.ComputeQuery;
import grakn.core.graql.query.DefineQuery;
import grakn.core.graql.query.DeleteQuery;
import grakn.core.graql.query.GetQuery;
import grakn.core.graql.query.Graql;
import grakn.core.graql.query.GroupAggregateQuery;
import grakn.core.graql.query.GroupQuery;
import grakn.core.graql.query.InsertQuery;
import grakn.core.graql.query.Query;
import grakn.core.graql.query.UndefineQuery;
import grakn.core.graql.query.pattern.Conjunction;
import grakn.core.graql.query.pattern.Disjunction;
import grakn.core.graql.query.pattern.Negation;
import grakn.core.graql.query.pattern.Pattern;
import grakn.core.graql.query.pattern.property.HasAttributeProperty;
import grakn.core.graql.query.pattern.property.IsaExplicitProperty;
import grakn.core.graql.query.pattern.property.IsaProperty;
import grakn.core.graql.query.pattern.property.RelationProperty;
import grakn.core.graql.query.pattern.property.ValueProperty;
import grakn.core.graql.query.pattern.statement.Statement;
import grakn.core.graql.query.pattern.statement.Variable;
import grakn.core.graql.query.predicate.ValuePredicate;
import grakn.core.graql.util.StringUtil;
import graql.grammar.GraqlBaseVisitor;
import graql.grammar.GraqlLexer;
import graql.grammar.GraqlParser;
import graql.parser.ErrorListener;
import org.antlr.v4.runtime.BailErrorStrategy;
import org.antlr.v4.runtime.CharStream;
import org.antlr.v4.runtime.CharStreams;
import org.antlr.v4.runtime.CommonTokenStream;
import org.antlr.v4.runtime.DefaultErrorStrategy;
import org.antlr.v4.runtime.ParserRuleContext;
import org.antlr.v4.runtime.atn.PredictionMode;
import org.antlr.v4.runtime.misc.ParseCancellationException;
import org.antlr.v4.runtime.tree.TerminalNode;

import java.time.LocalDate;
import java.time.LocalDateTime;
import java.time.format.DateTimeFormatter;
import java.util.ArrayList;
import java.util.LinkedHashSet;
import java.util.List;
import java.util.Optional;
import java.util.Set;
import java.util.function.Function;
import java.util.stream.Collectors;
import java.util.stream.Stream;

import static grakn.core.graql.query.Graql.and;
import static grakn.core.graql.query.Graql.eq;
import static grakn.core.graql.query.Graql.not;
import static grakn.core.graql.query.Graql.type;
import static java.util.stream.Collectors.toList;
import static java.util.stream.Collectors.toSet;

/**
 * Graql query string parser to produce Graql Java objects
 */
// This class performs a lot of unchecked casts, because ANTLR's visit methods only return 'object'
@SuppressWarnings({"unchecked", "Duplicates"}) // TODO: remove this soon
public class Parser extends GraqlBaseVisitor {

    private GraqlParser parse(String queryString, ErrorListener errorListener) {
        CharStream charStream = CharStreams.fromString(queryString);

        GraqlLexer lexer = new GraqlLexer(charStream);
        lexer.removeErrorListeners();
        lexer.addErrorListener(errorListener);
        CommonTokenStream tokens = new CommonTokenStream(lexer);

        GraqlParser parser = new GraqlParser(tokens);
        parser.removeErrorListeners();
        parser.addErrorListener(errorListener);

        return parser;
    }

    private <CONTEXT extends ParserRuleContext, RETURN> RETURN parseQuery(
            String queryString, Function<GraqlParser, CONTEXT> parserMethod, Function<CONTEXT, RETURN> visitor
    ) {
        ErrorListener errorListener = ErrorListener.of(queryString);
        GraqlParser parser = parse(queryString, errorListener);

        // BailErrorStrategy + SLL is a very fast parsing strategy for queries
        // that are expected to be correct. However, it may not be able to
        // provide detailed/useful error message, if at all.
        parser.setErrorHandler(new BailErrorStrategy());
        parser.getInterpreter().setPredictionMode(PredictionMode.SLL);

        CONTEXT queryContext;
        try {
            queryContext = parserMethod.apply(parser);
        } catch (ParseCancellationException e) {
            // We parse the query one more time, with "strict strategy" :
            // DefaultErrorStrategy + LL_EXACT_AMBIG_DETECTION
            // This was not set to default parsing strategy, but it is useful
            // to produce detailed/useful error message
            parser.setErrorHandler(new DefaultErrorStrategy());
            parser.getInterpreter().setPredictionMode(PredictionMode.LL_EXACT_AMBIG_DETECTION);
            parserMethod.apply(parser);

            throw GraqlSyntaxException.create(errorListener.toString());
        }

        return visitor.apply(queryContext);
    }

    @SuppressWarnings("unchecked")
    public <T extends Query> T parseQueryEOF(String queryString) {
        return (T) parseQuery(queryString, GraqlParser::eof_query, this::visitEof_query);
    }

    @SuppressWarnings("unchecked")
    public <T extends Query> Stream<T> parseQueryListEOF(String queryString) {
        return (Stream<T>) parseQuery(queryString, GraqlParser::eof_query_list, this::visitEof_query_list);
    }

    public Pattern parsePatternEOF(String patternString) {
        return parseQuery(patternString, GraqlParser::eof_pattern, this::visitEof_pattern);
    }

    public Stream<? extends Pattern> parsePatternListEOF(String patternsString) {
        return parseQuery(patternsString, GraqlParser::eof_pattern_list, this::visitEof_pattern_list);
    }

    // GLOBAL HELPER METHODS ===================================================

    private Variable getVar(TerminalNode variable) {
        // Remove '$' prefix
        String name = variable.getSymbol().getText().substring(1);

        if (name.equals(Query.Char.UNDERSCORE.toString())) {
            return new Variable();
        } else {
            return new Variable(name);
        }
    }

    // PARSER VISITORS =========================================================

    @Override
    public Query visitEof_query(GraqlParser.Eof_queryContext ctx) {
        return visitQuery(ctx.query());
    }

    @Override
    public Stream<? extends Query> visitEof_query_list(GraqlParser.Eof_query_listContext ctx) {
        return ctx.query().stream().map(this::visitQuery);
    }

    @Override
    public Pattern visitEof_pattern(GraqlParser.Eof_patternContext ctx) {
        return visitPattern(ctx.pattern());
    }

    @Override
    public Stream<? extends Pattern> visitEof_pattern_list(GraqlParser.Eof_pattern_listContext ctx) {
        return ctx.pattern().stream().map(this::visitPattern);
    }

    // GRAQL QUERIES ===========================================================

    @Override
    public Query visitQuery(GraqlParser.QueryContext ctx) {
        if (ctx.query_define() != null) {
            return visitQuery_define(ctx.query_define());

        } else if (ctx.query_undefine() != null) {
            return visitQuery_undefine(ctx.query_undefine());

        } else if (ctx.query_insert() != null) {
            return visitQuery_insert(ctx.query_insert());

        } else if (ctx.query_delete() != null) {
            return visitQuery_delete(ctx.query_delete());

        } else if (ctx.query_get() != null) {
            return visitQuery_get(ctx.query_get());

        } else if (ctx.query_aggregate() != null) {
            return visitQuery_aggregate(ctx.query_aggregate());

        } else if (ctx.query_group() != null) {
            return visitQuery_group(ctx.query_group());

        } else if (ctx.query_compute() != null) {
            return visitQuery_compute(ctx.query_compute());

        } else {
            throw new IllegalArgumentException("Unrecognised Graql Query: " + ctx.getText());
        }
    }

    @Override
    public DefineQuery visitQuery_define(GraqlParser.Query_defineContext ctx) {
        List<Statement> vars = ctx.statement_type().stream()
                .map(this::visitStatement_type)
                .collect(toList());
        return Graql.define(vars);
    }

    @Override
    public UndefineQuery visitQuery_undefine(GraqlParser.Query_undefineContext ctx) {
        List<Statement> vars = ctx.statement_type().stream()
                .map(this::visitStatement_type)
                .collect(toList());
        return Graql.undefine(vars);
    }

    @Override
    public InsertQuery visitQuery_insert(GraqlParser.Query_insertContext ctx) {
        List<Statement> statements = ctx.statement_instance().stream()
                .map(this::visitStatement_instance)
                .collect(toList());

        if (ctx.pattern() != null && !ctx.pattern().isEmpty()) {
            LinkedHashSet<Pattern> patterns = ctx.pattern().stream().map(this::visitPattern)
                    .collect(Collectors.toCollection(LinkedHashSet::new));

            return Graql.match(patterns).insert(statements);
        } else {
            return Graql.insert(statements);
        }
    }

    @Override
    public DeleteQuery visitQuery_delete(GraqlParser.Query_deleteContext ctx) {
        LinkedHashSet<Pattern> patterns = ctx.pattern().stream().map(this::visitPattern)
                .collect(Collectors.toCollection(LinkedHashSet::new));

        return Graql.match(patterns).delete(visitVariables(ctx.variables()));

        // TODO: implement parsing of OFFSET, LIMIT and ORDER
    }

    @Override
    public GetQuery visitQuery_get(GraqlParser.Query_getContext ctx) {
        LinkedHashSet<Pattern> patterns = ctx.pattern().stream().map(this::visitPattern)
                .collect(Collectors.toCollection(LinkedHashSet::new));

        return Graql.match(patterns).get(visitVariables(ctx.variables()));

        // TODO: implement parsing of OFFSET, LIMIT and ORDER
    }

    /**
     * Visits the aggregate query node in the parsed syntax tree and builds the
     * appropriate aggregate query object
     *
     * @param ctx reference to the parsed aggregate query string
     * @return An AggregateQuery object
     */
    @Override
    public AggregateQuery visitQuery_aggregate(GraqlParser.Query_aggregateContext ctx) {
        GraqlParser.Function_aggregateContext function = ctx.function_aggregate();
        AggregateQuery.Method method = AggregateQuery.Method.of(function.function_method().getText());
        Variable variable = function.VAR_() != null ? getVar(function.VAR_()) : null;

        return new AggregateQuery(visitQuery_get(ctx.query_get()), method, variable);
    }

    @Override
<<<<<<< HEAD
    public Statement visitStatement(GraqlParser.StatementContext ctx) {
        Statement var;
=======
    public GroupQuery visitQuery_group(GraqlParser.Query_groupContext ctx) {
        Variable var = getVar(ctx.function_group().VAR_());
        GraqlParser.Function_aggregateContext function = ctx.function_aggregate();
>>>>>>> 58aa67db

        if (function == null) {
            return visitQuery_get(ctx.query_get()).group(var);
        } else {
            AggregateQuery.Method aggregateMethod = AggregateQuery.Method.of(function.function_method().getText());
            Variable aggregateVar = function.VAR_() != null ? getVar(function.VAR_()) : null;

            return new GroupAggregateQuery(visitQuery_get(ctx.query_get()).group(var), aggregateMethod, aggregateVar);
        }
    }

    // DELETE AND GET QUERY MODIFIERS ==========================================

    @Override
<<<<<<< HEAD
    public UnaryOperator<Statement> visitPropId(GraqlParser.PropIdContext ctx) {
        return var -> var.id(visitId(ctx.id()));
=======
    public LinkedHashSet<Variable> visitVariables(GraqlParser.VariablesContext ctx) {
        return ctx.VAR_().stream()
                .map(this::getVar)
                .collect(Collectors.toCollection(LinkedHashSet::new));
    }

    // COMPUTE QUERY ===========================================================

    public ComputeQuery visitQuery_compute(GraqlParser.Query_computeContext ctx) {
        GraqlParser.Compute_methodContext method = ctx.compute_method();
        GraqlParser.Compute_conditionsContext conditions = ctx.compute_conditions();

        ComputeQuery query = Graql.compute(ComputeQuery.Method.of(method.getText()));
        if (conditions == null) return query;

        for (GraqlParser.Compute_conditionContext conditionCtx : conditions.compute_condition()) {
            if (conditionCtx.FROM() != null) {
                query.from(ConceptId.of(visitId(conditionCtx.id())));

            } else if (conditionCtx.TO() != null) {
                query.to(ConceptId.of(visitId(conditionCtx.id())));

            } else if (conditionCtx.OF() != null) {
                query.of(visitLabels(conditionCtx.labels()));

            } else if (conditionCtx.IN() != null) {
                query.in(visitLabels(conditionCtx.labels()));

            } else if (conditionCtx.USING() != null) {
                query.using(ComputeQuery.Algorithm.of(conditionCtx.compute_algorithm().getText()));

            } else if (conditionCtx.WHERE() != null) {
                query.where(visitCompute_args(conditionCtx.compute_args()));

            } else {
                throw GraqlQueryException.invalidComputeQuery_invalidCondition(query.method());
            }
        }

        Optional<GraqlQueryException> exception = query.getException();
        if (exception.isPresent()) throw exception.get();

        return query;
    }

    @Override
    public List<ComputeQuery.Argument> visitCompute_args(GraqlParser.Compute_argsContext ctx) {

        List<GraqlParser.Compute_argContext> argContextList = new ArrayList<>();
        List<ComputeQuery.Argument> argList = new ArrayList<>();

        if (ctx.compute_arg() != null) {
            argContextList.add(ctx.compute_arg());
        } else if (ctx.compute_args_array() != null) {
            argContextList.addAll(ctx.compute_args_array().compute_arg());
        }

        for (GraqlParser.Compute_argContext argContext : argContextList) {
            if (argContext.MIN_K() != null) {
                argList.add(ComputeQuery.Argument.min_k(getInteger(argContext.INTEGER_())));

            } else if (argContext.K() != null) {
                argList.add(ComputeQuery.Argument.k(getInteger(argContext.INTEGER_())));

            } else if (argContext.SIZE() != null) {
                argList.add(ComputeQuery.Argument.size(getInteger(argContext.INTEGER_())));

            } else if (argContext.CONTAINS() != null) {
                argList.add(ComputeQuery.Argument.contains(ConceptId.of(visitId(argContext.id()))));
            }
        }

        return argList;
>>>>>>> 58aa67db
    }

    // QUERY PATTERNS ==========================================================

    @Override
    public Set<Pattern> visitPatterns(GraqlParser.PatternsContext ctx) {
        return ctx.pattern().stream()
                .map(this::visitPattern)
                .collect(Collectors.toCollection(LinkedHashSet::new));
    }

    @Override
    public Pattern visitPattern(GraqlParser.PatternContext ctx) {

        if (ctx.pattern_statement() != null) {
            return visitPattern_statement(ctx.pattern_statement());

        } else if (ctx.pattern_disjunction() != null) {
            return visitPattern_disjunction(ctx.pattern_disjunction());

        } else if (ctx.pattern_conjunction() != null) {
            return visitPattern_conjunction(ctx.pattern_conjunction());

        } else if (ctx.pattern_negation() != null) {
            return visitPattern_negation(ctx.pattern_negation());

        } else {
            throw new IllegalArgumentException("Unrecognised Pattern: " + ctx.getText());
        }
    }

    @Override
    public Disjunction<?> visitPattern_disjunction(GraqlParser.Pattern_disjunctionContext ctx) {
        Set<Pattern> patterns = ctx.patterns().stream()
                .map(patternsCtx -> {
                    Set<Pattern> patternSet = visitPatterns(patternsCtx);
                    if (patternSet.size() > 1) return and(patternSet);
                    else return patternSet.iterator().next();
                })
                .collect(Collectors.toCollection(LinkedHashSet::new));
        return Graql.or(patterns);
    }

    @Override
    public Conjunction<?> visitPattern_conjunction(GraqlParser.Pattern_conjunctionContext ctx) {
        return and(visitPatterns(ctx.patterns()));
    }

    @Override
    public Negation<?> visitPattern_negation(GraqlParser.Pattern_negationContext ctx) {
        Set<Pattern> patterns = visitPatterns(ctx.patterns());

        if (patterns.size() == 1) {
            return not(patterns.iterator().next());

        } else {
            return not(and(patterns));
        }
    }

    // PATTERN STATEMENTS ======================================================

    @Override
    public Statement visitPattern_statement(GraqlParser.Pattern_statementContext ctx) {
        // TODO: restrict for Match VS Define VS Insert

        if (ctx.statement_instance() != null) {
            return visitStatement_instance(ctx.statement_instance());

        } else if (ctx.statement_type() != null) {
            return visitStatement_type(ctx.statement_type());

        } else if (ctx.statement_negation() != null) {
            return visitStatement_negation(ctx.statement_negation());

        } else {
            throw new IllegalArgumentException("Unrecognised Statement class: " + ctx.getText());
        }
    }

    @Override
    public Statement visitStatement_negation(GraqlParser.Statement_negationContext ctx) {
        if (ctx.statement_type() != null) {
            return visitStatement_type(ctx.statement_type()).negate();

        } else if (ctx.statement_instance() != null) {
            return visitStatement_instance(ctx.statement_instance()).negate();

        } else {
            throw new IllegalArgumentException("Unrecognised Negation Statement: " + ctx.getText());
        }
    }

    // TYPE STATEMENTS =========================================================

    @Override
    public Statement visitStatement_type(GraqlParser.Statement_typeContext ctx) {
        // TODO: restrict for Define VS Match for all usage of visitType(...)

        Statement type = visitType(ctx.type());

        for (GraqlParser.Type_propertyContext property : ctx.type_property()) {

            if (property.ABSTRACT() != null) {
                type = type.isAbstract();

            } else if (property.SUB_() != null) {
                Query.Property sub = Query.Property.of(property.SUB_().getText());

                if (sub != null && sub.equals(Query.Property.SUB)) {
                    type = type.sub(visitType(property.type(0)));

                } else if (sub != null && sub.equals(Query.Property.SUBX)) {
                    type = type.subX(visitType(property.type(0)));

                } else {
                    throw new IllegalArgumentException("Unrecognised SUB Property: " + property.type(0).getText());
                }

            } else if (property.KEY() != null) {
                type = type.key(visitType(property.type(0)));

            } else if (property.HAS() != null) {
                type = type.has(visitType(property.type(0)));

            } else if (property.PLAYS() != null) {
                type = type.plays(visitType(property.type(0)));

            } else if (property.RELATES() != null) {
                if (property.AS() != null) {
                    type = type.relates(visitType(property.type(0)),
                                        visitType(property.type(1)));
                } else {
                    type = type.relates(visitType(property.type(0)));
                }
            } else if (property.DATATYPE() != null) {
                type = type.datatype(Query.DataType.of(property.datatype().getText()));

            } else if (property.REGEX() != null) {
                type = type.regex(visitRegex(property.regex()));

            } else if (property.WHEN() != null) {
                type = type.when(and(
                        property.pattern().stream()
                                .map(this::visitPattern)
                                .collect(Collectors.toList())
                ));
            } else if (property.THEN() != null) {
                type = type.then(and(
                        property.statement_instance().stream()
                                .map(this::visitStatement_instance)
                                .collect(Collectors.toList())
                ));
            } else if (property.TYPE() != null) {
                type = type.type(visitLabel(property.label()).getValue());

            } else {
                throw new IllegalArgumentException("Unrecognised Type Statement: " + property.getText());
            }
        }

        return type;
    }

    // INSTANCE STATEMENTS =====================================================

    @Override
    public Statement visitStatement_instance(GraqlParser.Statement_instanceContext ctx) {
        // TODO: restrict for Insert VS Match

        if (ctx.statement_thing() != null) {
            return visitStatement_thing(ctx.statement_thing());

        } else if (ctx.statement_relation() != null) {
            return visitStatement_relation(ctx.statement_relation());

        } else if (ctx.statement_attribute() != null) {
            return visitStatement_attribute(ctx.statement_attribute());

        } else {
            throw new IllegalArgumentException("Unrecognised Instance Statement: " + ctx.getText());
        }
    }

    @Override
    public Statement visitStatement_thing(GraqlParser.Statement_thingContext ctx) {
        // TODO: restrict for Insert VS Match

        Statement instance = Graql.var(getVar(ctx.VAR_(0)));

        if (ctx.ISA_() != null) {
            instance = instance.isa(getIsaProperty(ctx.ISA_(), ctx.type()));

        } else if (ctx.ID() != null) {
            instance = instance.id(visitId(ctx.id()));

        } else if (ctx.NEQ() != null) {
            instance = instance.neq(getVar(ctx.VAR_(1)));
        }

        if (ctx.attributes() != null) {
            for (HasAttributeProperty attribute : visitAttributes(ctx.attributes())) {
                instance = instance.has(attribute);
            }
        }

        return instance;
    }

    @Override
    public Statement visitStatement_relation(GraqlParser.Statement_relationContext ctx) {
        // TODO: restrict for Insert VS Match

        Statement instance;
        if (ctx.VAR_() != null) {
            instance = Graql.var(getVar(ctx.VAR_()));
        } else {
            instance = Graql.var(new Variable(false));
        }

        instance = instance.rel(visitRelation(ctx.relation()));
        if (ctx.ISA_() != null) {
            instance = instance.isa(getIsaProperty(ctx.ISA_(), ctx.type()));
        }

        if (ctx.attributes() != null) {
            for (HasAttributeProperty attribute : visitAttributes(ctx.attributes())) {
                instance = instance.has(attribute);
            }
        }

        return instance;
    }

    @Override
    public Statement visitStatement_attribute(GraqlParser.Statement_attributeContext ctx) {
        // TODO: restrict for Insert VS Match

        Statement instance;
        if (ctx.VAR_() != null) {
            instance = Graql.var(getVar(ctx.VAR_()));
        } else {
            instance = Graql.var();
        }

        instance = instance.val(new ValueProperty(visitPredicate(ctx.predicate())));
        if (ctx.ISA_() != null) {
            instance = instance.isa(getIsaProperty(ctx.ISA_(), ctx.type()));
        }

        if (ctx.attributes() != null) {
            for (HasAttributeProperty attribute : visitAttributes(ctx.attributes())) {
                instance = instance.has(attribute);
            }
        }

        return instance;
    }

    private IsaProperty getIsaProperty(TerminalNode isaToken, GraqlParser.TypeContext ctx) {
        Query.Property isa = Query.Property.of(isaToken.getText());

        if (isa != null && isa.equals(Query.Property.ISA)) {
            return new IsaProperty(visitType(ctx));

        } else if (isa != null && isa.equals(Query.Property.ISAX)) {
            return new IsaExplicitProperty(visitType(ctx));

        } else {
            throw new IllegalArgumentException("Unrecognised ISA property: " + ctx.getText());
        }
    }

    // ATTRIBUTE STATEMENT CONSTRUCT ===============================================

    @Override
    public List<HasAttributeProperty> visitAttributes(GraqlParser.AttributesContext ctx) {
        return ctx.attribute().stream().map(this::visitAttribute).collect(toList());
    }

    @Override
    public HasAttributeProperty visitAttribute(GraqlParser.AttributeContext ctx) {
        String type = ctx.label().getText();

        if (ctx.VAR_() != null) {
            Statement variable = Graql.var(getVar(ctx.VAR_()));
            if (ctx.via() != null) {
                return new HasAttributeProperty(type, variable, Graql.var(getVar(ctx.via().VAR_())));
            } else {
                return new HasAttributeProperty(type, variable);
            }
        } else if (ctx.predicate() != null) {
            Statement value = Graql.var().val(visitPredicate(ctx.predicate()));
            if (ctx.via() != null) {
                return new HasAttributeProperty(type, value, Graql.var(getVar(ctx.via().VAR_())));
            } else {
                return new HasAttributeProperty(type, value);
            }
        } else {
            throw new IllegalArgumentException("Unrecognised MATCH HAS statement: " + ctx.getText());
        }
    }

    // RELATION STATEMENT CONSTRUCT ============================================

    public RelationProperty visitRelation(GraqlParser.RelationContext ctx) {
        List<RelationProperty.RolePlayer> rolePlayers = new ArrayList<>();

        for (GraqlParser.Role_playerContext rolePlayerCtx : ctx.role_player()) {
            Statement player = new Statement(getVar(rolePlayerCtx.player().VAR_()));
            if (rolePlayerCtx.type() != null) {
                Statement role = visitType(rolePlayerCtx.type());
                rolePlayers.add(new RelationProperty.RolePlayer(role, player));
            } else {
                rolePlayers.add(new RelationProperty.RolePlayer(null, player));
            }
        }
        return new RelationProperty(rolePlayers);
    }

    // TYPE STATEMENT CONSTRUCT ================================================

    @Override
    public Statement visitType(GraqlParser.TypeContext ctx) {
        if (ctx.label() != null) {
            return type(visitLabel(ctx.label()).getValue());
        } else {
            return new Statement(getVar(ctx.VAR_()));
        }
    }

    // DATA TYPE AND VALUE STATEMENT CONSTRUCTS ====================================

    @Override
    public String visitRegex(GraqlParser.RegexContext ctx) {
        // Remove surrounding /.../
        String unquoted = unquoteString(ctx.STRING_());
        return unquoted.replaceAll("\\\\/", "/");
        // TODO: Why replace \\/ with / in the regex?
    }


    // ============================================================================================================== //
    // ============================================================================================================== //
    // ============================================================================================================== //


    @Override
    public Label visitLabel(GraqlParser.LabelContext ctx) {
        if (ctx.identifier() != null) {
            return Label.of(visitIdentifier(ctx.identifier()));
        } else {
            return Label.of(ctx.ID_IMPLICIT_().getText());
        }
    }

    @Override
    public Set<Label> visitLabels(GraqlParser.LabelsContext labels) {
        List<GraqlParser.LabelContext> labelsList = new ArrayList<>();

        if (labels.label() != null) {
            labelsList.add(labels.label());
        } else if (labels.labelsArray() != null) {
            labelsList.addAll(labels.labelsArray().label());
        }

        return labelsList.stream().map(this::visitLabel).collect(toSet());
    }

    @Override
    public String visitId(GraqlParser.IdContext ctx) {
        return visitIdentifier(ctx.identifier());
    }

    @Override
    public String visitIdentifier(GraqlParser.IdentifierContext ctx) {
        if (ctx.STRING_() != null) {
            return getString(ctx.STRING_());
        } else {
            return ctx.getText();
        }
    }

    @Override
    public ValuePredicate visitPredicateEq(GraqlParser.PredicateEqContext ctx) {
        return eq(visitValue(ctx.value()));
    }

    @Override
    public ValuePredicate visitPredicateVariable(GraqlParser.PredicateVariableContext ctx) {
        return eq(new Statement(getVar(ctx.VAR_())));
    }

    @Override
    public ValuePredicate visitPredicateNeq(GraqlParser.PredicateNeqContext ctx) {
        return applyPredicate(Graql::neq, Graql::neq, visitValueOrVar(ctx.valueOrVar()));
    }

    @Override
    public ValuePredicate visitPredicateGt(GraqlParser.PredicateGtContext ctx) {
        return applyPredicate((Function<Comparable<?>, ValuePredicate>) Graql::gt, Graql::gt, visitValueOrVar(ctx.valueOrVar()));
    }

    @Override
    public ValuePredicate visitPredicateGte(GraqlParser.PredicateGteContext ctx) {
        return applyPredicate((Function<Comparable<?>, ValuePredicate>) Graql::gte, Graql::gte, visitValueOrVar(ctx.valueOrVar()));
    }

    @Override
    public ValuePredicate visitPredicateLt(GraqlParser.PredicateLtContext ctx) {
        return applyPredicate((Function<Comparable<?>, ValuePredicate>) Graql::lt, Graql::lt, visitValueOrVar(ctx.valueOrVar()));
    }

    @Override
    public ValuePredicate visitPredicateLte(GraqlParser.PredicateLteContext ctx) {
        return applyPredicate((Function<Comparable<?>, ValuePredicate>) Graql::lte, Graql::lte, visitValueOrVar(ctx.valueOrVar()));
    }

    @Override
    public ValuePredicate visitPredicateContains(GraqlParser.PredicateContainsContext ctx) {
        Object stringOrStatement = ctx.STRING_() != null ? getString(ctx.STRING_()) : new Statement(getVar(ctx.VAR_()));

        return applyPredicate((Function<String, ValuePredicate>) Graql::contains, Graql::contains, stringOrStatement);
    }

    @Override
    public ValuePredicate visitPredicateRegex(GraqlParser.PredicateRegexContext ctx) {
        return Graql.like(visitRegex(ctx.regex()));
    }

    @Override
    public Statement visitValueVariable(GraqlParser.ValueVariableContext ctx) {
        return new Statement(getVar(ctx.VAR_()));
    }

    @Override
    public String visitValueString(GraqlParser.ValueStringContext ctx) {
        return getString(ctx.STRING_());
    }

    @Override
    public Long visitValueInteger(GraqlParser.ValueIntegerContext ctx) {
        return getInteger(ctx.INTEGER_());
    }

    @Override
    public Double visitValueReal(GraqlParser.ValueRealContext ctx) {
        return Double.valueOf(ctx.REAL_().getText());
    }

    @Override
    public Boolean visitValueBoolean(GraqlParser.ValueBooleanContext ctx) {
        return visitBool(ctx.bool());
    }

    @Override
    public LocalDateTime visitValueDate(GraqlParser.ValueDateContext ctx) {
        return LocalDate.parse(ctx.DATE_().getText(), DateTimeFormatter.ISO_LOCAL_DATE).atStartOfDay();
    }

    @Override
    public LocalDateTime visitValueDateTime(GraqlParser.ValueDateTimeContext ctx) {
        return LocalDateTime.parse(ctx.DATETIME_().getText(), DateTimeFormatter.ISO_LOCAL_DATE_TIME);
    }

    @Override
    public Boolean visitBool(GraqlParser.BoolContext ctx) {
        return ctx.TRUE() != null;
    }

    @Override
    public Query.DataType visitDatatype(GraqlParser.DatatypeContext datatype) {
        if (datatype.BOOLEAN() != null) {
            return Query.DataType.BOOLEAN;
        } else if (datatype.DATE() != null) {
            return Query.DataType.DATE;
        } else if (datatype.DOUBLE() != null) {
            return Query.DataType.DOUBLE;
        } else if (datatype.LONG() != null) {
            return Query.DataType.LONG;
        } else if (datatype.STRING() != null) {
            return Query.DataType.STRING;
        } else {
            throw CommonUtil.unreachableStatement("Unrecognised " + datatype);
        }
    }

    private ValuePredicate visitPredicate(GraqlParser.PredicateContext ctx) {
        return (ValuePredicate) visit(ctx);
    }

    private Object visitValueOrVar(GraqlParser.ValueOrVarContext ctx) {
        return visit(ctx);
    }

    private Object visitValue(GraqlParser.ValueContext ctx) {
        return visit(ctx);
    }

    private String getString(TerminalNode string) {
        // Remove surrounding quotes
        String unquoted = unquoteString(string);
        return StringUtil.unescapeString(unquoted);
    }

    private String unquoteString(TerminalNode string) {
        return string.getText().substring(1, string.getText().length() - 1);
    }

    protected long getInteger(TerminalNode integer) {
        return Long.parseLong(integer.getText());
    }

    private <T> ValuePredicate applyPredicate(
            Function<T, ValuePredicate> valPred, Function<Statement, ValuePredicate> varPred, Object obj
    ) {
        if (obj instanceof Statement) {
            return varPred.apply((Statement) obj);
        } else {
            return valPred.apply((T) obj);
        }
    }
}<|MERGE_RESOLUTION|>--- conflicted
+++ resolved
@@ -76,6 +76,7 @@
 import static grakn.core.graql.query.Graql.and;
 import static grakn.core.graql.query.Graql.eq;
 import static grakn.core.graql.query.Graql.not;
+import static grakn.core.graql.query.Graql.or;
 import static grakn.core.graql.query.Graql.type;
 import static java.util.stream.Collectors.toList;
 import static java.util.stream.Collectors.toSet;
@@ -287,14 +288,9 @@
     }
 
     @Override
-<<<<<<< HEAD
-    public Statement visitStatement(GraqlParser.StatementContext ctx) {
-        Statement var;
-=======
     public GroupQuery visitQuery_group(GraqlParser.Query_groupContext ctx) {
         Variable var = getVar(ctx.function_group().VAR_());
         GraqlParser.Function_aggregateContext function = ctx.function_aggregate();
->>>>>>> 58aa67db
 
         if (function == null) {
             return visitQuery_get(ctx.query_get()).group(var);
@@ -309,10 +305,6 @@
     // DELETE AND GET QUERY MODIFIERS ==========================================
 
     @Override
-<<<<<<< HEAD
-    public UnaryOperator<Statement> visitPropId(GraqlParser.PropIdContext ctx) {
-        return var -> var.id(visitId(ctx.id()));
-=======
     public LinkedHashSet<Variable> visitVariables(GraqlParser.VariablesContext ctx) {
         return ctx.VAR_().stream()
                 .map(this::getVar)
@@ -386,7 +378,6 @@
         }
 
         return argList;
->>>>>>> 58aa67db
     }
 
     // QUERY PATTERNS ==========================================================
@@ -419,32 +410,18 @@
     }
 
     @Override
-    public Disjunction<?> visitPattern_disjunction(GraqlParser.Pattern_disjunctionContext ctx) {
-        Set<Pattern> patterns = ctx.patterns().stream()
-                .map(patternsCtx -> {
-                    Set<Pattern> patternSet = visitPatterns(patternsCtx);
-                    if (patternSet.size() > 1) return and(patternSet);
-                    else return patternSet.iterator().next();
-                })
-                .collect(Collectors.toCollection(LinkedHashSet::new));
-        return Graql.or(patterns);
-    }
-
-    @Override
-    public Conjunction<?> visitPattern_conjunction(GraqlParser.Pattern_conjunctionContext ctx) {
+    public Pattern visitPattern_disjunction(GraqlParser.Pattern_disjunctionContext ctx) {
+        return or(ctx.pattern().stream().map(this::visitPattern).collect(toList()));
+    }
+
+    @Override
+    public Pattern visitPattern_conjunction(GraqlParser.Pattern_conjunctionContext ctx) {
         return and(visitPatterns(ctx.patterns()));
     }
 
     @Override
-    public Negation<?> visitPattern_negation(GraqlParser.Pattern_negationContext ctx) {
-        Set<Pattern> patterns = visitPatterns(ctx.patterns());
-
-        if (patterns.size() == 1) {
-            return not(patterns.iterator().next());
-
-        } else {
-            return not(and(patterns));
-        }
+    public Pattern visitPattern_negation(GraqlParser.Pattern_negationContext ctx) {
+        return not(visitPattern(ctx.pattern()));
     }
 
     // PATTERN STATEMENTS ======================================================
@@ -459,24 +436,8 @@
         } else if (ctx.statement_type() != null) {
             return visitStatement_type(ctx.statement_type());
 
-        } else if (ctx.statement_negation() != null) {
-            return visitStatement_negation(ctx.statement_negation());
-
         } else {
             throw new IllegalArgumentException("Unrecognised Statement class: " + ctx.getText());
-        }
-    }
-
-    @Override
-    public Statement visitStatement_negation(GraqlParser.Statement_negationContext ctx) {
-        if (ctx.statement_type() != null) {
-            return visitStatement_type(ctx.statement_type()).negate();
-
-        } else if (ctx.statement_instance() != null) {
-            return visitStatement_instance(ctx.statement_instance()).negate();
-
-        } else {
-            throw new IllegalArgumentException("Unrecognised Negation Statement: " + ctx.getText());
         }
     }
 
