/*
 * GRAKN.AI - THE KNOWLEDGE GRAPH
 * Copyright (C) 2018 Grakn Labs Ltd
 *
 * This program is free software: you can redistribute it and/or modify
 * it under the terms of the GNU Affero General Public License as
 * published by the Free Software Foundation, either version 3 of the
 * License, or (at your option) any later version.
 *
 * This program is distributed in the hope that it will be useful,
 * but WITHOUT ANY WARRANTY; without even the implied warranty of
 * MERCHANTABILITY or FITNESS FOR A PARTICULAR PURPOSE.  See the
 * GNU Affero General Public License for more details.
 *
 * You should have received a copy of the GNU Affero General Public License
 * along with this program.  If not, see <https://www.gnu.org/licenses/>.
 */

package grakn.core.graql.query.pattern;

<<<<<<< HEAD
import grakn.core.graql.query.Graql;
import java.util.Collections;
=======
import grakn.core.graql.query.Query;
import grakn.core.graql.query.pattern.statement.Statement;
import grakn.core.graql.query.pattern.statement.Variable;

>>>>>>> 58aa67db
import javax.annotation.CheckReturnValue;
import java.util.Set;

/**
 * A class representing a negation of patterns. All inner patterns must not match in a query.
 *
 * @param <T> the type of patterns in this negation
 */
public class Negation<T extends Pattern> implements Pattern {

    private final T pattern;

    public Negation(T pattern) {
        if (pattern == null) {
            throw new NullPointerException("Null patterns");
        }
        this.pattern = pattern;
    }

    @CheckReturnValue
    public T getPattern(){ return pattern;}

    @Override
    public Disjunction<Conjunction<Statement>> getDisjunctiveNormalForm() {
        return pattern.getDisjunctiveNormalForm();
    }

    @Override
    public Disjunction<Conjunction<Pattern>> getNegationDNF() {
        if(pattern.isNegation()) return pattern.asNegation().getPattern().getNegationDNF();
        return Graql.or(Collections.singleton(Graql.and(Collections.singleton(this))));
    }

    @Override
    public boolean isNegation() { return true; }

    @Override
    public Negation<?> asNegation() { return this; }

    @Override
    public Set<Variable> variables() {
        return pattern.variables();
    }

    @Override
    public String toString() {
<<<<<<< HEAD
        return pattern.statements().size() == 1?
                "NOT {" + pattern +"}" :
                "NOT {" + pattern + ";}";
=======
        StringBuilder negation = new StringBuilder();
        negation.append(Query.Operator.NOT).append(Query.Char.SPACE);

        if (pattern instanceof Conjunction<?>) {
            negation.append(pattern.toString());
        } else {
            negation.append(Query.Char.CURLY_OPEN).append(Query.Char.SPACE);
            negation.append(pattern.toString());
            negation.append(Query.Char.SPACE).append(Query.Char.CURLY_CLOSE);
        }

        return negation.toString();
>>>>>>> 58aa67db
    }
}
<|MERGE_RESOLUTION|>--- conflicted
+++ resolved
@@ -18,15 +18,11 @@
 
 package grakn.core.graql.query.pattern;
 
-<<<<<<< HEAD
 import grakn.core.graql.query.Graql;
 import java.util.Collections;
-=======
-import grakn.core.graql.query.Query;
 import grakn.core.graql.query.pattern.statement.Statement;
 import grakn.core.graql.query.pattern.statement.Variable;
 
->>>>>>> 58aa67db
 import javax.annotation.CheckReturnValue;
 import java.util.Set;
 
@@ -73,23 +69,6 @@
 
     @Override
     public String toString() {
-<<<<<<< HEAD
-        return pattern.statements().size() == 1?
-                "NOT {" + pattern +"}" :
-                "NOT {" + pattern + ";}";
-=======
-        StringBuilder negation = new StringBuilder();
-        negation.append(Query.Operator.NOT).append(Query.Char.SPACE);
-
-        if (pattern instanceof Conjunction<?>) {
-            negation.append(pattern.toString());
-        } else {
-            negation.append(Query.Char.CURLY_OPEN).append(Query.Char.SPACE);
-            negation.append(pattern.toString());
-            negation.append(Query.Char.SPACE).append(Query.Char.CURLY_CLOSE);
-        }
-
-        return negation.toString();
->>>>>>> 58aa67db
+        return "NOT {" + pattern + ";}";
     }
 }
