/*
 * GRAKN.AI - THE KNOWLEDGE GRAPH
 * Copyright (C) 2018 Grakn Labs Ltd
 *
 * This program is free software: you can redistribute it and/or modify
 * it under the terms of the GNU Affero General Public License as
 * published by the Free Software Foundation, either version 3 of the
 * License, or (at your option) any later version.
 *
 * This program is distributed in the hope that it will be useful,
 * but WITHOUT ANY WARRANTY; without even the implied warranty of
 * MERCHANTABILITY or FITNESS FOR A PARTICULAR PURPOSE.  See the
 * GNU Affero General Public License for more details.
 *
 * You should have received a copy of the GNU Affero General Public License
 * along with this program.  If not, see <https://www.gnu.org/licenses/>.
 */

package grakn.core.graql.executor;

import brave.ScopedSpan;
import com.google.common.collect.ImmutableList;
import com.google.common.collect.ImmutableSet;
import com.google.common.collect.Sets;
import grakn.benchmark.lib.instrumentation.ServerTracing;
import grakn.core.common.util.CommonUtil;
import grakn.core.concept.Concept;
import grakn.core.concept.Label;
import grakn.core.concept.answer.Answer;
import grakn.core.concept.answer.AnswerGroup;
import grakn.core.concept.answer.ConceptList;
import grakn.core.concept.answer.ConceptMap;
import grakn.core.concept.answer.ConceptSet;
import grakn.core.concept.answer.ConceptSetMeasure;
import grakn.core.concept.answer.Numeric;
import grakn.core.concept.type.SchemaConcept;
import grakn.core.graql.exception.GraqlQueryException;
import grakn.core.graql.executor.property.PropertyExecutor;
import grakn.core.graql.gremlin.GraqlTraversal;
import grakn.core.graql.gremlin.GreedyTraversalPlan;
import grakn.core.graql.reasoner.DisjunctionIterator;
<<<<<<< HEAD
import grakn.core.graql.reasoner.ResolutionIterator;
import grakn.core.graql.reasoner.query.ReasonerQueries;
import grakn.core.graql.reasoner.query.ResolvableQuery;
=======
>>>>>>> 7a95105e
import grakn.core.server.exception.GraknServerException;
import grakn.core.server.session.TransactionOLTP;
import graql.lang.Graql;
import graql.lang.property.HasAttributeProperty;
import graql.lang.property.IsaProperty;
import graql.lang.property.RelationProperty;
import graql.lang.property.VarProperty;
import graql.lang.query.GraqlCompute;
import graql.lang.query.GraqlDefine;
import graql.lang.query.GraqlDelete;
import graql.lang.query.GraqlGet;
import graql.lang.query.GraqlInsert;
import graql.lang.query.GraqlUndefine;
import graql.lang.query.MatchClause;
import graql.lang.query.builder.Filterable;
import graql.lang.statement.Statement;
import graql.lang.statement.Variable;
import java.util.ArrayList;
import java.util.Collection;
import java.util.Comparator;
import java.util.HashMap;
<<<<<<< HEAD
import java.util.HashSet;
import java.util.Iterator;
=======
>>>>>>> 7a95105e
import java.util.LinkedHashSet;
import java.util.List;
import java.util.Map;
import java.util.Optional;
import java.util.Set;
import java.util.function.Function;
import java.util.stream.Collector;
import java.util.stream.Collectors;
import java.util.stream.Stream;
import org.apache.tinkerpop.gremlin.process.traversal.dsl.graph.GraphTraversal;
import org.apache.tinkerpop.gremlin.structure.Edge;
import org.apache.tinkerpop.gremlin.structure.Element;
import org.apache.tinkerpop.gremlin.structure.Vertex;

import static grakn.core.common.util.CommonUtil.toImmutableList;
import static grakn.core.common.util.CommonUtil.toImmutableSet;
import static java.util.stream.Collectors.collectingAndThen;
import static java.util.stream.Collectors.groupingBy;
import static java.util.stream.Collectors.toList;
import static java.util.stream.Collectors.toSet;

/**
 * QueryExecutor is the class that executes Graql queries onto the database
 */
public class QueryExecutor {

    private final boolean infer;
    private final TransactionOLTP transaction;

    public QueryExecutor(TransactionOLTP transaction, boolean infer) {
        this.infer = infer;
        this.transaction = transaction;
    }

    public Stream<ConceptMap> match(MatchClause matchClause) {
<<<<<<< HEAD
=======

        ScopedSpan span = null;
        if (ServerTracing.tracingActive()) {
            span = ServerTracing.startScopedChildSpan("QueryExecutor.match validate pattern");
        }

>>>>>>> 7a95105e
        //validatePattern
        for (Statement statement : matchClause.getPatterns().statements()) {
            statement.properties().forEach(property -> validateProperty(property, statement));
        }

        if (span != null) {
            span.finish();
            span = ServerTracing.startScopedChildSpan("QueryExecutor.match create stream");
        }

        Stream<ConceptMap> answerStream;
        try {
            if (!infer) {
                // time to create the traversal plan
                ScopedSpan subSpan = null;
                if (span != null) {
                    subSpan = ServerTracing.startScopedChildSpanWithParentContext("QueryExecutor.match create traversal", span.context());
                }
                GraqlTraversal graqlTraversal = GreedyTraversalPlan.createTraversal(matchClause.getPatterns(), transaction);

<<<<<<< HEAD
            Stream<ConceptMap> answerStream = new DisjunctionIterator(matchClause, transaction).hasStream();
            return answerStream.map(result -> result.project(matchClause.getSelectedNames()));
=======

                // time to convert plan into a answer stream
                if (subSpan != null) {
                    subSpan.finish();
                    subSpan = ServerTracing.startScopedChildSpanWithParentContext("QueryExecutor.match traversal to stream", span.context());
                }
                answerStream = traversal(matchClause.getPatterns().variables(), graqlTraversal);

                // close this subSpan
                if (subSpan != null) {
                    subSpan.finish();
                }
            } else {

                ScopedSpan subSpan = null;
                if (span != null) {
                    subSpan = ServerTracing.startScopedChildSpanWithParentContext("QueryExecutor.match disjunction iterator", span.context());
                }
                Stream<ConceptMap> stream = new DisjunctionIterator(matchClause, transaction).hasStream();
                answerStream = stream.map(result -> result.project(matchClause.getSelectedNames()));

                if (subSpan != null) {
                    subSpan.finish();
                }
            }
>>>>>>> 7a95105e
        } catch (GraqlQueryException e) {
            System.err.println(e.getMessage());
            answerStream = Stream.empty();
        }

        if (span != null) {
            span.finish();
        }
        return answerStream;
    }

    /**
     * @param commonVars     set of variables of interest
     * @param graqlTraversal graql traversal corresponding to the provided pattern
     * @return resulting answer stream
     */
    public Stream<ConceptMap> traversal(Set<Variable> commonVars, GraqlTraversal graqlTraversal) {
        Set<Variable> vars = Sets.filter(commonVars, Variable::isUserDefinedName);

        GraphTraversal<Vertex, Map<String, Element>> traversal = graqlTraversal.getGraphTraversal(transaction, vars);

        return traversal.toStream()
                .map(elements -> createAnswer(vars, elements))
                .distinct()
                .sequential()
                .map(ConceptMap::new);
    }

    /**
     * @param vars     set of variables of interest
     * @param elements a map of vertices and edges where the key is the variable name
     * @return a map of concepts where the key is the variable name
     */
    private Map<Variable, Concept> createAnswer(Set<Variable> vars, Map<String, Element> elements) {
        Map<Variable, Concept> map = new HashMap<>();
        for (Variable var : vars) {
            Element element = elements.get(var.symbol());
            if (element == null) {
                throw GraqlQueryException.unexpectedResult(var);
            } else {
                Concept result;
                if (element instanceof Vertex) {
                    result = transaction.buildConcept((Vertex) element);
                } else {
                    result = transaction.buildConcept((Edge) element);
                }
                Concept concept = result;
                map.put(var, concept);
            }
        }
        return map;
    }

    public ConceptMap define(GraqlDefine query) {
        ImmutableSet.Builder<PropertyExecutor.Writer> executors = ImmutableSet.builder();
        List<Statement> statements = query.statements().stream()
                .flatMap(statement -> statement.innerStatements().stream())
                .collect(toImmutableList());

        for (Statement statement : statements) {
            for (VarProperty property : statement.properties()) {
                executors.addAll(PropertyExecutor.definable(statement.var(), property).defineExecutors());
            }
        }

        return WriteExecutor.create(transaction, executors.build()).write(new ConceptMap());
    }

    public ConceptMap undefine(GraqlUndefine query) {
        ImmutableSet.Builder<PropertyExecutor.Writer> executors = ImmutableSet.builder();
        ImmutableList<Statement> statements = query.statements().stream()
                .flatMap(statement -> statement.innerStatements().stream())
                .collect(toImmutableList());

        for (Statement statement : statements) {
            for (VarProperty property : statement.properties()) {
                executors.addAll(PropertyExecutor.definable(statement.var(), property).undefineExecutors());
            }
        }
        return WriteExecutor.create(transaction, executors.build()).write(new ConceptMap());
    }

    public Stream<ConceptMap> insert(GraqlInsert query) {
        ScopedSpan span = null;
        if (ServerTracing.tracingActive()) {
            span = ServerTracing.startScopedChildSpan("QueryExecutor.insert create executors");
        }

        Collection<Statement> statements = query.statements().stream()
                .flatMap(statement -> statement.innerStatements().stream())
                .collect(toImmutableList());

        ImmutableSet.Builder<PropertyExecutor.Writer> executors = ImmutableSet.builder();
        for (Statement statement : statements) {
            for (VarProperty property : statement.properties()) {
                executors.addAll(PropertyExecutor.insertable(statement.var(), property).insertExecutors());
            }
        }

        if (span != null) {
            span.finish();
            span = ServerTracing.startScopedChildSpan("QueryExecutor.insert create answer stream");
        }

        Stream<ConceptMap> answerStream;
        if (query.match() != null) {
            MatchClause match = query.match();
            Set<Variable> matchVars = match.getSelectedNames();
            Set<Variable> insertVars = statements.stream().map(statement -> statement.var()).collect(toImmutableSet());

            LinkedHashSet<Variable> projectedVars = new LinkedHashSet<>(matchVars);
            projectedVars.retainAll(insertVars);

            Stream<ConceptMap> answers = transaction.stream(match.get(projectedVars), infer);
            answerStream = answers.map(answer -> WriteExecutor
                    .create(transaction, executors.build()).write(answer))
                    .collect(toList()).stream();
        } else {
            answerStream = Stream.of(WriteExecutor.create(transaction, executors.build()).write(new ConceptMap()));
        }

        if (span != null) {
            span.finish();
        }

        return answerStream;
    }

    @SuppressWarnings("unchecked") // All attribute values are comparable data types
    private Stream<ConceptMap> filter(Filterable query, Stream<ConceptMap> answers) {
        if (query.sort().isPresent()) {
            Variable var = query.sort().get().var();
            Comparator<ConceptMap> comparator = (map1, map2) -> {
                Object val1 = map1.get(var).asAttribute().value();
                Object val2 = map2.get(var).asAttribute().value();

                if (val1 instanceof String) {
                    return ((String) val1).compareToIgnoreCase((String) val2);
                } else {
                    return ((Comparable<? super Comparable>) val1).compareTo((Comparable<? super Comparable>) val2);
                }
            };
            comparator = (query.sort().get().order() == Graql.Token.Order.DESC) ? comparator.reversed() : comparator;
            answers = answers.sorted(comparator);
        }
        if (query.offset().isPresent()) {
            answers = answers.skip(query.offset().get());
        }
        if (query.limit().isPresent()) {
            answers = answers.limit(query.limit().get());
        }

        return answers;
    }

    public ConceptSet delete(GraqlDelete query) {
        Stream<ConceptMap> answers = transaction.stream(query.match(), infer)
                .map(result -> result.project(query.vars()))
                .distinct();

        answers = filter(query, answers);

        // TODO: We should not need to collect toSet, once we fix ConceptId.id() to not use cache.
        // Stream.distinct() will then work properly when it calls ConceptImpl.equals()
        Set<Concept> conceptsToDelete = answers
                .flatMap(answer -> answer.concepts().stream())
                .collect(Collectors.toCollection(LinkedHashSet::new));

        conceptsToDelete.forEach(concept -> {
            // a concept is either a schema concept or a thing
            if (concept.isSchemaConcept()) {
                throw GraqlQueryException.deleteSchemaConcept(concept.asSchemaConcept());
            } else if (concept.isThing()) {
                // if it's not inferred, we can delete it
                if (!concept.asThing().isInferred()) {
                    concept.delete();
                }
            } else {
                throw GraknServerException.create("Unhandled concept type isn't a schema concept or a thing");
            }
        });

        // TODO: return deleted Concepts instead of ConceptIds
        return new ConceptSet(conceptsToDelete.stream().map(Concept::id).collect(toSet()));
    }

    public Stream<ConceptMap> get(GraqlGet query) {
        Stream<ConceptMap> answers = match(query.match()).map(result -> result.project(query.vars())).distinct();

        answers = filter(query, answers);

        return answers;
    }

    public Stream<Numeric> aggregate(GraqlGet.Aggregate query) {
        Stream<ConceptMap> answers = get(query.query());
        switch (query.method()) {
            case COUNT:
                return AggregateExecutor.count(answers).stream();
            case MAX:
                return AggregateExecutor.max(answers, query.var()).stream();
            case MEAN:
                return AggregateExecutor.mean(answers, query.var()).stream();
            case MEDIAN:
                return AggregateExecutor.median(answers, query.var()).stream();
            case MIN:
                return AggregateExecutor.min(answers, query.var()).stream();
            case STD:
                return AggregateExecutor.std(answers, query.var()).stream();
            case SUM:
                return AggregateExecutor.sum(answers, query.var()).stream();
            default:
                throw new IllegalArgumentException("Invalid Aggregate query method / variables");
        }
    }

    public Stream<AnswerGroup<ConceptMap>> get(GraqlGet.Group query) {
        return get(get(query.query()), query.var(), answers -> answers.collect(Collectors.toList())).stream();
    }

    public Stream<AnswerGroup<Numeric>> get(GraqlGet.Group.Aggregate query) {
        return get(get(query.group().query()), query.group().var(),
                     answers -> AggregateExecutor.aggregate(answers, query.method(), query.var())
        ).stream();
    }

    private static <T extends Answer> List<AnswerGroup<T>> get(Stream<ConceptMap> answers, Variable groupVar,
                                                               Function<Stream<ConceptMap>, List<T>> aggregate) {
        Collector<ConceptMap, ?, List<T>> groupAggregate =
                collectingAndThen(toList(), list -> aggregate.apply(list.stream()));

        List<AnswerGroup<T>> answerGroups = new ArrayList<>();
        answers.collect(groupingBy(answer -> answer.get(groupVar), groupAggregate))
                .forEach((key, values) -> answerGroups.add(new AnswerGroup<>(key, values)));

        return answerGroups;
    }

    public Stream<Numeric> compute(GraqlCompute.Statistics query) {
        if (query.getException().isPresent()) throw query.getException().get();
        return new ComputeExecutor(transaction).stream(query);
    }

    public Stream<ConceptList> compute(GraqlCompute.Path query) {
        if (query.getException().isPresent()) throw query.getException().get();
        return new ComputeExecutor(transaction).stream(query);
    }

    public Stream<ConceptSetMeasure> compute(GraqlCompute.Centrality query) {
        if (query.getException().isPresent()) throw query.getException().get();
        return new ComputeExecutor(transaction).stream(query);
    }

    public Stream<ConceptSet> compute(GraqlCompute.Cluster query) {
        if (query.getException().isPresent()) throw query.getException().get();
        return new ComputeExecutor(transaction).stream(query);
    }

    private void validateProperty(VarProperty varProperty, Statement statement) {
        if (varProperty instanceof IsaProperty) {
            validateIsaProperty((IsaProperty) varProperty);
        } else if (varProperty instanceof HasAttributeProperty) {
            validateHasAttributeProperty((HasAttributeProperty) varProperty);
        } else if (varProperty instanceof RelationProperty) {
            validateRelationProperty((RelationProperty) varProperty, statement);
        }

        varProperty.statements()
                .map(Statement::getType)
                .flatMap(CommonUtil::optionalToStream)
                .forEach(type -> {
                    if (transaction.getSchemaConcept(Label.of(type)) == null) {
                        throw GraqlQueryException.labelNotFound(Label.of(type));
                    }
                });
    }

    private void validateIsaProperty(IsaProperty varProperty) {
        varProperty.type().getType().ifPresent(type -> {
            SchemaConcept theSchemaConcept = transaction.getSchemaConcept(Label.of(type));
            if (theSchemaConcept != null && !theSchemaConcept.isType()) {
                throw GraqlQueryException.cannotGetInstancesOfNonType(Label.of(type));
            }
        });
    }

    private void validateHasAttributeProperty(HasAttributeProperty varProperty) {
        Label type = Label.of(varProperty.type());
        SchemaConcept schemaConcept = transaction.getSchemaConcept(type);
        if (schemaConcept == null) {
            throw GraqlQueryException.labelNotFound(type);
        }
        if (!schemaConcept.isAttributeType()) {
            throw GraqlQueryException.mustBeAttributeType(type);
        }
    }

    private void validateRelationProperty(RelationProperty varProperty, Statement statement) {
        Set<Label> roleTypes = varProperty.relationPlayers().stream()
                .map(RelationProperty.RolePlayer::getRole).flatMap(CommonUtil::optionalToStream)
                .map(Statement::getType).flatMap(CommonUtil::optionalToStream)
                .map(Label::of).collect(toSet());

        Optional<Label> maybeLabel = statement.getProperty(IsaProperty.class)
                .map(IsaProperty::type).flatMap(Statement::getType).map(Label::of);

        maybeLabel.ifPresent(label -> {
            SchemaConcept schemaConcept = transaction.getSchemaConcept(label);

            if (schemaConcept == null || !schemaConcept.isRelationType()) {
                throw GraqlQueryException.notARelationType(label);
            }
        });

        // Check all role types exist
        roleTypes.forEach(roleId -> {
            SchemaConcept schemaConcept = transaction.getSchemaConcept(roleId);
            if (schemaConcept == null || !schemaConcept.isRole()) {
                throw GraqlQueryException.notARoleType(roleId);
            }
        });
    }
}<|MERGE_RESOLUTION|>--- conflicted
+++ resolved
@@ -39,12 +39,6 @@
 import grakn.core.graql.gremlin.GraqlTraversal;
 import grakn.core.graql.gremlin.GreedyTraversalPlan;
 import grakn.core.graql.reasoner.DisjunctionIterator;
-<<<<<<< HEAD
-import grakn.core.graql.reasoner.ResolutionIterator;
-import grakn.core.graql.reasoner.query.ReasonerQueries;
-import grakn.core.graql.reasoner.query.ResolvableQuery;
-=======
->>>>>>> 7a95105e
 import grakn.core.server.exception.GraknServerException;
 import grakn.core.server.session.TransactionOLTP;
 import graql.lang.Graql;
@@ -66,11 +60,6 @@
 import java.util.Collection;
 import java.util.Comparator;
 import java.util.HashMap;
-<<<<<<< HEAD
-import java.util.HashSet;
-import java.util.Iterator;
-=======
->>>>>>> 7a95105e
 import java.util.LinkedHashSet;
 import java.util.List;
 import java.util.Map;
@@ -106,15 +95,12 @@
     }
 
     public Stream<ConceptMap> match(MatchClause matchClause) {
-<<<<<<< HEAD
-=======
 
         ScopedSpan span = null;
         if (ServerTracing.tracingActive()) {
             span = ServerTracing.startScopedChildSpan("QueryExecutor.match validate pattern");
         }
 
->>>>>>> 7a95105e
         //validatePattern
         for (Statement statement : matchClause.getPatterns().statements()) {
             statement.properties().forEach(property -> validateProperty(property, statement));
@@ -135,11 +121,6 @@
                 }
                 GraqlTraversal graqlTraversal = GreedyTraversalPlan.createTraversal(matchClause.getPatterns(), transaction);
 
-<<<<<<< HEAD
-            Stream<ConceptMap> answerStream = new DisjunctionIterator(matchClause, transaction).hasStream();
-            return answerStream.map(result -> result.project(matchClause.getSelectedNames()));
-=======
-
                 // time to convert plan into a answer stream
                 if (subSpan != null) {
                     subSpan.finish();
@@ -164,7 +145,6 @@
                     subSpan.finish();
                 }
             }
->>>>>>> 7a95105e
         } catch (GraqlQueryException e) {
             System.err.println(e.getMessage());
             answerStream = Stream.empty();
