/*
 * GRAKN.AI - THE KNOWLEDGE GRAPH
 * Copyright (C) 2019 Grakn Labs Ltd
 *
 * This program is free software: you can redistribute it and/or modify
 * it under the terms of the GNU Affero General Public License as
 * published by the Free Software Foundation, either version 3 of the
 * License, or (at your option) any later version.
 *
 * This program is distributed in the hope that it will be useful,
 * but WITHOUT ANY WARRANTY; without even the implied warranty of
 * MERCHANTABILITY or FITNESS FOR A PARTICULAR PURPOSE.  See the
 * GNU Affero General Public License for more details.
 *
 * You should have received a copy of the GNU Affero General Public License
 * along with this program.  If not, see <https://www.gnu.org/licenses/>.
 */

package grakn.core.graql.executor;

import io.vavr.API;

import com.google.common.collect.ImmutableSet;
import com.google.common.collect.Sets;
import grakn.benchmark.lib.instrumentation.ServerTracing;
import grakn.core.concept.Concept;
import grakn.core.concept.ConceptId;
import grakn.core.concept.answer.Answer;
import grakn.core.concept.answer.AnswerGroup;
import grakn.core.concept.answer.ConceptList;
import grakn.core.concept.answer.ConceptMap;
import grakn.core.concept.answer.ConceptSet;
import grakn.core.concept.answer.ConceptSetMeasure;
import grakn.core.concept.answer.Numeric;
import grakn.core.graql.exception.GraqlCheckedException;
import grakn.core.graql.exception.GraqlSemanticException;
import grakn.core.graql.executor.property.PropertyExecutor;
import grakn.core.graql.gremlin.GraqlTraversal;
import grakn.core.graql.gremlin.TraversalPlanner;
<<<<<<< HEAD
=======
import grakn.core.graql.reasoner.DisjunctionIterator;
import grakn.core.graql.reasoner.ResolutionIterator;
>>>>>>> cdc7192a
import grakn.core.graql.reasoner.query.ReasonerQueries;
import grakn.core.graql.reasoner.query.ReasonerQueryImpl;
import grakn.core.graql.reasoner.query.ResolvableQuery;
import grakn.core.server.exception.GraknServerException;
import grakn.core.server.session.TransactionOLTP;
import graql.lang.Graql;
import graql.lang.pattern.Conjunction;
import graql.lang.pattern.Disjunction;
import graql.lang.pattern.Pattern;
import graql.lang.property.NeqProperty;
import graql.lang.property.ValueProperty;
import graql.lang.property.VarProperty;
import graql.lang.query.GraqlCompute;
import graql.lang.query.GraqlDefine;
import graql.lang.query.GraqlDelete;
import graql.lang.query.GraqlGet;
import graql.lang.query.GraqlInsert;
import graql.lang.query.GraqlUndefine;
import graql.lang.query.MatchClause;
import graql.lang.query.builder.Filterable;
import graql.lang.statement.Statement;
import graql.lang.statement.Variable;
import java.util.ArrayList;
import java.util.Collection;
import java.util.Collections;
import java.util.Comparator;
import java.util.HashMap;
import java.util.HashSet;
import java.util.LinkedHashSet;
import java.util.List;
import java.util.Map;
import java.util.Set;
import java.util.function.Function;
import java.util.stream.Collector;
import java.util.stream.Collectors;
import java.util.stream.Stream;
import org.apache.tinkerpop.gremlin.process.traversal.dsl.graph.GraphTraversal;
import org.apache.tinkerpop.gremlin.structure.Edge;
import org.apache.tinkerpop.gremlin.structure.Element;
import org.apache.tinkerpop.gremlin.structure.Vertex;
import org.slf4j.Logger;
import org.slf4j.LoggerFactory;

import static java.util.stream.Collectors.collectingAndThen;
import static java.util.stream.Collectors.groupingBy;
import static java.util.stream.Collectors.toList;

/**
 * QueryExecutor is the class that executes Graql queries onto the database
 */
public class QueryExecutor {

    private final boolean infer;
    private final TransactionOLTP transaction;
    private static final Logger LOG = LoggerFactory.getLogger(QueryExecutor.class);

    public QueryExecutor(TransactionOLTP transaction, boolean infer) {
        this.infer = infer;
        this.transaction = transaction;
    }

    public Stream<ConceptMap> match(MatchClause matchClause) {

        int createStreamSpanId = ServerTracing.startScopedChildSpan("QueryExecutor.match create stream");

        Stream<ConceptMap> answerStream;

        try {
            validateClause(matchClause);

            if (!infer) {
<<<<<<< HEAD
                answerStream = matchClause.getPatterns().getDisjunctiveNormalForm().getPatterns().stream()
                        .map(p -> ReasonerQueries.create(p, transaction))
                        .map(ReasonerQueryImpl::getPattern)
                        .flatMap(p -> traversal(p, TraversalPlanner.createTraversal(p, transaction)));
            } else {
                answerStream = matchClause.getPatterns().getNegationDNF().getPatterns().stream()
                        .map(p -> ReasonerQueries.resolvable(p, transaction).rewrite())
                        .flatMap(ResolvableQuery::resolve);
=======

                // TODO: this is automatically fixed in Java 10 or OpenJDK 8u222, remove workaround if these conditions met
                // workaround to deal with non-lazy Java 8 flatMap() functions
                io.vavr.collection.Stream<Conjunction<Statement>> conjunctions =
                        io.vavr.collection.Stream.ofAll(matchClause.getPatterns().getDisjunctiveNormalForm().getPatterns().stream());

                io.vavr.collection.Stream<ConceptMap> conceptMaps = conjunctions
                        .map(p -> ReasonerQueries.create(p, transaction))
                        .map(ReasonerQueryImpl::getPattern)
                        .flatMap(p -> io.vavr.collection.Stream.ofAll(traverse(p)));

                answerStream = conceptMaps.toJavaStream();

            } else {
                answerStream = new DisjunctionIterator(matchClause, transaction).hasStream();
>>>>>>> cdc7192a
            }
        } catch (GraqlCheckedException e) {
            LOG.debug(e.getMessage());
            answerStream = Stream.empty();
        }

        ServerTracing.closeScopedChildSpan(createStreamSpanId);
        return answerStream;
    }

    //TODO this should go into MatchClause
    private void validateClause(MatchClause matchClause) {

        Disjunction<Conjunction<Pattern>> negationDNF = matchClause.getPatterns().getNegationDNF();

        // assert none of the statements have no properties (eg. `match $x; get;`)
        List<Statement> statementsWithoutProperties = negationDNF.getPatterns().stream()
                .flatMap(p -> p.statements().stream())
                .filter(statement -> statement.properties().size() == 0)
                .collect(toList());
        if (statementsWithoutProperties.size() != 0) {
            throw GraqlSemanticException.matchWithoutAnyProperties(statementsWithoutProperties.get(0));
        }

        validateVarVarComparisons(negationDNF);

        negationDNF.getPatterns().stream()
                .flatMap(p -> p.statements().stream())
                .map(p -> Graql.and(Collections.singleton(p)))
                .forEach(pattern -> ReasonerQueries.createWithoutRoleInference(pattern, transaction).checkValid());
        if (!infer) {
            boolean containsNegation = negationDNF.getPatterns().stream()
                    .flatMap(p -> p.getPatterns().stream())
                    .anyMatch(Pattern::isNegation);
            if (containsNegation) {
                throw GraqlSemanticException.usingNegationWithReasoningOff(matchClause.getPatterns());
            }
        }
    }

    private void validateVarVarComparisons(Disjunction<Conjunction<Pattern>> negationDNF) {
        // comparisons between two variables (ValueProperty and NotEqual, similar to !== and !=)
        // must only use variables that are also used outside of comparisons

        // collect variables used in comparisons between two variables
        // and collect variables used outside of two-variable comparisons (variable to value is OK)
        Set<Statement> statements = negationDNF.statements();
        Set<Variable> varVarComparisons = new HashSet<>();
        Set<Variable> notVarVarComparisons = new HashSet<>();
        for (Statement stmt : statements) {
            if (stmt.hasProperty(NeqProperty.class)) {
                varVarComparisons.add(stmt.var());
                varVarComparisons.add(stmt.getProperty(NeqProperty.class).get().statement().var());
            } else if (stmt.hasProperty(ValueProperty.class)) {
                ValueProperty valueProperty = stmt.getProperty(ValueProperty.class).get();
                if (valueProperty.operation().hasVariable()) {
                    varVarComparisons.add(stmt.var());
                    varVarComparisons.add(valueProperty.operation().innerStatement().var());
                } else {
                    notVarVarComparisons.add(stmt.var());
                }
            } else {
                notVarVarComparisons.addAll(stmt.variables());
            }
        }

        // ensure variables used in var-var comparisons are used elsewhere too
        Set<Variable> unboundComparisonVariables = Sets.difference(varVarComparisons, notVarVarComparisons);
        if (!unboundComparisonVariables.isEmpty()) {
            throw GraqlSemanticException.unboundComparisonVariables(unboundComparisonVariables);
        }
    }

    public Stream<ConceptMap> traverse(Conjunction<Pattern> pattern) {
        return traverse(pattern, TraversalPlanner.createTraversal(pattern, transaction));
    }

    /**
     * @return resulting answer stream
     */
    public Stream<ConceptMap> traverse(Conjunction<Pattern> pattern, GraqlTraversal graqlTraversal) {
        Set<Variable> vars = Sets.filter(pattern.variables(), Variable::isReturned);
        GraphTraversal<Vertex, Map<String, Element>> traversal = graqlTraversal.getGraphTraversal(transaction, vars);

        return traversal.toStream()
                .map(elements -> createAnswer(vars, elements))
                .distinct()
                .sequential()
                .map(ConceptMap::new);
    }

    /**
     * @param vars     set of variables of interest
     * @param elements a map of vertices and edges where the key is the variable name
     * @return a map of concepts where the key is the variable name
     */
    private Map<Variable, Concept> createAnswer(Set<Variable> vars, Map<String, Element> elements) {
        Map<Variable, Concept> map = new HashMap<>();
        for (Variable var : vars) {
            Element element = elements.get(var.symbol());
            if (element == null) {
                throw GraqlSemanticException.unexpectedResult(var);
            } else {
                Concept result;
                if (element instanceof Vertex) {
                    result = transaction.buildConcept((Vertex) element);
                } else {
                    result = transaction.buildConcept((Edge) element);
                }
                Concept concept = result;
                map.put(var, concept);
            }
        }
        return map;
    }

    public ConceptMap define(GraqlDefine query) {
        ImmutableSet.Builder<PropertyExecutor.Writer> executors = ImmutableSet.builder();
        List<Statement> statements = query.statements().stream()
                .flatMap(statement -> statement.innerStatements().stream())
                .collect(Collectors.toList());

        for (Statement statement : statements) {
            for (VarProperty property : statement.properties()) {
                executors.addAll(PropertyExecutor.definable(statement.var(), property).defineExecutors());
            }
        }

        return WriteExecutor.create(transaction, executors.build()).write(new ConceptMap());
    }

    public ConceptMap undefine(GraqlUndefine query) {
        ImmutableSet.Builder<PropertyExecutor.Writer> executors = ImmutableSet.builder();
        List<Statement> statements = query.statements().stream()
                .flatMap(statement -> statement.innerStatements().stream())
                .collect(Collectors.toList());

        for (Statement statement : statements) {
            for (VarProperty property : statement.properties()) {
                executors.addAll(PropertyExecutor.definable(statement.var(), property).undefineExecutors());
            }
        }
        return WriteExecutor.create(transaction, executors.build()).write(new ConceptMap());
    }

    public Stream<ConceptMap> insert(GraqlInsert query) {
        int createExecSpanId = ServerTracing.startScopedChildSpan("QueryExecutor.insert create executors");

        Collection<Statement> statements = query.statements().stream()
                .flatMap(statement -> statement.innerStatements().stream())
                .collect(Collectors.toList());

        ImmutableSet.Builder<PropertyExecutor.Writer> executors = ImmutableSet.builder();
        for (Statement statement : statements) {
            for (VarProperty property : statement.properties()) {
                executors.addAll(PropertyExecutor.insertable(statement.var(), property).insertExecutors());
            }
        }

        ServerTracing.closeScopedChildSpan(createExecSpanId);

        int answerStreamSpanId = ServerTracing.startScopedChildSpan("QueryExecutor.insert create answer stream");

        Stream<ConceptMap> answerStream;
        if (query.match() != null) {
            MatchClause match = query.match();
            Set<Variable> matchVars = match.getSelectedNames();
            Set<Variable> insertVars = statements.stream().map(Statement::var).collect(ImmutableSet.toImmutableSet());

            LinkedHashSet<Variable> projectedVars = new LinkedHashSet<>(matchVars);
            projectedVars.retainAll(insertVars);

            Stream<ConceptMap> answers = transaction.stream(match.get(projectedVars), infer);
            answerStream = answers
                    .map(answer -> WriteExecutor.create(transaction, executors.build()).write(answer))
                    .collect(toList()).stream();
        } else {
            answerStream = Stream.of(WriteExecutor.create(transaction, executors.build()).write(new ConceptMap()));
        }

        ServerTracing.closeScopedChildSpan(answerStreamSpanId);

        return answerStream;
    }

    @SuppressWarnings("unchecked") // All attribute values are comparable data types
    private Stream<ConceptMap> filter(Filterable query, Stream<ConceptMap> answers) {
        if (query.sort().isPresent()) {
            Variable var = query.sort().get().var();
            Comparator<ConceptMap> comparator = (map1, map2) -> {
                Object val1 = map1.get(var).asAttribute().value();
                Object val2 = map2.get(var).asAttribute().value();

                if (val1 instanceof String) {
                    return ((String) val1).compareToIgnoreCase((String) val2);
                } else {
                    return ((Comparable<? super Comparable>) val1).compareTo((Comparable<? super Comparable>) val2);
                }
            };
            comparator = (query.sort().get().order() == Graql.Token.Order.DESC) ? comparator.reversed() : comparator;
            answers = answers.sorted(comparator);
        }
        if (query.offset().isPresent()) {
            answers = answers.skip(query.offset().get());
        }
        if (query.limit().isPresent()) {
            answers = answers.limit(query.limit().get());
        }

        return answers;
    }

    public ConceptSet delete(GraqlDelete query) {
        Stream<ConceptMap> answers = transaction.stream(query.match(), infer)
                .map(result -> result.project(query.vars()))
                .distinct();

        answers = filter(query, answers);

        // TODO: We should not need to collect toSet, once we fix ConceptId.id() to not use cache.
        List<Concept> conceptsToDelete = answers
                .flatMap(answer -> answer.concepts().stream())
                .distinct()
                // delete relations first: if the RPs are deleted, the relation is removed, so null by the time we try to delete it
                // this minimises number of `concept was already removed` exceptions
                .sorted(Comparator.comparing(concept -> !concept.isRelation()))
                .collect(Collectors.toList());


        Set<ConceptId> deletedConceptIds = new HashSet<>();
        conceptsToDelete.forEach(concept -> {
            // a concept is either a schema concept or a thing
            if (concept.isSchemaConcept()) {
                throw GraqlSemanticException.deleteSchemaConcept(concept.asSchemaConcept());
            } else if (concept.isThing()) {
                try {
                    deletedConceptIds.add(concept.id());
                    // a concept may have been cleaned up already
                    // for instance if role players of an implicit attribute relation are deleted, the janus edge disappears
                    concept.delete();
                } catch (IllegalStateException janusVertexDeleted) {
                    if (janusVertexDeleted.getMessage().contains("was removed")) {
                        // Tinkerpop throws this exception if we try to operate on a vertex that was already deleted
                        // With the ordering of deletes, this edge case should only be hit when relations play roles in relations
                        LOG.debug("Trying to deleted concept that was already removed", janusVertexDeleted);
                    } else {
                        throw janusVertexDeleted;
                    }
                }
            } else {
                throw GraknServerException.create("Unhandled concept type isn't a schema concept or a thing");
            }
        });

        // TODO: return deleted Concepts instead of ConceptIds
        return new ConceptSet(deletedConceptIds);
    }

    public Stream<ConceptMap> get(GraqlGet query) {
        //NB: we need distinct as projection can produce duplicates
        Stream<ConceptMap> answers = match(query.match()).map(ans -> ans.project(query.vars())).distinct();

        answers = filter(query, answers);
        
        return answers;
    }

    public Stream<Numeric> aggregate(GraqlGet.Aggregate query) {
        Stream<ConceptMap> answers = get(query.query());
        switch (query.method()) {
            case COUNT:
                return AggregateExecutor.count(answers).stream();
            case MAX:
                return AggregateExecutor.max(answers, query.var()).stream();
            case MEAN:
                return AggregateExecutor.mean(answers, query.var()).stream();
            case MEDIAN:
                return AggregateExecutor.median(answers, query.var()).stream();
            case MIN:
                return AggregateExecutor.min(answers, query.var()).stream();
            case STD:
                return AggregateExecutor.std(answers, query.var()).stream();
            case SUM:
                return AggregateExecutor.sum(answers, query.var()).stream();
            default:
                throw new IllegalArgumentException("Invalid Aggregate query method / variables");
        }
    }

    public Stream<AnswerGroup<ConceptMap>> get(GraqlGet.Group query) {
        return get(get(query.query()), query.var(), answers -> answers.collect(Collectors.toList())).stream();
    }

    public Stream<AnswerGroup<Numeric>> get(GraqlGet.Group.Aggregate query) {
        return get(get(query.group().query()), query.group().var(),
                answers -> AggregateExecutor.aggregate(answers, query.method(), query.var())
        ).stream();
    }

    private static <T extends Answer> List<AnswerGroup<T>> get(Stream<ConceptMap> answers, Variable groupVar,
                                                               Function<Stream<ConceptMap>, List<T>> aggregate) {
        Collector<ConceptMap, ?, List<T>> groupAggregate =
                collectingAndThen(toList(), list -> aggregate.apply(list.stream()));

        List<AnswerGroup<T>> answerGroups = new ArrayList<>();
        answers.collect(groupingBy(answer -> answer.get(groupVar), groupAggregate))
                .forEach((key, values) -> answerGroups.add(new AnswerGroup<>(key, values)));

        return answerGroups;
    }

    public Stream<Numeric> compute(GraqlCompute.Statistics query) {
        if (query.getException().isPresent()) throw query.getException().get();
        return new ComputeExecutor(transaction).stream(query);
    }

    public Stream<ConceptList> compute(GraqlCompute.Path query) {
        if (query.getException().isPresent()) throw query.getException().get();
        return new ComputeExecutor(transaction).stream(query);
    }

    public Stream<ConceptSetMeasure> compute(GraqlCompute.Centrality query) {
        if (query.getException().isPresent()) throw query.getException().get();
        return new ComputeExecutor(transaction).stream(query);
    }

    public Stream<ConceptSet> compute(GraqlCompute.Cluster query) {
        if (query.getException().isPresent()) throw query.getException().get();
        return new ComputeExecutor(transaction).stream(query);
    }
}<|MERGE_RESOLUTION|>--- conflicted
+++ resolved
@@ -18,7 +18,6 @@
 
 package grakn.core.graql.executor;
 
-import io.vavr.API;
 
 import com.google.common.collect.ImmutableSet;
 import com.google.common.collect.Sets;
@@ -37,14 +36,8 @@
 import grakn.core.graql.executor.property.PropertyExecutor;
 import grakn.core.graql.gremlin.GraqlTraversal;
 import grakn.core.graql.gremlin.TraversalPlanner;
-<<<<<<< HEAD
-=======
-import grakn.core.graql.reasoner.DisjunctionIterator;
-import grakn.core.graql.reasoner.ResolutionIterator;
->>>>>>> cdc7192a
 import grakn.core.graql.reasoner.query.ReasonerQueries;
 import grakn.core.graql.reasoner.query.ReasonerQueryImpl;
-import grakn.core.graql.reasoner.query.ResolvableQuery;
 import grakn.core.server.exception.GraknServerException;
 import grakn.core.server.session.TransactionOLTP;
 import graql.lang.Graql;
@@ -113,32 +106,28 @@
             validateClause(matchClause);
 
             if (!infer) {
-<<<<<<< HEAD
-                answerStream = matchClause.getPatterns().getDisjunctiveNormalForm().getPatterns().stream()
-                        .map(p -> ReasonerQueries.create(p, transaction))
-                        .map(ReasonerQueryImpl::getPattern)
-                        .flatMap(p -> traversal(p, TraversalPlanner.createTraversal(p, transaction)));
-            } else {
-                answerStream = matchClause.getPatterns().getNegationDNF().getPatterns().stream()
-                        .map(p -> ReasonerQueries.resolvable(p, transaction).rewrite())
-                        .flatMap(ResolvableQuery::resolve);
-=======
 
                 // TODO: this is automatically fixed in Java 10 or OpenJDK 8u222, remove workaround if these conditions met
                 // workaround to deal with non-lazy Java 8 flatMap() functions
                 io.vavr.collection.Stream<Conjunction<Statement>> conjunctions =
                         io.vavr.collection.Stream.ofAll(matchClause.getPatterns().getDisjunctiveNormalForm().getPatterns().stream());
 
-                io.vavr.collection.Stream<ConceptMap> conceptMaps = conjunctions
+                answerStream = conjunctions
                         .map(p -> ReasonerQueries.create(p, transaction))
                         .map(ReasonerQueryImpl::getPattern)
-                        .flatMap(p -> io.vavr.collection.Stream.ofAll(traverse(p)));
-
-                answerStream = conceptMaps.toJavaStream();
+                        .flatMap(p -> io.vavr.collection.Stream.ofAll(traverse(p)))
+                        .toJavaStream();
 
             } else {
-                answerStream = new DisjunctionIterator(matchClause, transaction).hasStream();
->>>>>>> cdc7192a
+
+                io.vavr.collection.Stream<Conjunction<Pattern>> conjunctions =
+                        io.vavr.collection.Stream.ofAll(matchClause.getPatterns().getNegationDNF().getPatterns().stream());
+
+                answerStream = conjunctions
+                        .map(p -> ReasonerQueries.resolvable(p, transaction).rewrite())
+                        .flatMap(q -> io.vavr.collection.Stream.ofAll(q.resolve()))
+                        .toJavaStream();
+
             }
         } catch (GraqlCheckedException e) {
             LOG.debug(e.getMessage());
