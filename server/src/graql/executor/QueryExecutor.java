/*
 * GRAKN.AI - THE KNOWLEDGE GRAPH
 * Copyright (C) 2018 Grakn Labs Ltd
 *
 * This program is free software: you can redistribute it and/or modify
 * it under the terms of the GNU Affero General Public License as
 * published by the Free Software Foundation, either version 3 of the
 * License, or (at your option) any later version.
 *
 * This program is distributed in the hope that it will be useful,
 * but WITHOUT ANY WARRANTY; without even the implied warranty of
 * MERCHANTABILITY or FITNESS FOR A PARTICULAR PURPOSE.  See the
 * GNU Affero General Public License for more details.
 *
 * You should have received a copy of the GNU Affero General Public License
 * along with this program.  If not, see <https://www.gnu.org/licenses/>.
 */

package grakn.core.graql.executor;

import brave.ScopedSpan;
import com.google.common.collect.ImmutableList;
import com.google.common.collect.ImmutableSet;
import com.google.common.collect.Sets;
import grakn.benchmark.lib.instrumentation.ServerTracing;
import grakn.core.concept.Concept;
import grakn.core.concept.answer.Answer;
import grakn.core.concept.answer.AnswerGroup;
import grakn.core.concept.answer.ConceptList;
import grakn.core.concept.answer.ConceptMap;
import grakn.core.concept.answer.ConceptSet;
import grakn.core.concept.answer.ConceptSetMeasure;
import grakn.core.concept.answer.Numeric;
import grakn.core.graql.exception.GraqlQueryException;
import grakn.core.graql.exception.GraqlQueryHandledException;
import grakn.core.graql.executor.property.PropertyExecutor;
import grakn.core.graql.gremlin.GraqlTraversal;
import grakn.core.graql.gremlin.GreedyTraversalPlan;
import grakn.core.graql.reasoner.DisjunctionIterator;
import grakn.core.graql.reasoner.query.ReasonerQueries;
import grakn.core.server.exception.GraknServerException;
import grakn.core.server.session.TransactionOLTP;
import graql.lang.Graql;
import graql.lang.pattern.Conjunction;
import graql.lang.pattern.Disjunction;
import graql.lang.pattern.Pattern;
import graql.lang.property.VarProperty;
import graql.lang.query.GraqlCompute;
import graql.lang.query.GraqlDefine;
import graql.lang.query.GraqlDelete;
import graql.lang.query.GraqlGet;
import graql.lang.query.GraqlInsert;
import graql.lang.query.GraqlUndefine;
import graql.lang.query.MatchClause;
import graql.lang.query.builder.Filterable;
import graql.lang.statement.Statement;
import graql.lang.statement.Variable;
import java.util.ArrayList;
import java.util.Collection;
import java.util.Collections;
import java.util.Comparator;
import java.util.HashMap;
import java.util.LinkedHashSet;
import java.util.List;
import java.util.Map;
import java.util.Set;
import java.util.function.Function;
import java.util.stream.Collector;
import java.util.stream.Collectors;
import java.util.stream.Stream;
import org.apache.tinkerpop.gremlin.process.traversal.dsl.graph.GraphTraversal;
import org.apache.tinkerpop.gremlin.structure.Edge;
import org.apache.tinkerpop.gremlin.structure.Element;
import org.apache.tinkerpop.gremlin.structure.Vertex;

import static grakn.core.common.util.CommonUtil.toImmutableList;
import static grakn.core.common.util.CommonUtil.toImmutableSet;
import static java.util.stream.Collectors.collectingAndThen;
import static java.util.stream.Collectors.groupingBy;
import static java.util.stream.Collectors.toList;
import static java.util.stream.Collectors.toSet;

/**
 * QueryExecutor is the class that executes Graql queries onto the database
 */
public class QueryExecutor {

    private final boolean infer;
    private final TransactionOLTP transaction;

    public QueryExecutor(TransactionOLTP transaction, boolean infer) {
        this.infer = infer;
        this.transaction = transaction;
    }

<<<<<<< HEAD
    public Stream<ConceptMap> match(MatchClause matchClause){
        ScopedSpan span = null;
        if (ServerTracing.tracingActive()) {
            span = ServerTracing.startScopedChildSpan("QueryExecutor.match create stream");
        }
=======
    public Stream<ConceptMap> match(MatchClause matchClause) {


        int validatePatternSpanId = ServerTracing.startScopedChildSpan("QueryExecutor.match validate pattern");


        //validatePattern
        for (Statement statement : matchClause.getPatterns().statements()) {
            statement.properties().forEach(property -> validateProperty(property, statement));
        }

        ServerTracing.closeScopedChildSpan(validatePatternSpanId);


        int createStreamSpanId = ServerTracing.startScopedChildSpan("QueryExecutor.match create stream");

>>>>>>> dd546ae3

        Stream<ConceptMap> answerStream;
        try {
            validateClause(matchClause);

            if (!infer) {
                // time to create the traversal plan

                int createTraversalSpanId = ServerTracing.startScopedChildSpanWithParentContext("QueryExecutor.match create traversal", createStreamSpanId);

                GraqlTraversal graqlTraversal = GreedyTraversalPlan.createTraversal(matchClause.getPatterns(), transaction);

<<<<<<< HEAD
=======
                ServerTracing.closeScopedChildSpan(createTraversalSpanId);

>>>>>>> dd546ae3
                // time to convert plan into a answer stream
                int traversalToStreamSpanId = ServerTracing.startScopedChildSpanWithParentContext("QueryExecutor.match traversal to stream", createStreamSpanId);

                answerStream = traversal(matchClause.getPatterns().variables(), graqlTraversal);

<<<<<<< HEAD
                if (subSpan != null) subSpan.finish();
=======
                ServerTracing.closeScopedChildSpan(traversalToStreamSpanId);
>>>>>>> dd546ae3
            } else {

                int disjunctionSpanId= ServerTracing.startScopedChildSpanWithParentContext("QueryExecutor.match disjunction iterator", createStreamSpanId);

                Stream<ConceptMap> stream = new DisjunctionIterator(matchClause, transaction).hasStream();
                answerStream = stream.map(result -> result.project(matchClause.getSelectedNames()));

<<<<<<< HEAD
                if (subSpan != null) subSpan.finish();
=======
                ServerTracing.closeScopedChildSpan(disjunctionSpanId);
>>>>>>> dd546ae3
            }
        } catch (GraqlQueryHandledException e) {
            answerStream = Stream.empty();
        }

<<<<<<< HEAD
        if (span != null) span.finish();
=======
        ServerTracing.closeScopedChildSpan(createStreamSpanId);
>>>>>>> dd546ae3
        return answerStream;
    }

    private void validateClause(MatchClause matchClause){
        Disjunction<Conjunction<Pattern>> negationDNF = matchClause.getPatterns().getNegationDNF();
        negationDNF.getPatterns().stream()
                .flatMap(p -> p.statements().stream())
                .map(p -> Graql.and(Collections.singleton(p)))
                .forEach(pattern -> ReasonerQueries.createWithoutRoleInference(pattern, transaction).checkValid());
        if (!infer) {
            boolean containsNegation = negationDNF.getPatterns().stream()
                    .flatMap(p -> p.getPatterns().stream())
                    .anyMatch(Pattern::isNegation);
            if (containsNegation){
                throw GraqlQueryException.usingNegationWithReasoningOff(matchClause.getPatterns());
            }
        }
    }

    /**
     * @param commonVars     set of variables of interest
     * @param graqlTraversal graql traversal corresponding to the provided pattern
     * @return resulting answer stream
     */
    public Stream<ConceptMap> traversal(Set<Variable> commonVars, GraqlTraversal graqlTraversal) {
        Set<Variable> vars = Sets.filter(commonVars, Variable::isUserDefinedName);

        GraphTraversal<Vertex, Map<String, Element>> traversal = graqlTraversal.getGraphTraversal(transaction, vars);

        return traversal.toStream()
                .map(elements -> createAnswer(vars, elements))
                .distinct()
                .sequential()
                .map(ConceptMap::new);
    }

    /**
     * @param vars     set of variables of interest
     * @param elements a map of vertices and edges where the key is the variable name
     * @return a map of concepts where the key is the variable name
     */
    private Map<Variable, Concept> createAnswer(Set<Variable> vars, Map<String, Element> elements) {
        Map<Variable, Concept> map = new HashMap<>();
        for (Variable var : vars) {
            Element element = elements.get(var.symbol());
            if (element == null) {
                throw GraqlQueryException.unexpectedResult(var);
            } else {
                Concept result;
                if (element instanceof Vertex) {
                    result = transaction.buildConcept((Vertex) element);
                } else {
                    result = transaction.buildConcept((Edge) element);
                }
                Concept concept = result;
                map.put(var, concept);
            }
        }
        return map;
    }

    public ConceptMap define(GraqlDefine query) {
        ImmutableSet.Builder<PropertyExecutor.Writer> executors = ImmutableSet.builder();
        List<Statement> statements = query.statements().stream()
                .flatMap(statement -> statement.innerStatements().stream())
                .collect(toImmutableList());

        for (Statement statement : statements) {
            for (VarProperty property : statement.properties()) {
                executors.addAll(PropertyExecutor.definable(statement.var(), property).defineExecutors());
            }
        }

        return WriteExecutor.create(transaction, executors.build()).write(new ConceptMap());
    }

    public ConceptMap undefine(GraqlUndefine query) {
        ImmutableSet.Builder<PropertyExecutor.Writer> executors = ImmutableSet.builder();
        ImmutableList<Statement> statements = query.statements().stream()
                .flatMap(statement -> statement.innerStatements().stream())
                .collect(toImmutableList());

        for (Statement statement : statements) {
            for (VarProperty property : statement.properties()) {
                executors.addAll(PropertyExecutor.definable(statement.var(), property).undefineExecutors());
            }
        }
        return WriteExecutor.create(transaction, executors.build()).write(new ConceptMap());
    }

    public Stream<ConceptMap> insert(GraqlInsert query) {
        int createExecSpanId= ServerTracing.startScopedChildSpan("QueryExecutor.insert create executors");


        Collection<Statement> statements = query.statements().stream()
                .flatMap(statement -> statement.innerStatements().stream())
                .collect(toImmutableList());

        ImmutableSet.Builder<PropertyExecutor.Writer> executors = ImmutableSet.builder();
        for (Statement statement : statements) {
            for (VarProperty property : statement.properties()) {
                executors.addAll(PropertyExecutor.insertable(statement.var(), property).insertExecutors());
            }
        }

        ServerTracing.closeScopedChildSpan(createExecSpanId);

        int answerStreamSpanId = ServerTracing.startScopedChildSpan("QueryExecutor.insert create answer stream");


        Stream<ConceptMap> answerStream;
        if (query.match() != null) {
            MatchClause match = query.match();
            Set<Variable> matchVars = match.getSelectedNames();
            Set<Variable> insertVars = statements.stream().map(statement -> statement.var()).collect(toImmutableSet());

            LinkedHashSet<Variable> projectedVars = new LinkedHashSet<>(matchVars);
            projectedVars.retainAll(insertVars);

            Stream<ConceptMap> answers = transaction.stream(match.get(projectedVars), infer);
            answerStream = answers.map(answer -> WriteExecutor
                    .create(transaction, executors.build()).write(answer))
                    .collect(toList()).stream();
        } else {
            answerStream = Stream.of(WriteExecutor.create(transaction, executors.build()).write(new ConceptMap()));
        }

        ServerTracing.closeScopedChildSpan(answerStreamSpanId);

        return answerStream;
    }

    @SuppressWarnings("unchecked") // All attribute values are comparable data types
    private Stream<ConceptMap> filter(Filterable query, Stream<ConceptMap> answers) {
        if (query.sort().isPresent()) {
            Variable var = query.sort().get().var();
            Comparator<ConceptMap> comparator = (map1, map2) -> {
                Object val1 = map1.get(var).asAttribute().value();
                Object val2 = map2.get(var).asAttribute().value();

                if (val1 instanceof String) {
                    return ((String) val1).compareToIgnoreCase((String) val2);
                } else {
                    return ((Comparable<? super Comparable>) val1).compareTo((Comparable<? super Comparable>) val2);
                }
            };
            comparator = (query.sort().get().order() == Graql.Token.Order.DESC) ? comparator.reversed() : comparator;
            answers = answers.sorted(comparator);
        }
        if (query.offset().isPresent()) {
            answers = answers.skip(query.offset().get());
        }
        if (query.limit().isPresent()) {
            answers = answers.limit(query.limit().get());
        }

        return answers;
    }

    public ConceptSet delete(GraqlDelete query) {
        Stream<ConceptMap> answers = transaction.stream(query.match(), infer)
                .map(result -> result.project(query.vars()))
                .distinct();

        answers = filter(query, answers);

        // TODO: We should not need to collect toSet, once we fix ConceptId.id() to not use cache.
        // Stream.distinct() will then work properly when it calls ConceptImpl.equals()
        Set<Concept> conceptsToDelete = answers
                .flatMap(answer -> answer.concepts().stream())
                .collect(Collectors.toCollection(LinkedHashSet::new));

        conceptsToDelete.forEach(concept -> {
            // a concept is either a schema concept or a thing
            if (concept.isSchemaConcept()) {
                throw GraqlQueryException.deleteSchemaConcept(concept.asSchemaConcept());
            } else if (concept.isThing()) {
                // if it's not inferred, we can delete it
                if (!concept.asThing().isInferred()) {
                    concept.delete();
                }
            } else {
                throw GraknServerException.create("Unhandled concept type isn't a schema concept or a thing");
            }
        });

        // TODO: return deleted Concepts instead of ConceptIds
        return new ConceptSet(conceptsToDelete.stream().map(Concept::id).collect(toSet()));
    }

    public Stream<ConceptMap> get(GraqlGet query) {
        Stream<ConceptMap> answers = match(query.match()).map(result -> result.project(query.vars())).distinct();

        answers = filter(query, answers);

        return answers;
    }

    public Stream<Numeric> aggregate(GraqlGet.Aggregate query) {
        Stream<ConceptMap> answers = get(query.query());
        switch (query.method()) {
            case COUNT:
                return AggregateExecutor.count(answers).stream();
            case MAX:
                return AggregateExecutor.max(answers, query.var()).stream();
            case MEAN:
                return AggregateExecutor.mean(answers, query.var()).stream();
            case MEDIAN:
                return AggregateExecutor.median(answers, query.var()).stream();
            case MIN:
                return AggregateExecutor.min(answers, query.var()).stream();
            case STD:
                return AggregateExecutor.std(answers, query.var()).stream();
            case SUM:
                return AggregateExecutor.sum(answers, query.var()).stream();
            default:
                throw new IllegalArgumentException("Invalid Aggregate query method / variables");
        }
    }

    public Stream<AnswerGroup<ConceptMap>> get(GraqlGet.Group query) {
        return get(get(query.query()), query.var(), answers -> answers.collect(Collectors.toList())).stream();
    }

    public Stream<AnswerGroup<Numeric>> get(GraqlGet.Group.Aggregate query) {
        return get(get(query.group().query()), query.group().var(),
                     answers -> AggregateExecutor.aggregate(answers, query.method(), query.var())
        ).stream();
    }

    private static <T extends Answer> List<AnswerGroup<T>> get(Stream<ConceptMap> answers, Variable groupVar,
                                                               Function<Stream<ConceptMap>, List<T>> aggregate) {
        Collector<ConceptMap, ?, List<T>> groupAggregate =
                collectingAndThen(toList(), list -> aggregate.apply(list.stream()));

        List<AnswerGroup<T>> answerGroups = new ArrayList<>();
        answers.collect(groupingBy(answer -> answer.get(groupVar), groupAggregate))
                .forEach((key, values) -> answerGroups.add(new AnswerGroup<>(key, values)));

        return answerGroups;
    }

    public Stream<Numeric> compute(GraqlCompute.Statistics query) {
        if (query.getException().isPresent()) throw query.getException().get();
        return new ComputeExecutor(transaction).stream(query);
    }

    public Stream<ConceptList> compute(GraqlCompute.Path query) {
        if (query.getException().isPresent()) throw query.getException().get();
        return new ComputeExecutor(transaction).stream(query);
    }

    public Stream<ConceptSetMeasure> compute(GraqlCompute.Centrality query) {
        if (query.getException().isPresent()) throw query.getException().get();
        return new ComputeExecutor(transaction).stream(query);
    }

    public Stream<ConceptSet> compute(GraqlCompute.Cluster query) {
        if (query.getException().isPresent()) throw query.getException().get();
        return new ComputeExecutor(transaction).stream(query);
    }
}<|MERGE_RESOLUTION|>--- conflicted
+++ resolved
@@ -93,30 +93,10 @@
         this.transaction = transaction;
     }
 
-<<<<<<< HEAD
-    public Stream<ConceptMap> match(MatchClause matchClause){
-        ScopedSpan span = null;
-        if (ServerTracing.tracingActive()) {
-            span = ServerTracing.startScopedChildSpan("QueryExecutor.match create stream");
-        }
-=======
     public Stream<ConceptMap> match(MatchClause matchClause) {
 
-
-        int validatePatternSpanId = ServerTracing.startScopedChildSpan("QueryExecutor.match validate pattern");
-
-
-        //validatePattern
-        for (Statement statement : matchClause.getPatterns().statements()) {
-            statement.properties().forEach(property -> validateProperty(property, statement));
-        }
-
-        ServerTracing.closeScopedChildSpan(validatePatternSpanId);
-
-
         int createStreamSpanId = ServerTracing.startScopedChildSpan("QueryExecutor.match create stream");
 
->>>>>>> dd546ae3
 
         Stream<ConceptMap> answerStream;
         try {
@@ -129,21 +109,14 @@
 
                 GraqlTraversal graqlTraversal = GreedyTraversalPlan.createTraversal(matchClause.getPatterns(), transaction);
 
-<<<<<<< HEAD
-=======
                 ServerTracing.closeScopedChildSpan(createTraversalSpanId);
 
->>>>>>> dd546ae3
                 // time to convert plan into a answer stream
                 int traversalToStreamSpanId = ServerTracing.startScopedChildSpanWithParentContext("QueryExecutor.match traversal to stream", createStreamSpanId);
 
                 answerStream = traversal(matchClause.getPatterns().variables(), graqlTraversal);
 
-<<<<<<< HEAD
-                if (subSpan != null) subSpan.finish();
-=======
                 ServerTracing.closeScopedChildSpan(traversalToStreamSpanId);
->>>>>>> dd546ae3
             } else {
 
                 int disjunctionSpanId= ServerTracing.startScopedChildSpanWithParentContext("QueryExecutor.match disjunction iterator", createStreamSpanId);
@@ -151,21 +124,13 @@
                 Stream<ConceptMap> stream = new DisjunctionIterator(matchClause, transaction).hasStream();
                 answerStream = stream.map(result -> result.project(matchClause.getSelectedNames()));
 
-<<<<<<< HEAD
-                if (subSpan != null) subSpan.finish();
-=======
                 ServerTracing.closeScopedChildSpan(disjunctionSpanId);
->>>>>>> dd546ae3
             }
         } catch (GraqlQueryHandledException e) {
             answerStream = Stream.empty();
         }
 
-<<<<<<< HEAD
-        if (span != null) span.finish();
-=======
         ServerTracing.closeScopedChildSpan(createStreamSpanId);
->>>>>>> dd546ae3
         return answerStream;
     }
 
