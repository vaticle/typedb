--- conflicted
+++ resolved
@@ -453,11 +453,7 @@
             - test-integration-reasoner
             - test-integration-analytics
             - test-end-to-end
-<<<<<<< HEAD
-      - deploy-apt-test:
-=======
       - deploy-maven-snapshot:
->>>>>>> c96e3363
           filters:
             branches:
               only: master
@@ -467,11 +463,7 @@
             - test-assembly-linux-targz
             - test-assembly-linux-apt
             - test-assembly-docker
-<<<<<<< HEAD
-      - deploy-rpm-test:
-=======
       - deploy-apt-snapshot:
->>>>>>> c96e3363
           filters:
             branches:
               only: master
@@ -481,11 +473,7 @@
             - test-assembly-linux-targz
             - test-assembly-linux-apt
             - test-assembly-docker
-<<<<<<< HEAD
-      - deploy-maven-test:
-=======
       - deploy-rpm-snapshot:
->>>>>>> c96e3363
           filters:
             branches:
               only: master
@@ -525,7 +513,6 @@
   grakn-core-release:
     jobs:
       - deploy-github:
-<<<<<<< HEAD
           filters:
             branches:
               only: grakn-core-release-branch
@@ -561,8 +548,6 @@
           requires:
             - deploy-approval
       - deploy-maven:
-=======
->>>>>>> c96e3363
           filters:
             branches:
               only: grakn-core-release-branch
@@ -573,12 +558,8 @@
             branches:
               only: grakn-core-release-branch
           requires:
-<<<<<<< HEAD
             - deploy-apt
             - deploy-rpm
             - deploy-brew
             - deploy-docker
-            - deploy-maven
-=======
-            - deploy-github
->>>>>>> c96e3363
+            - deploy-maven