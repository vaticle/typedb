#
# GRAKN.AI - THE KNOWLEDGE GRAPH
# Copyright (C) 2018 Grakn Labs Ltd
#
# This program is free software: you can redistribute it and/or modify
# it under the terms of the GNU Affero General Public License as
# published by the Free Software Foundation, either version 3 of the
# License, or (at your option) any later version.
#
# This program is distributed in the hope that it will be useful,
# but WITHOUT ANY WARRANTY; without even the implied warranty of
# MERCHANTABILITY or FITNESS FOR A PARTICULAR PURPOSE.  See the
# GNU Affero General Public License for more details.
#
# You should have received a copy of the GNU Affero General Public License
# along with this program.  If not, see <https://www.gnu.org/licenses/>.
#

version: 2.1
commands:
  install-bazel-linux-rbe:
    steps:
      - run: curl -OL https://raw.githubusercontent.com/graknlabs/build-tools/master/ci/install-bazel-linux.sh
      - run: bash ./install-bazel-linux.sh && rm ./install-bazel-linux.sh
      - run: curl -OL https://raw.githubusercontent.com/graknlabs/build-tools/master/ci/install-bazel-rbe.sh
      - run: bash ./install-bazel-rbe.sh && rm ./install-bazel-rbe.sh

  install-bazel-mac:
    steps:
      - run: curl -OL https://raw.githubusercontent.com/graknlabs/build-tools/master/ci/install-bazel-mac.sh
      - run: bash ./install-bazel-mac.sh && rm ./install-bazel-mac.sh

  install-rpm:
    steps:
      - run: sudo apt update && sudo apt install rpm -y

  run-bazel-rbe:
    parameters:
      command:
        type: string
    steps:
      - run: bazel run @graknlabs_build_tools//ci:run-bazel-rbe -- << parameters.command >>

jobs:
  build:
    machine: true
    working_directory: ~/grakn
    steps:
      - install-bazel-linux-rbe
      - install-rpm
      - checkout
      - run: bazel run @graknlabs_build_tools//checkstyle:test-coverage
      - run-bazel-rbe:
          command: bazel build //...

  test-common:
    machine: true
    working_directory: ~/grakn
    steps:
      - install-bazel-linux-rbe
      - checkout
      - run-bazel-rbe:
          command: bazel test //common/... --test_output=errors

  test-console:
    machine: true
    working_directory: ~/grakn
    steps:
      - install-bazel-linux-rbe
      - install-rpm
      - checkout
      - run-bazel-rbe:
          command: bazel test //console/... --test_output=errors

  test-server:
    machine: true
    working_directory: ~/grakn
    steps:
      - install-bazel-linux-rbe
      - install-rpm
      - checkout
      - run-bazel-rbe:
          command: bazel test //server/... --test_output=errors

  test-integration:
    machine: true
    working_directory: ~/grakn
    steps:
      - install-bazel-linux-rbe
      - checkout
      - run-bazel-rbe:
          command: bazel test //test-integration/server/... --test_output=errors
      - run-bazel-rbe:
          command: bazel test //test-integration/graql/executor/... --test_output=errors
      - run-bazel-rbe:
          command: bazel test //test-integration/graql/query/... --test_output=errors

  test-integration-reasoner:
    machine: true
    working_directory: ~/grakn
    steps:
      - install-bazel-linux-rbe
      - checkout
      - run-bazel-rbe:
          command: bazel test //test-integration/graql/reasoner/... --test_output=errors

  test-integration-analytics:
    machine: true
    working_directory: ~/grakn
    steps:
      - install-bazel-linux-rbe
      - checkout
      - run-bazel-rbe:
          command: bazel test //test-integration/graql/analytics/... --test_output=errors

  test-end-to-end:
    machine: true
    working_directory: ~/grakn
    steps:
      - install-bazel-linux-rbe
      - checkout
      - run-bazel-rbe:
          command: bazel test //test-end-to-end:test-end-to-end --test_output=streamed --spawn_strategy=standalone

  test-assembly-mac-zip:
    macos:
      xcode: "9.0"
    working_directory: ~/grakn
    steps:
      - install-bazel-mac
      - checkout
      - run: bazel build //:assemble-mac-zip
      - run: unzip bazel-genfiles/grakn-core-all-mac.zip -d bazel-genfiles/
      - run: nohup bazel-genfiles/grakn-core-all-mac/grakn server start
      - run: bazel test //test/common:grakn-application-test --test_output=streamed --spawn_strategy=standalone --cache_test_results=no
      - run: bazel-genfiles/grakn-core-all-mac/grakn server stop

  test-assembly-windows-zip:
    machine: true
    working_directory: ~/grakn
    steps:
      - checkout
      - run:
          command: test/assembly/windows/windows-zip.py
          no_output_timeout: 20m

  test-assembly-linux-targz:
    machine: true
    working_directory: ~/grakn
    steps:
      - install-bazel-linux-rbe
      - checkout
      - run: bazel build //:assemble-linux-targz
      - run: tar -xf bazel-genfiles/grakn-core-all-linux.tar.gz -C bazel-genfiles
      - run: nohup bazel-genfiles/grakn-core-all-linux/grakn server start
      - run: bazel test //test/common:grakn-application-test --test_output=streamed --spawn_strategy=standalone --cache_test_results=no
      - run: bazel-genfiles/grakn-core-all-linux/grakn server stop

  test-assembly-linux-apt:
    machine: true
    working_directory: ~/grakn
    steps:
      - install-bazel-linux-rbe
      - checkout
      - run: bazel build //bin:assemble-linux-apt
      - run: bazel build //server:assemble-linux-apt
      - run: bazel build //console:assemble-linux-apt
      - run: sudo dpkg -i bazel-bin/bin/grakn-core-bin__all.deb
      - run: sudo dpkg -i bazel-bin/server/grakn-core-server__all.deb
      - run: sudo dpkg -i bazel-bin/console/grakn-core-console__all.deb
      - run: sudo chown -R circleci:circleci /opt/grakn/ # TODO: how do we avoid having to chown?
      - run: nohup grakn server start
      - run: bazel test //test/common:grakn-application-test --test_output=streamed --spawn_strategy=standalone --cache_test_results=no
      - run: grakn server stop

  test-assembly-docker:
    machine: true
    working_directory: ~/grakn
    steps:
      - install-bazel-linux-rbe
      - checkout
      - run: test/assembly/docker.py

  deploy-maven-snapshot:
    machine: true
    working_directory: ~/grakn
    steps:
      - install-bazel-linux-rbe
      - checkout
      - run: |
          export DEPLOY_MAVEN_USERNAME=$REPO_GRAKN_USERNAME
          export DEPLOY_MAVEN_PASSWORD=$REPO_GRAKN_PASSWORD
          bazel run //api:deploy-maven -- snapshot $CIRCLE_SHA1
          bazel run //protocol:deploy-maven -- snapshot $CIRCLE_SHA1
          bazel run //concept:deploy-maven -- snapshot $CIRCLE_SHA1
          bazel run //common:deploy-maven -- snapshot $CIRCLE_SHA1

  deploy-apt-snapshot:
    machine: true
    working_directory: ~/grakn
    steps:
      - install-bazel-linux-rbe
      - checkout
      - run: echo $(date +%s)-$(cat VERSION)-$CIRCLE_SHA1 > VERSION && cat VERSION
      - run: |
          export DEPLOY_APT_USERNAME=$REPO_GRAKN_USERNAME
          export DEPLOY_APT_PASSWORD=$REPO_GRAKN_PASSWORD
          bazel run //bin:deploy-apt -- snapshot
          bazel run //console:deploy-apt -- snapshot
          bazel run //server:deploy-apt -- snapshot
        # bazel run //:deploy-apt -- snapshot  TODO: we need to deploy grakn-server-all for APT
      - run: cp VERSION VERSION.apt
      - persist_to_workspace:
          root: ~/grakn
          paths:
            - VERSION.apt

  deploy-rpm-snapshot:
    machine: true
    working_directory: ~/grakn
    steps:
      - install-bazel-linux-rbe
      - checkout
      - run: sudo apt install rpm
      - run: echo $(cat VERSION)_$CIRCLE_SHA1 > VERSION && cat VERSION
      - run: |
          export DEPLOY_RPM_USERNAME=$REPO_GRAKN_USERNAME
          export DEPLOY_RPM_PASSWORD=$REPO_GRAKN_PASSWORD
          bazel run //bin:deploy-rpm -- snapshot
          bazel run //server:deploy-rpm -- snapshot
          bazel run //console:deploy-rpm -- snapshot
          bazel run //:deploy-rpm -- snapshot
      - run: cp VERSION VERSION.rpm
      - persist_to_workspace:
          root: ~/grakn
          paths:
            - VERSION.rpm

  test-deployment-linux-apt:
    machine: true
    working_directory: ~/grakn
    steps:
      - install-bazel-linux-rbe
      - checkout
      - attach_workspace:
          at: ~/circleci-workspace
      - run: sudo add-apt-repository 'deb [ arch=all ] https://repo.grakn.ai/repository/apt-snapshot/ trusty main'
      - run: sudo apt-key adv --keyserver keyserver.ubuntu.com --recv 8F3DA4B5E9AEF44C
      - run: sudo apt update
      - run: mv ~/circleci-workspace/VERSION.apt VERSION
      - run: cat VERSION
      - run: sudo apt install grakn-core-server=$(cat VERSION) grakn-core-console=$(cat VERSION)
      # - run: sudo apt install grakn-core-all=$(cat VERSION)  TODO: we need to install grakn-core-all, which installs the rests
      - run: sudo chown -R circleci:circleci /opt/grakn/ # TODO: how do we avoid having to chown?
      - run: nohup grakn server start
      - run: bazel test //test/common:grakn-application-test --test_output=streamed --spawn_strategy=standalone --cache_test_results=no
      - run: grakn server stop

  test-deployment-linux-rpm:
    machine: true
    working_directory: ~/grakn
    steps:
      - checkout
      - attach_workspace:
          at: ~/circleci-workspace
      - run: mv ~/circleci-workspace/VERSION.rpm VERSION
      - run: test/deployment/rpm.py

  sync-dependencies:
    machine: true
    steps:
      - install-bazel-linux-rbe
      - checkout
      - run: |
          bazel run @graknlabs_build_tools//ci:sync-dependencies -- \
          --source grakn@$CIRCLE_SHA1 \
          --targets \
          client-java:master client-python:master client-nodejs:master \
          workbase:master docs:development examples:development

  release-approval:
    machine: true
    steps:
      - install-bazel-linux-rbe
      - checkout
      - run: bazel run @graknlabs_build_tools//ci:release-approval

  deploy-github:
    machine: true
    working_directory: ~/grakn
    steps:
      - install-bazel-linux-rbe
      - checkout
      - run: |
          export DEPLOY_GITHUB_TOKEN=$GRABL_CREDENTIAL
          bazel run //:deploy-github

  deploy-apt:
    machine: true
    working_directory: ~/grakn
    steps:
      - install-bazel-linux-rbe
      - checkout
      - run: cat VERSION
      - run: |
          export DEPLOY_APT_USERNAME=$REPO_GRAKN_USERNAME
          export DEPLOY_APT_PASSWORD=$REPO_GRAKN_PASSWORD
          bazel run //bin:deploy-apt -- release
          bazel run //console:deploy-apt -- release
          bazel run //server:deploy-apt -- release

  deploy-rpm:
    machine: true
    working_directory: ~/grakn
    steps:
      - install-bazel-linux-rbe
      - checkout
      - run: sudo apt install rpm
      - run: cat VERSION
      - run: |
          export DEPLOY_RPM_USERNAME=$REPO_GRAKN_USERNAME
          export DEPLOY_RPM_PASSWORD=$REPO_GRAKN_PASSWORD
          bazel run //bin:deploy-rpm -- release
          bazel run //server:deploy-rpm -- release
          bazel run //console:deploy-rpm -- release

  deploy-brew:
    machine: true
    working_directory: ~/grakn
    steps:
      - install-bazel-linux-rbe
      - checkout
<<<<<<< HEAD
      - run: bazel run //:deploy-brew -- release
=======
      - run: |
          export DEPLOY_BREW_TOKEN=$GRABL_CREDENTIAL
          bazel run //:deploy-brew -- release
>>>>>>> cbe612d8

  deploy-docker:
    machine: true
    working_directory: ~/grakn
    steps:
      - install-bazel-linux-rbe
      - checkout
<<<<<<< HEAD
      - run: docker login -u $DOCKERHUB_USERNAME -p $DOCKERHUB_PASSWORD
=======
      - run: docker login -u $REPO_DOCKER_USERNAME -p $REPO_DOCKER_PASSWORD
>>>>>>> cbe612d8
      - run: bazel run --define version=$(cat VERSION) //:deploy-docker

  deploy-maven:
    machine: true
    working_directory: ~/grakn
    steps:
      - install-bazel-linux-rbe
      - checkout
      - run: cat VERSION
      - run: |
          export DEPLOY_MAVEN_USERNAME=$REPO_GRAKN_USERNAME
          export DEPLOY_MAVEN_PASSWORD=$REPO_GRAKN_PASSWORD
          bazel run //api:deploy-maven -- release $(cat VERSION)
          bazel run //protocol:deploy-maven -- release $(cat VERSION)
          bazel run //concept:deploy-maven -- release $(cat VERSION)
          bazel run //common:deploy-maven -- release $(cat VERSION)

  release-cleanup:
    machine: true
    steps:
      - checkout
      - run: git push --delete origin grakn-core-release-branch

workflows:
  grakn-core:
    jobs:
      - build:
          filters:
            branches:
              ignore: grakn-core-release-branch
      - test-common:
          filters:
            branches:
              ignore: grakn-core-release-branch
      - test-console:
          filters:
            branches:
              ignore: grakn-core-release-branch
      - test-server:
          filters:
            branches:
              ignore: grakn-core-release-branch
      - test-integration:
          filters:
            branches:
              ignore: grakn-core-release-branch
      - test-integration-reasoner:
          filters:
            branches:
              ignore: grakn-core-release-branch
      - test-integration-analytics:
          filters:
            branches:
              ignore: grakn-core-release-branch
      - test-end-to-end:
          filters:
            branches:
              ignore: grakn-core-release-branch
      - test-assembly-mac-zip:
          filters:
            branches:
              only: master
          requires:
            - build
            - test-common
            - test-console
            - test-server
            - test-integration
            - test-integration-reasoner
            - test-integration-analytics
            - test-end-to-end
      - test-assembly-windows-zip:
          filters:
            branches:
              only: master
          requires:
            - build
            - test-common
            - test-console
            - test-server
            - test-integration
            - test-integration-reasoner
            - test-integration-analytics
            - test-end-to-end
      - test-assembly-linux-targz:
          filters:
            branches:
              only: master
          requires:
            - build
            - test-common
            - test-console
            - test-server
            - test-integration
            - test-integration-reasoner
            - test-integration-analytics
            - test-end-to-end
      - test-assembly-linux-apt:
          filters:
            branches:
              only: master
          requires:
            - build
            - test-common
            - test-console
            - test-server
            - test-integration
            - test-integration-reasoner
            - test-integration-analytics
            - test-end-to-end
      - test-assembly-docker:
          filters:
            branches:
              only: master
          requires:
            - build
            - test-common
            - test-console
            - test-server
            - test-integration
            - test-integration-reasoner
            - test-integration-analytics
            - test-end-to-end
      - deploy-maven-snapshot:
          filters:
            branches:
              only: master
          requires:
            - test-assembly-mac-zip
            - test-assembly-windows-zip
            - test-assembly-linux-targz
            - test-assembly-linux-apt
            - test-assembly-docker
      - deploy-apt-snapshot:
          filters:
            branches:
              only: master
          requires:
            - test-assembly-mac-zip
            - test-assembly-windows-zip
            - test-assembly-linux-targz
            - test-assembly-linux-apt
            - test-assembly-docker
      - deploy-rpm-snapshot:
          filters:
            branches:
              only: master
          requires:
            - test-assembly-mac-zip
            - test-assembly-windows-zip
            - test-assembly-linux-targz
            - test-assembly-linux-apt
            - test-assembly-docker
      - test-deployment-linux-apt:
          filters:
            branches:
              only: master
          requires:
            - deploy-apt-snapshot
      - test-deployment-linux-rpm:
          filters:
            branches:
              only: master
          requires:
            - deploy-rpm-snapshot
      - sync-dependencies:
          filters:
            branches:
              only: master
          requires:
            - deploy-maven-snapshot
            - test-deployment-linux-apt
            - test-deployment-linux-rpm
      - release-approval:
          filters:
            branches:
              only: master
          requires:
            - sync-dependencies

  grakn-core-release:
    jobs:
      - deploy-github:
          filters:
            branches:
              only: grakn-core-release-branch
      - deploy-approval:
          type: approval
          requires:
            - deploy-github
          filters:
            branches:
              only: grakn-core-release-branch
      - deploy-apt:
          filters:
            branches:
              only: grakn-core-release-branch
          requires:
            - deploy-approval
      - deploy-rpm:
          filters:
            branches:
              only: grakn-core-release-branch
          requires:
            - deploy-approval
      - deploy-brew:
          filters:
            branches:
              only: grakn-core-release-branch
          requires:
            - deploy-approval
      - deploy-docker:
          filters:
            branches:
              only: grakn-core-release-branch
          requires:
            - deploy-approval
      - deploy-maven:
          filters:
            branches:
              only: grakn-core-release-branch
          requires:
            - deploy-approval
      - release-cleanup:
          filters:
            branches:
              only: grakn-core-release-branch
          requires:
            - deploy-apt
            - deploy-rpm
            - deploy-brew
            - deploy-docker
            - deploy-maven<|MERGE_RESOLUTION|>--- conflicted
+++ resolved
@@ -330,13 +330,9 @@
     steps:
       - install-bazel-linux-rbe
       - checkout
-<<<<<<< HEAD
-      - run: bazel run //:deploy-brew -- release
-=======
       - run: |
           export DEPLOY_BREW_TOKEN=$GRABL_CREDENTIAL
           bazel run //:deploy-brew -- release
->>>>>>> cbe612d8
 
   deploy-docker:
     machine: true
@@ -344,11 +340,7 @@
     steps:
       - install-bazel-linux-rbe
       - checkout
-<<<<<<< HEAD
       - run: docker login -u $DOCKERHUB_USERNAME -p $DOCKERHUB_PASSWORD
-=======
-      - run: docker login -u $REPO_DOCKER_USERNAME -p $REPO_DOCKER_PASSWORD
->>>>>>> cbe612d8
       - run: bazel run --define version=$(cat VERSION) //:deploy-docker
 
   deploy-maven:
