version: 2
references:
    prepare_apt_repositories: &prepare_apt_repositories
      run:
        name: Prepare apt repositories
        command: |
          curl -sS https://dl.yarnpkg.com/debian/pubkey.gpg | sudo apt-key add -
          echo "deb https://dl.yarnpkg.com/debian/ stable main" | sudo tee /etc/apt/sources.list.d/yarn.list
          sudo apt-get install apt-transport-https
          sudo apt-get update

    install_node: &install_node
      run:
        name: Install nvm and node
        command: |
          curl -o- https://raw.githubusercontent.com/creationix/nvm/v0.33.5/install.sh | bash
          export NVM_DIR="/opt/circleci/.nvm"
          [ -s "$NVM_DIR/nvm.sh" ] && \. "$NVM_DIR/nvm.sh"
          nvm install v10.5.0
          nvm alias default v10.5.0
          echo 'export NVM_DIR="/opt/circleci/.nvm"' >> $BASH_ENV
          echo "[ -s \"$NVM_DIR/nvm.sh\" ] && . \"$NVM_DIR/nvm.sh\"" >> $BASH_ENV

    install_bazel: &install_bazel
      run:
        name: Install bazel
        command: |
          curl -OL https://github.com/bazelbuild/bazel/releases/download/0.18.0/bazel-0.18.0-installer-linux-x86_64.sh
          chmod +x bazel-0.18.0-installer-linux-x86_64.sh
          sudo ./bazel-0.18.0-installer-linux-x86_64.sh

    attach_grakn_workspace: &attach_grakn_workspace
      attach_workspace:
        at: ~/grakn

jobs:
  build:
    machine: true
    working_directory: ~/grakn
    steps:
      - checkout
      - *prepare_apt_repositories
      - *install_bazel
      - run: bazel build //:distribution --sandbox_debug
      - run: mkdir dist/ && mv bazel-genfiles/dist/* dist/
      - persist_to_workspace: #share Grakn with other jobs by putting it in the workspace
          root: ~/grakn
          paths:
            - .

  test-unit:
    machine: true
    working_directory: ~/grakn
    steps:
      - checkout
      - *prepare_apt_repositories
      - *install_bazel
      - run: bazel test //server/... --test_output=errors
      - run: bazel test //client-java/... --test_output=errors

  test-integration:
    machine: true
    working_directory: ~/grakn
    steps:
      - checkout
      - *prepare_apt_repositories
      - *install_bazel
      - run: bazel test //test-integration/client/... --test_output=errors
      - run: bazel test //test-integration/server/... --test_output=errors
      - run: bazel test //test-integration/graql/internal/... --test_output=errors
    # - run: bazel test //test-integration/graql/shell/... --test_output=errors --TODO re add shell tests as soon as fixed

  test-integration-reasoner:
    machine: true
    working_directory: ~/grakn
    steps:
    - checkout
    - *prepare_apt_repositories
    - *install_bazel
    - run: bazel test //test-integration/graql/reasoner/... --test_output=errors

  test-integration-analytics:
    machine: true
    working_directory: ~/grakn
    steps:
    - checkout
    - *prepare_apt_repositories
    - *install_bazel
    - run: bazel test //test-integration/graql/analytics/... --test_output=errors

  test-end-to-end:
    machine: true
    working_directory: ~/grakn
    steps:
      - checkout
      - *install_bazel
      - run: bazel build //:distribution --sandbox_debug
      - run: bazel test //test-end-to-end:test-end-to-end --test_output=streamed --spawn_strategy=standalone

  client-nodejs-e2e:
      machine: true
      working_directory: ~/grakn
      steps:
        - checkout
        - *prepare_apt_repositories
        - *install_node
        - *install_bazel
        - run: bazel build //:distribution --sandbox_debug
        - run: unzip bazel-genfiles/dist/grakn-core-all.zip -d bazel-genfiles/dist/
        - run: nohup bazel-genfiles/dist/grakn-core-all/grakn server start
        - run: bazel-genfiles/dist/grakn-core-all/grakn console -f `pwd`/test-end-to-end/test-fixtures/basic-genealogy.gql -k gene
        - run: bazel test //client-nodejs:test-integration --test_output=streamed

  client-python-e2e:
      machine: true
      working_directory: ~/grakn
      steps:
        - checkout
        - *prepare_apt_repositories
        - *install_bazel
        - run: bazel build //:distribution --sandbox_debug
        - run: unzip bazel-genfiles/dist/grakn-core-all.zip -d bazel-genfiles/dist/
        - run: nohup bazel-genfiles/dist/grakn-core-all/grakn server start
        - run: bazel test //client_python:test_integration --test_output=streamed

  workbase-unit-tests:
      machine: true
      working_directory: ~/grakn
      steps:
        - checkout
        - *prepare_apt_repositories
        - *install_bazel
        - run: bazel run @nodejs//:npm install
        - run: bazel test //workbase:tests-unit

  workbase-e2e:
      machine: true
      working_directory: ~/grakn
      steps:
        - checkout
        - *prepare_apt_repositories
<<<<<<< HEAD
        - *install_node
=======
>>>>>>> 8f049801
        - *install_bazel
        - run: sudo apt-get -y install zip unzip
        - run: sudo apt install xvfb libxtst6 libxss1 libgtk2.0-0 -y
        - run: sudo apt install libnss3 libasound2 libgconf-2-4 -y
        - run: bazel build //:distribution --sandbox_debug
        - run: unzip bazel-genfiles/dist/grakn-core-all.zip -d bazel-genfiles/dist/
        - run: nohup bazel-genfiles/dist/grakn-core-all/grakn server start
        - run: bazel-genfiles/dist/grakn-core-all/grakn console -f `pwd`/test-end-to-end/test-fixtures/basic-genealogy.gql -k gene
        - run: Xvfb :99 &
        - run: export DISPLAY=:99
        - run: bazel test -s --test_output=streamed //workbase:tests-e2e

  build-workbase-linux:
      machine: true
      working_directory: ~/grakn
      steps:
        - *attach_grakn_workspace
        - run: bazel run @nodejs//:npm install
        - run: bazel build //workbase:distribution
        - run: echo 'export GRAKN_VERSION=$(echo ${CIRCLE_TAG} | cut -c 2-)' >> $BASH_ENV #remove 'v' from tag name and use it as Grakn Version to be released
        # FIXME: make a separate rule for building on Linux / use another naming scheme
        - run: mv ./bazel-genfiles/workbase/grakn-workbase.zip ~/grakn/artifacts/grakn-workbase-${GRAKN_VERSION}-linux.tar.gz
        - persist_to_workspace:
            root: ~/grakn
            paths:
              - artifacts/*-linux.tar.gz

  build-workbase-mac:
      macos:
          xcode: "9.0"
      working_directory: ~/grakn
      steps:
        - *attach_grakn_workspace
        - run: echo 'export GRAKN_VERSION=$(echo ${CIRCLE_TAG} | cut -c 2-)' >> $BASH_ENV #remove 'v' from tag name and use it as Grakn Version to be released
        - run: unzip artifacts/grakn-core-${GRAKN_VERSION}.zip
        - run: cd grakn-core-${GRAKN_VERSION} && nohup ./grakn server start
        - run: cd grakn-core-${GRAKN_VERSION} && ./graql console -f ./examples/basic-genealogy.gql -k gene
        - run: bazel run @nodejs//:npm install
        - run: bazel test //workbase:tests-e2e
        - run: bazel build //workbase:distribution
        - run: mv ./bazel-genfiles/workbase/grakn-workbase.zip ~/grakn/artifacts/grakn-workbase-${GRAKN_VERSION}-mac.zip
        - persist_to_workspace:
            root: ~/grakn
            paths:
              - artifacts/*-mac.zip

  publish-github-draft:
    docker:
      - image: cibuilds/github:0.10
    working_directory: ~/grakn
    steps:
      - attach_workspace:
          at: ~/grakn
      - run:
          name: "Publish Draft Release on GitHub"
          command: |
            ghr -t ${GITHUB_TOKEN} -u ${CIRCLE_PROJECT_USERNAME} -r ${CIRCLE_PROJECT_REPONAME} -c ${CIRCLE_SHA1} -delete -draft ${CIRCLE_TAG} ./artifacts

  grakn-release-build:
    machine: true
    working_directory: ~/grakn
    steps:
      - checkout
      - *prepare_apt_repositories
      - *install_node
      - *install_bazel
      - run: echo 'export GRAKN_VERSION=$(echo ${CIRCLE_TAG} | cut -c 2-)' >> $BASH_ENV #remove 'v' from tag name and use it as Grakn Version to be released
      - run: mvn --batch-mode install -T 2.5C -DskipTests=true
      - run: mkdir ~/grakn/artifacts
      - run: mv grakn-dist/target/grakn-core-${GRAKN_VERSION}.zip ~/grakn/artifacts
      - persist_to_workspace: #share Grakn with other jobs by putting it in the workspace
          root: ~/grakn
          paths:
            - ./artifacts
            - ./workbase

workflows:
  version: 2
  run-all-tests:
    jobs:
      - build:
          filters:
            tags:
              ignore: /.*/
      - workbase-unit-tests:
          filters:
            tags:
              ignore: /.*/
      - test-unit
      - test-integration
      - test-integration-reasoner
      - test-integration-analytics
      - test-end-to-end
      - client-nodejs-e2e
      - client-python-e2e
      - workbase-e2e

  build-and-deploy:
    jobs:
      - grakn-release-build:
          filters:
            tags:
              only: /^v.*/
            branches:
              ignore: /.*/
      - build-workbase-mac:
          requires:
             - grakn-release-build
          filters:
            tags:
              only: /^v.*/
            branches:
              ignore: /.*/
      - build-workbase-linux:
          requires:
             - grakn-release-build
          filters:
            tags:
              only: /^v.*/
            branches:
              ignore: /.*/
      - publish-github-draft:
          requires:
            - build-workbase-mac
            - build-workbase-linux
          filters:
            tags:
              only: /^v.*/
            branches:
              ignore: /.*/<|MERGE_RESOLUTION|>--- conflicted
+++ resolved
@@ -139,10 +139,6 @@
       steps:
         - checkout
         - *prepare_apt_repositories
-<<<<<<< HEAD
-        - *install_node
-=======
->>>>>>> 8f049801
         - *install_bazel
         - run: sudo apt-get -y install zip unzip
         - run: sudo apt install xvfb libxtst6 libxss1 libgtk2.0-0 -y
