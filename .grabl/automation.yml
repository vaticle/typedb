#
# Copyright (C) 2021 Vaticle
#
# This program is free software: you can redistribute it and/or modify
# it under the terms of the GNU Affero General Public License as
# published by the Free Software Foundation, either version 3 of the
# License, or (at your option) any later version.
#
# This program is distributed in the hope that it will be useful,
# but WITHOUT ANY WARRANTY; without even the implied warranty of
# MERCHANTABILITY or FITNESS FOR A PARTICULAR PURPOSE.  See the
# GNU Affero General Public License for more details.
#
# You should have received a copy of the GNU Affero General Public License
# along with this program.  If not, see <https://www.gnu.org/licenses/>.
#

config:
  version-candidate: VERSION
  dependencies:
    dependencies: [build]
    typeql-lang-java: [build, release]
    typedb-common: [build, release]
    typedb-protocol: [build, release]
    typedb-behaviour: [build]
    factory-tracing: [build, release]

build:
  quality:
    filter:
      owner: vaticle
      branch: master
    build-analysis:
      image: vaticle-ubuntu-21.04
      command: |
        SONARCLOUD_CODE_ANALYSIS_CREDENTIAL=$SONARCLOUD_CREDENTIAL \
          bazel run @vaticle_dependencies//tool/sonarcloud:code-analysis -- \
          --project-key=vaticle_typedb \
          --branch=$GRABL_BRANCH --commit-id=$GRABL_COMMIT
    dependency-analysis:
      image: vaticle-ubuntu-21.04
      command: |
        bazel run @vaticle_dependencies//factory/analysis:dependency-analysis
  correctness:
    build:
      image: vaticle-ubuntu-21.04
      command: |
        bazel build //...
        bazel run @vaticle_dependencies//tool/checkstyle:test-coverage
        bazel test $(bazel query 'kind(checkstyle_test, //...)') --test_output=streamed
    build-dependency:
      image: vaticle-ubuntu-21.04
      command: |
        dependencies/maven/update.sh
        git diff --exit-code dependencies/maven/artifacts.snapshot
        bazel run @vaticle_dependencies//tool/unuseddeps:unused-deps -- list
    test-unit:
      image: vaticle-ubuntu-21.04
      command: |
        bazel test //common/... --test_output=streamed
        bazel test //pattern/... --test_output=streamed
        bazel test //logic/... --test_output=streamed
        bazel test //reasoner/... --test_output=streamed
    test-integration:
<<<<<<< HEAD
      image: vaticle-ubuntu-20.04
      command: |
        bazel test //test/integration:test-basic --test_output=streamed
        bazel test //test/integration:test-query --test_output=streamed
        bazel test //test/integration/migrator/... --test_output=streamed
        bazel test //test/integration/logic/... --test_output=streamed
        bazel test //test/integration/statistics/... --test_output=streamed
        bazel test //test/integration/traversal/... --test_output=streamed
#        bazel test //test/integration/reasoner/... --test_output=streamed
    test-integration-test-reasoner:
      image: vaticle-ubuntu-20.04
      command: |
        bazel test //test/integration/reasoner:test-reasoner --test_output=streamed
    test-integration-test-resolution:
      image: vaticle-ubuntu-20.04
      command: |
        bazel test //test/integration/reasoner:test-resolution --test_output=streamed
#    test-integration-test-explanation:
#      image: vaticle-ubuntu-20.04
#      command: |
#        bazel test //test/integration/reasoner:test-explanation --test_output=streamed
    test-integration-test-resolution-planner:
      image: vaticle-ubuntu-20.04
      command: |
        bazel test //test/integration/reasoner:test-resolution-planner --test_output=streamed
=======
      image: vaticle-ubuntu-21.04
      command: |
        bazel test //test/integration/... --test_output=streamed
>>>>>>> f41318cd
    test-behaviour-connection:
      image: vaticle-ubuntu-21.04
      command: |
        bazel test //test/behaviour/connection/... --test_output=streamed
    test-behaviour-concept:
      image: vaticle-ubuntu-21.04
      command: |
        bazel test //test/behaviour/concept/... --test_output=streamed
    test-behaviour-match:
      image: vaticle-ubuntu-21.04
      command: |
        bazel test //test/behaviour/typeql/language/match/... --test_output=streamed
        bazel test //test/behaviour/typeql/language/get/... --test_output=streamed
    test-behaviour-writable:
      image: vaticle-ubuntu-21.04
      command: |
        bazel test //test/behaviour/typeql/language/insert/... --test_output=streamed
        bazel test //test/behaviour/typeql/language/delete/... --test_output=streamed
        bazel test //test/behaviour/typeql/language/update/... --test_output=streamed
    test-behaviour-definable:
      image: vaticle-ubuntu-21.04
      command: |
        bazel test //test/behaviour/typeql/language/define/... --test_output=streamed
        bazel test //test/behaviour/typeql/language/undefine/... --test_output=streamed
        bazel test //test/behaviour/typeql/language/rule_validation/... --test_output=streamed
<<<<<<< HEAD
#    test-behaviour-reasoner:
#      image: vaticle-ubuntu-20.04
#      command: |
#        bazel test //test/behaviour/reasoner/tests/attribute_attachment:test --test_output=streamed
#        bazel test //test/behaviour/reasoner/tests/compound_queries:test --test_output=streamed
#        bazel test //test/behaviour/reasoner/tests/relation_inference:test --test_output=streamed
#        bazel test //test/behaviour/reasoner/tests/rule_interaction:test --test_output=streamed
#        bazel test //test/behaviour/reasoner/tests/type_hierarchy:test --test_output=streamed
#        bazel test //test/behaviour/reasoner/tests/value_predicate:test --test_output=streamed
#        bazel test //test/behaviour/reasoner/tests/negation:test --test_output=streamed
#        bazel test //test/behaviour/reasoner/tests/recursion:test --test_output=streamed
#        bazel test //test/behaviour/reasoner/tests/schema_queries:test --test_output=streamed
#        bazel test //test/behaviour/reasoner/tests/concept_inequality:test --test_output=streamed
#        # Flakey tests:
#        # bazel test //test/behaviour/reasoner/tests/variable_roles:test --test_output=streamed
    test-behaviour-reasoner-attribute-attachment:
      image: vaticle-ubuntu-20.04
      command: bazel test //test/behaviour/reasoner/tests/attribute_attachment:test --test_output=streamed
    test-behaviour-reasoner-compound-queries:
      image: vaticle-ubuntu-20.04
      command: bazel test //test/behaviour/reasoner/tests/compound_queries:test --test_output=streamed
    test-behaviour-reasoner-concept-inequality:
      image: vaticle-ubuntu-20.04
      command: bazel test //test/behaviour/reasoner/tests/concept_inequality:test --test_output=streamed
    test-behaviour-reasoner-negation:
      image: vaticle-ubuntu-20.04
      command: bazel test //test/behaviour/reasoner/tests/negation:test --test_output=streamed
    test-behaviour-reasoner-relation-inference:
      image: vaticle-ubuntu-20.04
      command: bazel test //test/behaviour/reasoner/tests/relation_inference:test --test_output=streamed
    test-behaviour-reasoner-rule-interaction:
      image: vaticle-ubuntu-20.04
      command: bazel test //test/behaviour/reasoner/tests/rule_interaction:test --test_output=streamed
    test-behaviour-reasoner-schema-queries:
      image: vaticle-ubuntu-20.04
      command: bazel test //test/behaviour/reasoner/tests/schema_queries:test --test_output=streamed
    test-behaviour-reasoner-type-hierarchy:
      image: vaticle-ubuntu-20.04
      command: bazel test //test/behaviour/reasoner/tests/type_hierarchy:test --test_output=streamed
    test-behaviour-reasoner-value-predicate:
      image: vaticle-ubuntu-20.04
      command: bazel test //test/behaviour/reasoner/tests/value_predicate:test --test_output=streamed
    test-behaviour-reasoner-recursion:
      image: vaticle-ubuntu-20.04
      command: bazel test //test/behaviour/reasoner/tests/recursion:test --test_output=streamed
    test-behaviour-reasoner-variable-roles:
      image: vaticle-ubuntu-20.04
      command: bazel test //test/behaviour/reasoner/tests/variable_roles:test --test_output=streamed
=======
    test-behaviour-reasoner:
      image: vaticle-ubuntu-21.04
      command: |
        bazel test //test/behaviour/reasoner/tests/attribute_attachment:test --test_output=streamed
        bazel test //test/behaviour/reasoner/tests/compound_queries:test --test_output=streamed
        bazel test //test/behaviour/reasoner/tests/relation_inference:test --test_output=streamed
        bazel test //test/behaviour/reasoner/tests/rule_interaction:test --test_output=streamed
        bazel test //test/behaviour/reasoner/tests/type_hierarchy:test --test_output=streamed
        bazel test //test/behaviour/reasoner/tests/value_predicate:test --test_output=streamed
        bazel test //test/behaviour/reasoner/tests/negation:test --test_output=streamed
        bazel test //test/behaviour/reasoner/tests/recursion:test --test_output=streamed
        bazel test //test/behaviour/reasoner/tests/schema_queries:test --test_output=streamed
        bazel test //test/behaviour/reasoner/tests/concept_inequality:test --test_output=streamed
        # Flakey tests:
        # bazel test //test/behaviour/reasoner/tests/variable_roles:test --test_output=streamed
>>>>>>> f41318cd
    test-assembly-linux-targz:
      image: vaticle-ubuntu-21.04
      filter:
        owner: vaticle
        branch: master
      dependencies: [build, build-dependency, test-unit, test-integration, test-behaviour-connection, test-behaviour-concept, test-behaviour-match, test-behaviour-writable, test-behaviour-definable, test-behaviour-reasoner]
      command: |
        export DEPLOY_APT_USERNAME=$REPO_VATICLE_USERNAME
        export DEPLOY_APT_PASSWORD=$REPO_VATICLE_PASSWORD
        bazel test //test/assembly:assembly --test_output=streamed
    test-assembly-docker:
      image: vaticle-ubuntu-21.04
      filter:
        owner: vaticle
        branch: master
      dependencies: [build, build-dependency, test-unit, test-integration, test-behaviour-connection, test-behaviour-concept, test-behaviour-match, test-behaviour-writable, test-behaviour-definable, test-behaviour-reasoner]
      command: |
        bazel test //test/assembly:docker --test_output=streamed
    deploy-artifact-snapshot:
      image: vaticle-ubuntu-21.04
      dependencies: [test-assembly-linux-targz]
      command: |
        export DEPLOY_ARTIFACT_USERNAME=$REPO_VATICLE_USERNAME
        export DEPLOY_ARTIFACT_PASSWORD=$REPO_VATICLE_PASSWORD
        bazel run --define version=$(git rev-parse HEAD) //server:deploy-linux-targz -- snapshot
        bazel run --define version=$(git rev-parse HEAD) //server:deploy-mac-zip -- snapshot
        bazel run --define version=$(git rev-parse HEAD) //server:deploy-windows-zip -- snapshot
        bazel run --define version=$(git rev-parse HEAD) //:deploy-linux-targz -- snapshot
        bazel run --define version=$(git rev-parse HEAD) //:deploy-mac-zip -- snapshot
        bazel run --define version=$(git rev-parse HEAD) //:deploy-windows-zip -- snapshot
    deploy-apt-snapshot:
      image: vaticle-ubuntu-21.04
      filter:
        owner: vaticle
        branch: master
      dependencies: [test-assembly-linux-targz]
      command: |
        export DEPLOY_APT_USERNAME=$REPO_VATICLE_USERNAME
        export DEPLOY_APT_PASSWORD=$REPO_VATICLE_PASSWORD
        pyenv install 3.7.9
        pyenv global 3.7.9
        sudo unlink /usr/bin/python3
        sudo ln -s $(which python3) /usr/bin/python3
        sudo ln -s /usr/share/pyshared/lsb_release.py /opt/pyenv/versions/3.7.9/lib/python3.7/site-packages/lsb_release.py
        bazel run --define version=$(git rev-parse HEAD) //server:deploy-apt -- snapshot
        bazel run --define version=$(git rev-parse HEAD) //:deploy-apt -- snapshot
    test-deployment-apt:
      image: vaticle-ubuntu-21.04
      filter:
        owner: vaticle
        branch: master
      dependencies: [deploy-apt-snapshot]
      command: |
        export TEST_DEPLOYMENT_APT_COMMIT=$GRABL_COMMIT
        bazel test //test/deployment:apt --action_env=TEST_DEPLOYMENT_APT_COMMIT --test_output=streamed
release:
  filter:
    owner: vaticle
    branch: master
  validation:
    validate-dependencies:
      image: vaticle-ubuntu-21.04
      command: bazel test //:release-validate-deps --test_output=streamed
  deployment:
    deploy-github:
      image: vaticle-ubuntu-21.04
      filter:
        owner: vaticle
        branch: master
      command: |
        pyenv install -s 3.6.10
        pyenv global 3.6.10 system
        pip install certifi
        export NOTES_CREATE_TOKEN=$REPO_GITHUB_TOKEN
        bazel run @vaticle_dependencies//tool/release/notes:create -- $GRABL_OWNER $GRABL_REPO $GRABL_COMMIT $(cat VERSION) ./RELEASE_TEMPLATE.md
        export DEPLOY_GITHUB_TOKEN=$REPO_GITHUB_TOKEN
        bazel run --define version=$(cat VERSION) //:deploy-github -- $GRABL_COMMIT
    deploy-brew:
      image: vaticle-ubuntu-21.04
      dependencies: [deploy-github]
      filter:
        owner: vaticle
        branch: master
      command: |
        pyenv install -s 3.6.10
        pyenv global 3.6.10 system
        export DEPLOY_BREW_TOKEN=$REPO_GITHUB_TOKEN DEPLOY_BREW_USERNAME=$REPO_GITHUB_USERNAME DEPLOY_BREW_EMAIL=$REPO_GITHUB_EMAIL
        bazel run --define version=$(cat VERSION) //:deploy-brew -- release
    deploy-apt-release:
      image: vaticle-ubuntu-21.04
      filter:
        owner: vaticle
        branch: master
      dependencies: [deploy-github]
      command: |
        pyenv install 3.7.9
        pyenv global 3.7.9
        sudo unlink /usr/bin/python3
        sudo ln -s $(which python3) /usr/bin/python3
        sudo ln -s /usr/share/pyshared/lsb_release.py /opt/pyenv/versions/3.7.9/lib/python3.7/site-packages/lsb_release.py
        export DEPLOY_APT_USERNAME=$REPO_VATICLE_USERNAME
        export DEPLOY_APT_PASSWORD=$REPO_VATICLE_PASSWORD
        bazel run --define version=$(cat VERSION) //server:deploy-apt -- release
        bazel run --define version=$(cat VERSION) //:deploy-apt -- release
    deploy-docker:
      image: vaticle-ubuntu-21.04
      filter:
        owner: vaticle
        branch: master
      dependencies: [deploy-github]
      command: |
        docker login -u $REPO_DOCKER_USERNAME -p $REPO_DOCKER_PASSWORD
        bazel run //:deploy-docker
    deploy-artifact-release:
      image: vaticle-ubuntu-21.04
      filter:
        owner: vaticle
        branch: master
      dependencies: [deploy-github]
      command: |
        export DEPLOY_ARTIFACT_USERNAME=$REPO_VATICLE_USERNAME
        export DEPLOY_ARTIFACT_PASSWORD=$REPO_VATICLE_PASSWORD
        bazel run --define version=$(cat VERSION) //server:deploy-linux-targz -- release
        bazel run --define version=$(cat VERSION) //server:deploy-mac-zip -- release
        bazel run --define version=$(cat VERSION) //server:deploy-windows-zip -- release
        bazel run --define version=$(cat VERSION) //:deploy-linux-targz -- release
        bazel run --define version=$(cat VERSION) //:deploy-mac-zip -- release
        bazel run --define version=$(cat VERSION) //:deploy-windows-zip -- release<|MERGE_RESOLUTION|>--- conflicted
+++ resolved
@@ -62,8 +62,7 @@
         bazel test //logic/... --test_output=streamed
         bazel test //reasoner/... --test_output=streamed
     test-integration:
-<<<<<<< HEAD
-      image: vaticle-ubuntu-20.04
+      image: vaticle-ubuntu-21.04
       command: |
         bazel test //test/integration:test-basic --test_output=streamed
         bazel test //test/integration:test-query --test_output=streamed
@@ -88,11 +87,6 @@
       image: vaticle-ubuntu-20.04
       command: |
         bazel test //test/integration/reasoner:test-resolution-planner --test_output=streamed
-=======
-      image: vaticle-ubuntu-21.04
-      command: |
-        bazel test //test/integration/... --test_output=streamed
->>>>>>> f41318cd
     test-behaviour-connection:
       image: vaticle-ubuntu-21.04
       command: |
@@ -118,9 +112,8 @@
         bazel test //test/behaviour/typeql/language/define/... --test_output=streamed
         bazel test //test/behaviour/typeql/language/undefine/... --test_output=streamed
         bazel test //test/behaviour/typeql/language/rule_validation/... --test_output=streamed
-<<<<<<< HEAD
 #    test-behaviour-reasoner:
-#      image: vaticle-ubuntu-20.04
+#      image: vaticle-ubuntu-21.04
 #      command: |
 #        bazel test //test/behaviour/reasoner/tests/attribute_attachment:test --test_output=streamed
 #        bazel test //test/behaviour/reasoner/tests/compound_queries:test --test_output=streamed
@@ -167,23 +160,6 @@
     test-behaviour-reasoner-variable-roles:
       image: vaticle-ubuntu-20.04
       command: bazel test //test/behaviour/reasoner/tests/variable_roles:test --test_output=streamed
-=======
-    test-behaviour-reasoner:
-      image: vaticle-ubuntu-21.04
-      command: |
-        bazel test //test/behaviour/reasoner/tests/attribute_attachment:test --test_output=streamed
-        bazel test //test/behaviour/reasoner/tests/compound_queries:test --test_output=streamed
-        bazel test //test/behaviour/reasoner/tests/relation_inference:test --test_output=streamed
-        bazel test //test/behaviour/reasoner/tests/rule_interaction:test --test_output=streamed
-        bazel test //test/behaviour/reasoner/tests/type_hierarchy:test --test_output=streamed
-        bazel test //test/behaviour/reasoner/tests/value_predicate:test --test_output=streamed
-        bazel test //test/behaviour/reasoner/tests/negation:test --test_output=streamed
-        bazel test //test/behaviour/reasoner/tests/recursion:test --test_output=streamed
-        bazel test //test/behaviour/reasoner/tests/schema_queries:test --test_output=streamed
-        bazel test //test/behaviour/reasoner/tests/concept_inequality:test --test_output=streamed
-        # Flakey tests:
-        # bazel test //test/behaviour/reasoner/tests/variable_roles:test --test_output=streamed
->>>>>>> f41318cd
     test-assembly-linux-targz:
       image: vaticle-ubuntu-21.04
       filter:
