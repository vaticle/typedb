<?xml version="1.0" encoding="UTF-8"?>

<!--
  ~ Grakn - A Distributed Semantic Database
  ~ Copyright (C) 2016  Grakn Labs Limited
  ~
  ~ Grakn is free software: you can redistribute it and/or modify
  ~ it under the terms of the GNU General Public License as published by
  ~ the Free Software Foundation, either version 3 of the License, or
  ~ (at your option) any later version.
  ~
  ~ Grakn is distributed in the hope that it will be useful,
  ~ but WITHOUT ANY WARRANTY; without even the implied warranty of
  ~ MERCHANTABILITY or FITNESS FOR A PARTICULAR PURPOSE.  See the
  ~ GNU General Public License for more details.
  ~
  ~ You should have received a copy of the GNU General Public License
  ~ along with Grakn. If not, see <http://www.gnu.org/licenses/gpl.txt>.
  -->
<project xmlns="http://maven.apache.org/POM/4.0.0"
         xmlns:xsi="http://www.w3.org/2001/XMLSchema-instance"
         xsi:schemaLocation="http://maven.apache.org/POM/4.0.0 http://maven.apache.org/xsd/maven-4.0.0.xsd">
    <modelVersion>4.0.0</modelVersion>

    <groupId>ai.grakn</groupId>
    <artifactId>grakn</artifactId>
    <packaging>pom</packaging>
    <version>0.10.0-SNAPSHOT</version>
    <name>Grakn</name>
    <description>A distributed semantic graph database.</description>
    <url>https://grakn.ai/pages/platform/index.html</url>
    <modules>
        <module>grakn-graph</module>
        <module>grakn-titan-factory</module>
        <module>grakn-graql</module>
        <module>grakn-graql-shell</module>
        <module>grakn-engine</module>
        <module>grakn-dashboard</module>
        <module>grakn-migration</module>
        <module>grakn-dist</module>
        <module>grakn-test</module>
        <module>grakn-core</module>
        <module>grakn-orientdb-factory</module>
    </modules>

    <properties>
        <java.version>1.8</java.version>
        <tinkerpop.version>3.1.1-incubating</tinkerpop.version>
        <junit.version>4.12</junit.version>
        <titan.version>1.1.0.grakn-SNAPSHOT</titan.version>
        <guava.version>19.0</guava.version>
        <antlr.version>4.5</antlr.version>
        <jline.version>2.12</jline.version>
        <commons-cli.version>1.3</commons-cli.version>
        <spark-core.version>2.5.1</spark-core.version>
        <commons-collections.version>3.2.1</commons-collections.version>
        <commons-csv.version>1.3</commons-csv.version>
        <json.version>20160212</json.version>
        <halbuilder-standard.version>4.0.1</halbuilder-standard.version>
        <rest-assured.version>2.7.0</rest-assured.version>
        <java-tuples.version>1.2</java-tuples.version>
        <spark.version>1.5.2</spark.version>
        <jinjava.version>2.1.0</jinjava.version>
        <airline.version>0.6</airline.version>
        <antlr4.visitor>true</antlr4.visitor>
        <swagger.version>1.5.8</swagger.version>
        <websocket.version>1.1</websocket.version>
        <jetty.version>9.3.6.v20151106</jetty.version>
        <mjson.version>1.4.0</mjson.version>
        <orientdb.version>3.2.3.0</orientdb.version>
        <orientdb-gremlin-core.version>3.2.1</orientdb-gremlin-core.version>
        <logback.version>1.1.7</logback.version>
        <junit.version>4.11</junit.version>
        <csv.version>1.4</csv.version>
        <jool.version>3.8.5</jool.version>
        <cassandra-unit.version>2.1.9.2</cassandra-unit.version>
        <h2-database.version>1.4.192</h2-database.version>
        <hermit.version>1.3.8.500</hermit.version>
        <owl-api.version>5.0.2</owl-api.version>
        <systen-rules.version>1.16.0</systen-rules.version>
        <java-jwt.version>2.2.1</java-jwt.version>
        <kafka.version>0.10.1.0</kafka.version>
        <kafka-unit.version>0.6</kafka-unit.version>
        <curator.version>2.11.1</curator.version>
        <zookeeper.version>3.4.9</zookeeper.version>
    </properties>

    <organization>
      <name>Grakn Labs Ltd</name>
      <url>https://grakn.ai</url>
    </organization>

    <licenses>
        <license>
            <name>GNU General Public License Version 3 (GPLv3)</name>
            <url>https://www.gnu.org/licenses/gpl.txt</url>
        </license>
    </licenses>

    <developers>
        <developer>
            <name>Haikal Pribadi</name>
            <email>haikal@grakn.ai</email>
            <organization>Grakn Labs</organization>
            <organizationUrl>http://grakn.ai</organizationUrl>
        </developer>
        <developer>
            <name>Borislav Iordanov</name>
            <email>borislav@grakn.ai</email>
            <organization>Grakn Labs</organization>
            <organizationUrl>http://grakn.ai</organizationUrl>
        </developer>
        <developer>
            <name>Filipe Teixeira</name>
            <email>filipe@grakn.ai</email>
            <organization>Grakn Labs</organization>
            <organizationUrl>http://grakn.ai</organizationUrl>
        </developer>
        <developer>
            <name>Felix Chapman</name>
            <email>felix@grakn.ai</email>
            <organization>Grakn Labs</organization>
            <organizationUrl>http://grakn.ai</organizationUrl>
        </developer>
        <developer>
            <name>Sheldon Hall</name>
            <email>sheldon@grakn.ai</email>
            <organization>Grakn Labs</organization>
            <organizationUrl>http://grakn.ai</organizationUrl>
        </developer>
        <developer>
            <name>Alexandra Orth</name>
            <email>alexandra@grakn.ai</email>
            <organization>Grakn Labs</organization>
            <organizationUrl>http://grakn.ai</organizationUrl>
        </developer>
        <developer>
            <name>Jason Liu</name>
            <email>jason@grakn.ai</email>
            <organization>Grakn Labs</organization>
            <organizationUrl>http://grakn.ai</organizationUrl>
        </developer>
        <developer>
            <name>Marco Scoppetta</name>
            <email>marco@grakn.ai</email>
            <organization>Grakn Labs</organization>
            <organizationUrl>http://grakn.ai</organizationUrl>
        </developer>
        <developer>
            <name>Kasper Piskorski</name>
            <email>kasper@grakn.ai</email>
            <organization>Grakn Labs</organization>
            <organizationUrl>http://grakn.ai</organizationUrl>
        </developer>
        <developer>
            <name>Denis Igorevich Lobanov</name>
            <email>denis@grakn.ai</email>
            <organization>Grakn Labs</organization>
            <organizationUrl>http://grakn.ai</organizationUrl>
        </developer>
    </developers>

    <scm>
        <connection>scm:git:git://github.com/graknlabs/grakn.git</connection>
        <developerConnection>scm:git:ssh://github.com:graknlabs/grakn.git</developerConnection>
        <url>https://github.com/graknlabs/grakn/tree/master</url>
    </scm>

    <dependencies>
        <dependency>
            <groupId>junit</groupId>
            <artifactId>junit</artifactId>
            <version>${junit.version}</version>
            <scope>test</scope>
        </dependency>
    </dependencies>

    <distributionManagement>
      <snapshotRepository>
        <id>ossrh</id>
        <url>https://oss.sonatype.org/content/repositories/snapshots</url>
      </snapshotRepository>
      <repository>
        <id>ossrh</id>
        <url>https://oss.sonatype.org/service/local/staging/deploy/maven2/</url>
      </repository>
    </distributionManagement>
    <repositories>
        <!--Snapshot repository for 3rd party libraries -->
        <repository>
            <id>development-snapshots</id>
            <url>https://maven.grakn.ai/content/repositories/snapshots/</url>
        </repository>
    </repositories>

    <build>
        <plugins>
            <plugin>
                <groupId>org.jacoco</groupId>
                <artifactId>jacoco-maven-plugin</artifactId>
                <version>0.7.6.201602180812</version>
                <executions>
                    <execution>
                        <id>prepare-agent</id>
                        <goals>
                            <goal>prepare-agent</goal>
                        </goals>
                    </execution>
                    <execution>
                        <id>report</id>
                        <phase>test</phase>
                        <goals>
                            <goal>report</goal>
                        </goals>
                    </execution>
                </executions>
                <configuration>
                    <excludes>
                        <exclude>**/antlr/**</exclude>
                    </excludes>
                </configuration>
            </plugin>
            <plugin>
                <groupId>org.apache.maven.plugins</groupId>
                <artifactId>maven-compiler-plugin</artifactId>
                <version>3.5.1</version>
                <configuration>
                    <source>${java.version}</source>
                    <target>${java.version}</target>
                </configuration>
            </plugin>
            <plugin>
               <groupId>org.apache.maven.plugins</groupId>
               <artifactId>maven-source-plugin</artifactId>
               <version>2.2.1</version>
               <executions>
                    <execution>
                        <id>attach-sources</id>
                        <goals>
                            <goal>jar-no-fork</goal>
                        </goals>
                    </execution>
                </executions>
            </plugin>
            <plugin>
                <groupId>org.apache.maven.plugins</groupId>
                <artifactId>maven-javadoc-plugin</artifactId>
                <version>2.9.1</version>
                <configuration>
                    <additionalparam>-Xdoclint:none</additionalparam>
                    <header><![CDATA[<a href="https://grakn.ai" target="_top">Grakn</a>]]></header>
                    <bottom><![CDATA[Copyright &#169; {currentYear} <a href="https://grakn.ai" target="_top">Grakn Labs Ltd</a>. All rights reserved.]]></bottom>
                </configuration>
                <executions>
                    <execution>
                        <id>attach-javadocs</id>
                        <goals>
                            <goal>jar</goal>
                        </goals>
                    </execution>
                </executions>
            </plugin>
            <plugin>
                <groupId>org.sonatype.plugins</groupId>
                <artifactId>nexus-staging-maven-plugin</artifactId>
                <version>1.6.7</version>
                <extensions>true</extensions>
                <configuration>
                    <serverId>ossrh</serverId>
                <nexusUrl>https://oss.sonatype.org/</nexusUrl>
                <autoReleaseAfterClose>true</autoReleaseAfterClose>
              </configuration>
            </plugin>
            <plugin>
                <groupId>org.apache.maven.plugins</groupId>
                <artifactId>maven-failsafe-plugin</artifactId>
                <version>2.19.1</version>
                <executions>
                    <execution>
                        <goals>
                            <goal>integration-test</goal>
                            <goal>verify</goal>
                        </goals>
                    </execution>
                </executions>
            </plugin>
            <plugin>
                <groupId>org.apache.maven.plugins</groupId>
                <artifactId>maven-surefire-plugin</artifactId>
                <version>2.19.1</version>
            </plugin>
            <plugin>
                <groupId>org.apache.maven.plugins</groupId>
<<<<<<< HEAD
                <artifactId>maven-pmd-plugin</artifactId>
                <version>3.7</version>
                <configuration>
                    <verbose>true</verbose>
                    <excludes>
                        <exclude>**/ai/grakn/graql/internal/antlr/*.java</exclude>
                    </excludes>
                    <rulesets>
                        <ruleset>${project.parent.basedir}/pmd-rules.xml</ruleset>
                    </rulesets>
                </configuration>
                <executions>
                    <execution>
                        <goals>
                            <goal>check</goal>
                            <goal>cpd-check</goal>
=======
                <artifactId>maven-checkstyle-plugin</artifactId>
                <version>2.17</version>
                <executions>
                    <execution>
                        <id>validate</id>
                        <phase>validate</phase>
                        <configuration>
                            <configLocation>checkstyle.xml</configLocation>
                            <consoleOutput>true</consoleOutput>
                            <failsOnError>true</failsOnError>
                        </configuration>
                        <goals>
                            <goal>check</goal>
>>>>>>> 50843f70
                        </goals>
                    </execution>
                </executions>
            </plugin>
        </plugins>
    </build>

    <profiles>
        <profile>
            <id>release-sign-artifacts</id>
            <activation>
                <property>
                    <name>performRelease</name>
                    <value>true</value>
                </property>
            </activation>
            <build>
                <plugins>
                    <plugin>
                        <groupId>org.apache.maven.plugins</groupId>
                        <artifactId>maven-javadoc-plugin</artifactId>
                        <version>2.9.1</version>
                        <configuration>
                            <additionalparam>-Xdoclint:none</additionalparam>
                            <header><![CDATA[<a href="https://grakn.ai" target="_top">Grakn</a>]]></header>
                            <bottom><![CDATA[Copyright &#169; {currentYear} <a href="https://grakn.ai" target="_top">Grakn Labs Ltd</a>. All rights reserved.]]></bottom>
                        </configuration>
                        <executions>
                            <execution>
                                <id>attach-aggregate-javadocs</id>
                                <goals>
                                    <goal>aggregate-jar</goal>
                                </goals>
                            </execution>
                        </executions>
                    </plugin>
                    <plugin>
                        <groupId>org.apache.maven.plugins</groupId>
                        <artifactId>maven-gpg-plugin</artifactId>
                        <version>1.4</version>
                        <executions>
                            <execution>
                                <id>sign-artifacts</id>
                                <phase>verify</phase>
                                <goals>
                                    <goal>sign</goal>
                                </goals>
                            </execution>
                        </executions>
                    </plugin>
                </plugins>
            </build>
        </profile>
    </profiles>

</project><|MERGE_RESOLUTION|>--- conflicted
+++ resolved
@@ -291,7 +291,25 @@
             </plugin>
             <plugin>
                 <groupId>org.apache.maven.plugins</groupId>
-<<<<<<< HEAD
+                <artifactId>maven-checkstyle-plugin</artifactId>
+                <version>2.17</version>
+                <executions>
+                    <execution>
+                        <id>validate</id>
+                        <phase>validate</phase>
+                        <configuration>
+                            <configLocation>checkstyle.xml</configLocation>
+                            <consoleOutput>true</consoleOutput>
+                            <failsOnError>true</failsOnError>
+                        </configuration>
+                        <goals>
+                            <goal>check</goal>
+                        </goals>
+                    </execution>
+                </executions>
+            </plugin>
+            <plugin>
+                <groupId>org.apache.maven.plugins</groupId>
                 <artifactId>maven-pmd-plugin</artifactId>
                 <version>3.7</version>
                 <configuration>
@@ -308,21 +326,6 @@
                         <goals>
                             <goal>check</goal>
                             <goal>cpd-check</goal>
-=======
-                <artifactId>maven-checkstyle-plugin</artifactId>
-                <version>2.17</version>
-                <executions>
-                    <execution>
-                        <id>validate</id>
-                        <phase>validate</phase>
-                        <configuration>
-                            <configLocation>checkstyle.xml</configLocation>
-                            <consoleOutput>true</consoleOutput>
-                            <failsOnError>true</failsOnError>
-                        </configuration>
-                        <goals>
-                            <goal>check</goal>
->>>>>>> 50843f70
                         </goals>
                     </execution>
                 </executions>
