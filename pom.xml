--- conflicted
+++ resolved
@@ -50,13 +50,8 @@
         <java.version>1.8</java.version>
         <tinkerpop.version>3.2.5-grakn-SNAPSHOT</tinkerpop.version>
         <junit.version>4.12</junit.version>
-<<<<<<< HEAD
-        <titan.version>1.1.0.grakn-SNAPSHOT</titan.version>
+        <janus.version>0.2.0-grakn-SNAPSHOT</janus.version>
         <guava.version>22.0</guava.version>
-=======
-        <janus.version>0.2.0-grakn-SNAPSHOT</janus.version>
-        <guava.version>19.0</guava.version>
->>>>>>> c253ec0b
         <antlr.version>4.5</antlr.version>
         <jline.version>2.12</jline.version>
         <commons-cli.version>1.3</commons-cli.version>
