--- conflicted
+++ resolved
@@ -54,11 +54,7 @@
         <java-tuples.version>1.2</java-tuples.version>
         <spark.version>1.5.2</spark.version>
         <jinjava.version>2.1.0</jinjava.version>
-<<<<<<< HEAD
         <airline.version>0.6</airline.version>
-
-=======
->>>>>>> 802456f2
         <antlr4.visitor>true</antlr4.visitor>
         <swagger.version>1.5.0</swagger.version>
     </properties>
