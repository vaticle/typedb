#
# GRAKN.AI - THE KNOWLEDGE GRAPH
# Copyright (C) 2018 Grakn Labs Ltd
#
# This program is free software: you can redistribute it and/or modify
# it under the terms of the GNU Affero General Public License as
# published by the Free Software Foundation, either version 3 of the
# License, or (at your option) any later version.
#
# This program is distributed in the hope that it will be useful,
# but WITHOUT ANY WARRANTY; without even the implied warranty of
# MERCHANTABILITY or FITNESS FOR A PARTICULAR PURPOSE.  See the
# GNU Affero General Public License for more details.
#
# You should have received a copy of the GNU Affero General Public License
# along with this program.  If not, see <https://www.gnu.org/licenses/>.
#

workspace(name = "grakn_core")

load("@bazel_tools//tools/build_defs/repo:git.bzl", "git_repository")
load("@bazel_tools//tools/build_defs/repo:http.bzl", "http_archive")


########################################
#        Remote Build Execution        #
########################################

http_archive(
  name = "bazel_toolchains",
  sha256 = "07a81ee03f5feae354c9f98c884e8e886914856fb2b6a63cba4619ef10aaaf0b",
  strip_prefix = "bazel-toolchains-31b5dc8c4e9c7fd3f5f4d04c6714f2ce87b126c1",
  urls = [
    "https://mirror.bazel.build/github.com/bazelbuild/bazel-toolchains/archive/31b5dc8c4e9c7fd3f5f4d04c6714f2ce87b126c1.tar.gz",
    "https://github.com/bazelbuild/bazel-toolchains/archive/31b5dc8c4e9c7fd3f5f4d04c6714f2ce87b126c1.tar.gz",
  ],
)


####################
# Load Build Tools #
####################

# Load additional build tools, such bazel-deps and unused-deps
load("//dependencies/tools:dependencies.bzl", "tools_dependencies")
tools_dependencies()


#####################################
# Load Java dependencies from Maven #
#####################################

load("//dependencies/maven:dependencies.bzl", maven_dependencies_for_build = "maven_dependencies")
maven_dependencies_for_build()


######################################
# Load Python dependencies from PyPI #
######################################

# Load Python depdendencies for Bazel
load("//dependencies/pip:dependencies.bzl", "python_dependencies",)
python_dependencies()

load("@io_bazel_rules_python//python:pip.bzl", "pip_repositories", "pip_import")
pip_repositories()

# Load PyPI dependencies for Python programs
pip_import(
    name = "pypi_dependencies",
    requirements = "//dependencies/pip:requirements.txt",
)
load("@pypi_dependencies//:requirements.bzl", "pip_install")
pip_install()


######################################
# Load Node.js dependencies from NPM #
######################################

# Load Node.js depdendencies for Bazel
load("//dependencies/npm:dependencies.bzl", "node_dependencies")
node_dependencies()

load("@build_bazel_rules_nodejs//:package.bzl", "rules_nodejs_dependencies")
rules_nodejs_dependencies()

# Load NPM dependencies for Node.js programs
load("@build_bazel_rules_nodejs//:defs.bzl", "node_repositories", "npm_install")
node_repositories(package_json = ["//client-nodejs:package.json"])
npm_install(
    name = "nodejs_dependencies",
    package_json = "//client-nodejs:package.json",
    data = [
      "@build_bazel_rules_nodejs//internal/babel_library:package.json",
      "@build_bazel_rules_nodejs//internal/babel_library:babel.js",
      "@build_bazel_rules_nodejs//internal/babel_library:yarn.lock",
    ],
)

node_repositories(package_json = ["//workbase:package.json"])

########################################
# Load compiler dependencies for ANTLR #
########################################

# Load ANTLR dependencies for Bazel
load("//dependencies/compilers:dependencies.bzl", "antlr_dependencies")
antlr_dependencies()

# Load ANTLR dependencies for ANTLR programs
load("@rules_antlr//antlr:deps.bzl", "antlr_dependencies")
antlr_dependencies()


#######################################
# Load compiler dependencies for GRPC #
#######################################

# Load GRPC dependencies
load("//dependencies/compilers:dependencies.bzl", "grpc_dependencies")
grpc_dependencies()

load("@com_github_grpc_grpc//bazel:grpc_deps.bzl", com_github_grpc_grpc_bazel_grpc_deps = "grpc_deps")
com_github_grpc_grpc_bazel_grpc_deps()

# Load GRPC Java dependencies
load("@stackb_rules_proto//java:deps.bzl", "java_grpc_compile")
java_grpc_compile()

# Load GRPC Python dependencies
load("@stackb_rules_proto//python:deps.bzl", "python_grpc_compile")
python_grpc_compile()

# Load GRPC Node.js dependencies
load("@stackb_rules_proto//node:deps.bzl", "node_grpc_compile")
node_grpc_compile()


########################################
#     Load Deployment Dependencies     #
########################################

<<<<<<< HEAD
# TODO(vmax): update to upstream once graknlabs/deplopyment#31 is merged
git_repository(
    name="graknlabs_rules_deployment",
    remote="https://github.com/vmax/graknlabs-deployment",
    commit="9fe28ab48b13bfe36f319d333ff2068bbe09b223"
=======

git_repository(
    name="graknlabs_bazel_distribution",
    remote="https://github.com/graknlabs/bazel-distribution",
    commit="ccb0c649583290658fa981971c4994d7e32b7899"
>>>>>>> 8cd07ce6
)

load("@graknlabs_bazel_distribution//github:dependencies.bzl", "dependencies_for_github_deployment")
dependencies_for_github_deployment()


git_repository(
    name="com_github_google_bazel_common",
    remote="https://github.com/graknlabs/bazel-common",
    commit="550f0490798a4e4b6c5ff8cac3b6f5c2a5e81e21",
)

load("@com_github_google_bazel_common//:workspace_defs.bzl", "google_common_workspace_rules")
google_common_workspace_rules()

load("//dependencies/tools/checkstyle:checkstyle.bzl", "checkstyle_dependencies")
checkstyle_dependencies()<|MERGE_RESOLUTION|>--- conflicted
+++ resolved
@@ -141,19 +141,10 @@
 #     Load Deployment Dependencies     #
 ########################################
 
-<<<<<<< HEAD
-# TODO(vmax): update to upstream once graknlabs/deplopyment#31 is merged
-git_repository(
-    name="graknlabs_rules_deployment",
-    remote="https://github.com/vmax/graknlabs-deployment",
-    commit="9fe28ab48b13bfe36f319d333ff2068bbe09b223"
-=======
-
 git_repository(
     name="graknlabs_bazel_distribution",
     remote="https://github.com/graknlabs/bazel-distribution",
-    commit="ccb0c649583290658fa981971c4994d7e32b7899"
->>>>>>> 8cd07ce6
+    commit="f6bfb0c319cc63b4aaa7abe40f11f89a4d751c8f"
 )
 
 load("@graknlabs_bazel_distribution//github:dependencies.bzl", "dependencies_for_github_deployment")
