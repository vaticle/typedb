--- conflicted
+++ resolved
@@ -39,13 +39,8 @@
 
 git_repository(
     name = "graknlabs_build_tools",
-<<<<<<< HEAD
     remote = "https://github.com/lolski/build-tools",
     commit = "6ff75c335b61d7a00f5b03fad177dcfd567d7399", # sync-marker: do not remove this comment, this is used for sync-dependencies by @graknlabs_build_tools
-=======
-    remote = "https://github.com/graknlabs/build-tools",
-    commit = "4815b8583ca98ad59058d1a808b87e6b2f47dbf7", # sync-marker: do not remove this comment, this is used for sync-dependencies by @graknlabs_build_tools
->>>>>>> 6baaffb2
 )
 
 load("@graknlabs_build_tools//distribution:dependencies.bzl", "graknlabs_bazel_distribution")
