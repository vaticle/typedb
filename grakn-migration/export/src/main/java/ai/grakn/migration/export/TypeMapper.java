/*
 * Grakn - A Distributed Semantic Database
 * Copyright (C) 2016  Grakn Labs Limited
 *
 * Grakn is free software: you can redistribute it and/or modify
 * it under the terms of the GNU General Public License as published by
 * the Free Software Foundation, either version 3 of the License, or
 * (at your option) any later version.
 *
 * Grakn is distributed in the hope that it will be useful,
 * but WITHOUT ANY WARRANTY; without even the implied warranty of
 * MERCHANTABILITY or FITNESS FOR A PARTICULAR PURPOSE.  See the
 * GNU General Public License for more details.
 *
 * You should have received a copy of the GNU General Public License
 * along with Grakn. If not, see <http://www.gnu.org/licenses/gpl.txt>.
 */
package ai.grakn.migration.export;

import ai.grakn.concept.RelationType;
import ai.grakn.concept.ResourceType;
import ai.grakn.concept.RoleType;
import ai.grakn.concept.Type;
import ai.grakn.graql.Graql;
import ai.grakn.graql.Var;

import static ai.grakn.graql.Graql.var;

/**
 * Map Grakn Core type to equivalent Graql representation
 * @author alexandraorth
 */
public class TypeMapper {

    /**
     * Map a Type to the Graql string representation
     * @param type type to be mapped
     * @return Graql var equivalent to the given type
     */
    public static Var map(Type type) {
        Var mapped = formatBase(type);
        if (type.isRelationType()) {
            mapped = map(mapped, type.asRelationType());
        } else if (type.isResourceType()) {
            mapped = map(mapped, type.asResourceType());
        }

        return mapped;
    }

    /**
     * Map a RelationType to a Var with all of the relates edges
     * @param var holder var with basic information
     * @param relationType type to be mapped
     * @return var with RelationType specific metadata
     */
    private static Var map(Var var, RelationType relationType) {
        return relates(var, relationType);
    }

    /**
     * Map a ResourceType to a Var with the datatype
     * @param var holder var with basic information
     * @param resourceType type to be mapped
     * @return var with ResourceType specific metadata
     */
    private static Var map(Var var, ResourceType resourceType) {
        return datatype(var, resourceType);
    }

    /**
     * Create a var with the information underlying all Types
     * @param type type to be mapped
     * @return Var containing basic information about the given type
     */
    private static Var formatBase(Type type) {
        Var var = var().label(type.getLabel());

        Type superType = type.superType();
        if (type.superType() != null) {
            var = var.sub(Graql.label(superType.getLabel()));
        }

        var = plays(var, type);
        var = isAbstract(var, type);

        return var;
    }

    /**
     * Add is-abstract annotation to a var
     * @param var var to be marked
     * @param type type from which metadata extracted
     */
    private static Var isAbstract(Var var, Type type) {
       return type.isAbstract() ? var.isAbstract() : var;
    }

    /**
     * Add plays edges to a var, given a type
     * @param var var to be modified
     * @param type type from which metadata extracted
     * @return var with appropriate plays edges
     */
<<<<<<< HEAD
    private static Var playsRoles(Var var, Type type) {
        for(RoleType role:type.playsRoles()){
            var = var.playsRole(Graql.label(role.getLabel()));
=======
    private static Var plays(Var var, Type type) {
        for(RoleType role:type.plays()){
            var = var.plays(name(role.getName()));
>>>>>>> b8e2aa68
        }
        return var;
    }

    /**
     * Add relates edges to a var, given a type
     * @param var var to be modified
     * @param type type from which metadata extracted
     * @return var with appropriate relates edges
     */
    private static Var relates(Var var, RelationType type){
        for(RoleType role:type.relates()){
            var = var.relates(Graql.label(role.getLabel()));
        }
        return var;
    }

    /**
     * Add a datatype to a resource type var
     * @param var var to be modified
     * @param type type from which metadata extracted
     * @return var with appropriate datatype
     */
    private static Var datatype(Var var, ResourceType type) {
        ResourceType.DataType dataType = type.getDataType();
        if (dataType != null) {
            return var.datatype(dataType);
        } else {
            return var;
        }
    }
}<|MERGE_RESOLUTION|>--- conflicted
+++ resolved
@@ -102,15 +102,9 @@
      * @param type type from which metadata extracted
      * @return var with appropriate plays edges
      */
-<<<<<<< HEAD
-    private static Var playsRoles(Var var, Type type) {
-        for(RoleType role:type.playsRoles()){
-            var = var.playsRole(Graql.label(role.getLabel()));
-=======
     private static Var plays(Var var, Type type) {
         for(RoleType role:type.plays()){
-            var = var.plays(name(role.getName()));
->>>>>>> b8e2aa68
+            var = var.plays(Graql.label(role.getLabel()));
         }
         return var;
     }
