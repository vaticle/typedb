/*
 * Grakn - A Distributed Semantic Database
 * Copyright (C) 2016  Grakn Labs Limited
 *
 * Grakn is free software: you can redistribute it and/or modify
 * it under the terms of the GNU General Public License as published by
 * the Free Software Foundation, either version 3 of the License, or
 * (at your option) any later version.
 *
 * Grakn is distributed in the hope that it will be useful,
 * but WITHOUT ANY WARRANTY; without even the implied warranty of
 * MERCHANTABILITY or FITNESS FOR A PARTICULAR PURPOSE.  See the
 * GNU General Public License for more details.
 *
 * You should have received a copy of the GNU General Public License
 * along with Grakn. If not, see <http://www.gnu.org/licenses/gpl.txt>.
 */
package ai.grakn.migration.owl;

import ai.grakn.concept.Concept;
import ai.grakn.concept.Entity;
import ai.grakn.concept.EntityType;
import ai.grakn.concept.RelationType;
import ai.grakn.concept.Resource;
import ai.grakn.concept.ResourceType;
import ai.grakn.concept.RoleType;
import ai.grakn.concept.TypeName;
import ai.grakn.exception.ConceptException;
import ai.grakn.graql.internal.reasoner.Utility;
import javafx.util.Pair;
import org.semanticweb.owlapi.model.AsOWLObjectProperty;
import org.semanticweb.owlapi.model.OWLAnnotationAssertionAxiom;
import org.semanticweb.owlapi.model.OWLAnnotationProperty;
import org.semanticweb.owlapi.model.OWLAxiomVisitorEx;
import org.semanticweb.owlapi.model.OWLClass;
import org.semanticweb.owlapi.model.OWLClassAssertionAxiom;
import org.semanticweb.owlapi.model.OWLClassExpression;
import org.semanticweb.owlapi.model.OWLDataProperty;
import org.semanticweb.owlapi.model.OWLDataPropertyAssertionAxiom;
import org.semanticweb.owlapi.model.OWLDeclarationAxiom;
import org.semanticweb.owlapi.model.OWLEntityVisitorEx;
import org.semanticweb.owlapi.model.OWLEquivalentObjectPropertiesAxiom;
import org.semanticweb.owlapi.model.OWLInverseObjectPropertiesAxiom;
import org.semanticweb.owlapi.model.OWLLiteral;
import org.semanticweb.owlapi.model.OWLNamedIndividual;
import org.semanticweb.owlapi.model.OWLObjectProperty;
import org.semanticweb.owlapi.model.OWLObjectPropertyAssertionAxiom;
import org.semanticweb.owlapi.model.OWLObjectPropertyDomainAxiom;
import org.semanticweb.owlapi.model.OWLObjectPropertyExpression;
import org.semanticweb.owlapi.model.OWLObjectPropertyRangeAxiom;
import org.semanticweb.owlapi.model.OWLReflexiveObjectPropertyAxiom;
import org.semanticweb.owlapi.model.OWLSubClassOfAxiom;
import org.semanticweb.owlapi.model.OWLSubDataPropertyOfAxiom;
import org.semanticweb.owlapi.model.OWLSubObjectPropertyOfAxiom;
import org.semanticweb.owlapi.model.OWLSubPropertyChainOfAxiom;
import org.semanticweb.owlapi.model.OWLTransitiveObjectPropertyAxiom;
import org.semanticweb.owlapi.model.SWRLRule;

import java.util.HashMap;
import java.util.LinkedHashMap;
import java.util.Map;
import java.util.Optional;
import java.util.Set;
import java.util.stream.Collectors;


/**
 * <p>
 * This is the main class processing an OWL ontology file. It implements the OWLAPI visitor interfaces
 * to traverse all axioms and entities in the ontology and convert them into equivalent Grakn elements.
 * </p>
 * <p>
 * TODO - a lot of the logical more advanced axioms are skipped for now, waiting for the Grakn reasoning engine
 * to mature a bit. 
 * </p>
 * 
 * @author borislav
 *
 */
public class OwlGraknGraphStoringVisitor implements OWLAxiomVisitorEx<Concept>, OWLEntityVisitorEx<Concept> {
    private final OWLMigrator migrator;

    public OwlGraknGraphStoringVisitor(OWLMigrator migrator) {
        this.migrator = migrator;
    }
    
    public OwlGraknGraphStoringVisitor prepareOWL() {
        migrator.entityType(migrator.ontology().getOWLOntologyManager().getOWLDataFactory().getOWLClass(OwlModel.THING.owlname()));
        migrator.relation(migrator.ontology().getOWLOntologyManager().getOWLDataFactory().getOWLObjectProperty(OwlModel.OBJECT_PROPERTY.owlname()))
          .relates(migrator.graph().putRoleType(OwlModel.OBJECT.owlname()))
          .relates(migrator.graph().putRoleType(OwlModel.SUBJECT.owlname()));
        return this;
    }
    
    @Override
    public Concept visit(OWLClass ce) {
        return migrator.entityType(ce);
    }

    @Override
    public Concept visit(OWLObjectProperty property) {
        return migrator.relation(property);
    }


    @Override
    public Concept visit(OWLDataProperty property) {
        return migrator.resourceType(property);
    }


    @Override
    public Concept visit(OWLAnnotationProperty property) {
        return migrator.relation(property);
    }


    @Override
    public Concept visit(OWLNamedIndividual individual) {
        return migrator.entity(individual);
    }

    @Override
    public Concept visit(OWLDeclarationAxiom axiom) {
        return axiom.getEntity().accept(this);
    }

    @Override
    public Concept visit(OWLSubClassOfAxiom axiom) {
        OWLClassExpression subclass = axiom.getSubClass();
        EntityType subtype;
        if (subclass.isOWLClass()) {
            subtype = migrator.entityType(subclass.asOWLClass());
        } else {
            // TODO - we need a strategy to support class expressions, e.g. as constraints 
            // on instances
            return null;
        }
        OWLClassExpression superclass = axiom.getSuperClass();
        EntityType supertype;
        if (superclass.isOWLClass()) {
            supertype = migrator.entityType(superclass.asOWLClass());
        } else {
            // TODO - we need a strategy to support class expressions, e.g. as constraints 
            // on instances
            return null;
        }
        if (!supertype.equals(subtype.superType())) {
            subtype.superType(supertype);
        }
        return null;
    }

    @Override
    public Concept visit(OWLObjectPropertyDomainAxiom axiom) {
        if (!axiom.getProperty().isOWLObjectProperty()) {
            return null;
        }
        RelationType objectRelation = migrator.relation(axiom.getProperty().asOWLObjectProperty());
        if (axiom.getDomain().isOWLClass()) {           
            EntityType entityType = migrator.entityType(axiom.getDomain().asOWLClass());
            RoleType domain = migrator.subjectRole(objectRelation);
<<<<<<< HEAD
            migrator.owlThingEntityType().deletePlays(domain);
            entityType.plays(domain);
            objectRelation.hasRole(domain);
=======
            migrator.owlThingEntityType().deletePlaysRole(domain);
            entityType.playsRole(domain);
            objectRelation.relates(domain);
>>>>>>> 2054a42c
//          System.out.println("Replaced domain thing with " + entityType.getName());
        }
        return objectRelation;
    }

    @Override
    public Concept visit(OWLObjectPropertyRangeAxiom axiom) {
        if (!axiom.getProperty().isOWLObjectProperty()) {
            return null;
        }
        RelationType objectRelation = migrator.relation(axiom.getProperty().asOWLObjectProperty());
        if (axiom.getRange().isOWLClass()) {
            EntityType entityType = migrator.entityType(axiom.getRange().asOWLClass());
            RoleType range = migrator.objectRole(objectRelation);
<<<<<<< HEAD
            objectRelation.hasRole(range);          
            migrator.owlThingEntityType().deletePlays(range);
            entityType.plays(range);
=======
            objectRelation.relates(range);
            migrator.owlThingEntityType().deletePlaysRole(range);
            entityType.playsRole(range);
>>>>>>> 2054a42c
        }       
        return objectRelation;
    }

    @Override
    public Concept visit(OWLSubObjectPropertyOfAxiom axiom) {
        if (!axiom.getSubProperty().isOWLObjectProperty() || !axiom.getSuperProperty().isOWLObjectProperty()) {
            return null;
        }
        RelationType subRelation = migrator.relation(axiom.getSubProperty().asOWLObjectProperty());
        RelationType superRelation = migrator.relation(axiom.getSuperProperty().asOWLObjectProperty());

        Map<TypeName, TypeName> roleMap = new HashMap<>();
        roleMap.put(migrator.namer().subjectRole(superRelation.getName()), migrator.namer().subjectRole(subRelation.getName()));
        roleMap.put(migrator.namer().objectRole(superRelation.getName()), migrator.namer().objectRole(subRelation.getName()));
        Utility.createSubPropertyRule(superRelation, subRelation, roleMap, migrator.graph());

        migrator.subjectRole(subRelation).superType(migrator.subjectRole(superRelation));
        migrator.objectRole(subRelation).superType(migrator.objectRole(superRelation));
        subRelation.superType(superRelation);
        return null;
    }

    @Override
    public Concept visit(OWLSubDataPropertyOfAxiom axiom) {
        if (!axiom.getSubProperty().isOWLDataProperty() || !axiom.getSuperProperty().isOWLDataProperty()) {
            return null;
        }
        RelationType subRelation = migrator.relation(axiom.getSubProperty().asOWLDataProperty());
        RelationType superRelation = migrator.relation(axiom.getSuperProperty().asOWLDataProperty());
        subRelation.superType(superRelation);
        return null;
    }

    @Override
    public Concept visit(OWLEquivalentObjectPropertiesAxiom axiom) {
        Set<OWLObjectPropertyExpression> properties = axiom.getAxiomWithoutAnnotations()
                            .properties().filter(AsOWLObjectProperty::isOWLObjectProperty).collect(Collectors.toSet());
        if (properties.size() != axiom.getAxiomWithoutAnnotations().properties().count()) {
            return null;
        }

        for (OWLObjectPropertyExpression property : properties) {
            RelationType relation = migrator.relation(property.asOWLObjectProperty());
            properties.forEach(prop -> {
                RelationType eqRelation = migrator.relation(prop.asOWLObjectProperty());
                if (!relation.equals(eqRelation)) {
                    Map<TypeName, TypeName> roleMap = new HashMap<>();
                    roleMap.put(migrator.namer().subjectRole(relation.getName()),
                            migrator.namer().subjectRole(eqRelation.getName()));
                    roleMap.put(migrator.namer().objectRole(relation.getName()),
                            migrator.namer().objectRole(eqRelation.getName()));
                    Utility.createSubPropertyRule(relation, eqRelation, roleMap, migrator.graph());
                }
            });
        }
        return null;
    }

    @Override
    public Concept visit(OWLInverseObjectPropertiesAxiom axiom) {
        if (!axiom.getFirstProperty().isOWLObjectProperty() || !axiom.getSecondProperty().isOWLObjectProperty()) {
            return null;
        }
        RelationType relation = migrator.relation(axiom.getFirstProperty().asOWLObjectProperty());
        RelationType inverseRelation = migrator.relation(axiom.getSecondProperty().asOWLObjectProperty());

        Map<TypeName, TypeName> roleMapFD = new HashMap<>();
        roleMapFD.put(migrator.namer().subjectRole(relation.getName()), migrator.namer().objectRole(inverseRelation.getName()));
        roleMapFD.put(migrator.namer().objectRole(relation.getName()), migrator.namer().subjectRole(inverseRelation.getName()));
        Utility.createSubPropertyRule(relation, inverseRelation, roleMapFD, migrator.graph());

        Map<TypeName, TypeName> roleMapBD = new HashMap<>();
        roleMapBD.put(migrator.namer().subjectRole(inverseRelation.getName()), migrator.namer().objectRole(relation.getName()));
        roleMapBD.put(migrator.namer().objectRole(inverseRelation.getName()), migrator.namer().subjectRole(relation.getName()));
        Utility.createSubPropertyRule(inverseRelation, relation, roleMapBD, migrator.graph());
        return null;
    }

    @Override
    public Concept visit(OWLTransitiveObjectPropertyAxiom axiom) {
        if (!axiom.getProperty().isOWLObjectProperty()) {
            return null;
        }
        RelationType relation = migrator.relation(axiom.getProperty().asOWLObjectProperty());
        Utility.createTransitiveRule(
                relation,
                migrator.namer().subjectRole(relation.getName()),
                migrator.namer().objectRole(relation.getName()),
                migrator.graph());
        return null;
    }

    @Override
    public Concept visit(OWLReflexiveObjectPropertyAxiom axiom) {
        if (!axiom.getProperty().isOWLObjectProperty()) {
            return null;
        }
        RelationType relation = migrator.relation(axiom.getProperty().asOWLObjectProperty());
        Utility.createReflexiveRule(
                relation,
                migrator.namer().subjectRole(relation.getName()),
                migrator.namer().objectRole(relation.getName()),
                migrator.graph());
        return null;
    }

    @Override
    public Concept visit(OWLSubPropertyChainOfAxiom axiom) {
        if (!axiom.getSuperProperty().isOWLObjectProperty()) {
            return null;
        }
        RelationType superRelation = migrator.relation(axiom.getSuperProperty().asOWLObjectProperty());
        LinkedHashMap<RelationType, Pair<TypeName, TypeName>> chain = new LinkedHashMap<>();

        axiom.getPropertyChain().forEach(property -> {
            RelationType relation = migrator.relation(property.asOWLObjectProperty());
            chain.put(relation,  
                    new Pair<>(migrator.namer().subjectRole(relation.getName()), migrator.namer().objectRole(relation.getName())));
        });

        Utility.createPropertyChainRule(superRelation, migrator.namer().subjectRole(superRelation.getName()),
                migrator.namer().objectRole(superRelation.getName()), chain, migrator.graph());
        return null;
    }

    @Override
    public Concept visit(OWLClassAssertionAxiom axiom) {
        if (!axiom.getIndividual().isNamed()) {
            return null;
        } else {
            return migrator.entity(axiom.getIndividual().asOWLNamedIndividual());
        }
    }

    @Override
    public Concept visit(OWLObjectPropertyAssertionAxiom axiom) {
        if (!axiom.getSubject().isNamed() || 
            !axiom.getObject().isNamed() || 
            !axiom.getProperty().isOWLObjectProperty()) {
            return null;
        }
        Entity subject = migrator.entity(axiom.getSubject().asOWLNamedIndividual());
        Entity object = migrator.entity(axiom.getObject().asOWLNamedIndividual());
        RelationType relationType = migrator.relation(axiom.getProperty().asOWLObjectProperty());       
        return relationType.addRelation()
                 .addRolePlayer(migrator.subjectRole(relationType), subject)
                 .addRolePlayer(migrator.objectRole(relationType), object);
    }

    @SuppressWarnings({ "unchecked", "rawtypes" })
    @Override
    public Concept visit(OWLDataPropertyAssertionAxiom axiom) {
        if (!axiom.getProperty().isOWLDataProperty() || !axiom.getSubject().isNamed()) {
            return null;
        }
        ResourceType resourceType = migrator.resourceType(axiom.getProperty().asOWLDataProperty());
        Entity entity = migrator.entity(axiom.getSubject().asOWLNamedIndividual());
        String valueAsString =  axiom.getObject().getLiteral();
        Object value = valueAsString;
        if (resourceType.getDataType() == ResourceType.DataType.BOOLEAN) {
            value = Boolean.parseBoolean(valueAsString);
        } else if (resourceType.getDataType() == ResourceType.DataType.LONG) {
            value = Long.parseLong(valueAsString);
        } else if (resourceType.getDataType() == ResourceType.DataType.DOUBLE) {
            value = Double.parseDouble(valueAsString);
        }
        Resource resource = resourceType.putResource(value);
        RelationType propertyRelation = migrator.relation(axiom.getProperty().asOWLDataProperty());
        RoleType entityRole = migrator.entityRole(entity.type(), resource.type());
        RoleType resourceRole = migrator.resourceRole(resource.type());
        try {       
            return propertyRelation.addRelation()
                     .addRolePlayer(entityRole, entity)
                     .addRolePlayer(resourceRole, resource);
        }
        catch (ConceptException ex) {
            if (ex.getMessage().contains("The Relation with the provided role players already exists")) {
                System.err.println("[WARN] Grakn does not support multiple values per data property/resource, ignoring axiom " + axiom);
            } else {
                ex.printStackTrace(System.err);
            }
            return null;
        }
    }

    @Override 
    public Concept visit(OWLAnnotationAssertionAxiom axiom) {
        if (! (axiom.getSubject() instanceof OWLNamedIndividual) ) {
            return null;
        }
        Optional<OWLLiteral> value = axiom.getValue().asLiteral();
        if (!value.isPresent()) {
            return null;
        }
        @SuppressWarnings("unchecked")
        ResourceType<String> resourceType = (ResourceType<String>)visit(axiom.getProperty());
        Entity entity = migrator.entity((OWLNamedIndividual)axiom.getSubject());
        Resource<String> resource = resourceType.putResource(value.get().getLiteral());
        RelationType propertyRelation = migrator.relation(axiom.getProperty());
        return propertyRelation.addRelation()
                 .addRolePlayer(migrator.entityRole(entity.type(), resource.type()), entity)
                 .addRolePlayer(migrator.resourceRole(resource.type()), resource);
    }

    @Override
    public Concept visit(SWRLRule node) {
        //TODO
        return null;
    }
    
}<|MERGE_RESOLUTION|>--- conflicted
+++ resolved
@@ -160,15 +160,9 @@
         if (axiom.getDomain().isOWLClass()) {           
             EntityType entityType = migrator.entityType(axiom.getDomain().asOWLClass());
             RoleType domain = migrator.subjectRole(objectRelation);
-<<<<<<< HEAD
             migrator.owlThingEntityType().deletePlays(domain);
             entityType.plays(domain);
-            objectRelation.hasRole(domain);
-=======
-            migrator.owlThingEntityType().deletePlaysRole(domain);
-            entityType.playsRole(domain);
             objectRelation.relates(domain);
->>>>>>> 2054a42c
 //          System.out.println("Replaced domain thing with " + entityType.getName());
         }
         return objectRelation;
@@ -183,15 +177,9 @@
         if (axiom.getRange().isOWLClass()) {
             EntityType entityType = migrator.entityType(axiom.getRange().asOWLClass());
             RoleType range = migrator.objectRole(objectRelation);
-<<<<<<< HEAD
-            objectRelation.hasRole(range);          
+            objectRelation.relates(range);
             migrator.owlThingEntityType().deletePlays(range);
             entityType.plays(range);
-=======
-            objectRelation.relates(range);
-            migrator.owlThingEntityType().deletePlaysRole(range);
-            entityType.playsRole(range);
->>>>>>> 2054a42c
         }       
         return objectRelation;
     }
