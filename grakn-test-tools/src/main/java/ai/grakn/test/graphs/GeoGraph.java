--- conflicted
+++ resolved
@@ -123,13 +123,8 @@
     }
 
     @Override
-<<<<<<< HEAD
-    public void buildRelations(GraknGraph graph) {
-        isLocatedIn.addRelationship()
-=======
     public void buildRelations(GraknTx graph) {
-        isLocatedIn.addRelation()
->>>>>>> b5d98d80
+        isLocatedIn.addRelationship()
                 .addRolePlayer(geoEntity, Poland)
                 .addRolePlayer(entityLocation, Europe);
         isLocatedIn.addRelationship()
