/*
 * Grakn - A Distributed Semantic Database
 * Copyright (C) 2016  Grakn Labs Limited
 *
 * Grakn is free software: you can redistribute it and/or modify
 * it under the terms of the GNU General Public License as published by
 * the Free Software Foundation, either version 3 of the License, or
 * (at your option) any later version.
 *
 * Grakn is distributed in the hope that it will be useful,
 * but WITHOUT ANY WARRANTY; without even the implied warranty of
 * MERCHANTABILITY or FITNESS FOR A PARTICULAR PURPOSE.  See the
 * GNU General Public License for more details.
 *
 * You should have received a copy of the GNU General Public License
 * along with Grakn. If not, see <http://www.gnu.org/licenses/gpl.txt>.
 */

package ai.grakn.test.graphs;

import ai.grakn.GraknTx;
import ai.grakn.concept.EntityType;
import ai.grakn.concept.Relationship;
import ai.grakn.concept.RelationshipType;
import ai.grakn.concept.Role;
import ai.grakn.concept.Thing;
import ai.grakn.concept.ResourceType;
import ai.grakn.concept.Rule;
import ai.grakn.concept.RuleType;
import ai.grakn.graql.Pattern;

import java.time.LocalDate;
import java.time.LocalDateTime;
import java.util.function.Consumer;

/**
 *
 * @author fppt, Felix Chapman
 */
public class MovieGraph extends TestGraph {

    private static EntityType production, movie, person, genre, character, cluster, language;
    private static ResourceType<String> title, gender, realName, name;
    private static ResourceType<Long> tmdbVoteCount, runtime;
    private static ResourceType<Double> tmdbVoteAverage;
    private static ResourceType<LocalDateTime> releaseDate;
    private static RelationshipType hasCast, authoredBy, directedBy, hasGenre, hasCluster;
    private static Role productionBeingDirected, director, productionWithCast, actor, characterBeingPlayed;
    private static Role genreOfProduction, productionWithGenre, clusterOfProduction, productionWithCluster;
    private static Role work, author;
    private static RuleType aRuleType;

    private static Thing godfather, theMuppets, heat, apocalypseNow, hocusPocus, spy, chineseCoffee;
    private static Thing marlonBrando, alPacino, missPiggy, kermitTheFrog, martinSheen, robertDeNiro, judeLaw;
    private static Thing mirandaHeart, betteMidler, sarahJessicaParker;
    private static Thing crime, drama, war, action, comedy, family, musical, fantasy;
    private static Thing donVitoCorleone, michaelCorleone, colonelWalterEKurtz, benjaminLWillard, ltVincentHanna;
    private static Thing neilMcCauley, bradleyFine, nancyBArtingstall, winifred, sarah, harry;
    private static Thing cluster0, cluster1;

    public static Consumer<GraknTx> get(){
        return new MovieGraph().build();
    }

    @Override
    public void buildOntology(GraknTx graph) {
        work = graph.putRole("work");
        author = graph.putRole("author");
        authoredBy = graph.putRelationshipType("authored-by").relates(work).relates(author);

        productionBeingDirected = graph.putRole("production-being-directed").sup(work);
        director = graph.putRole("director").sup(author);
        directedBy = graph.putRelationshipType("directed-by").sup(authoredBy)
                .relates(productionBeingDirected).relates(director);

        productionWithCast = graph.putRole("production-with-cast");
        actor = graph.putRole("actor");
        characterBeingPlayed = graph.putRole("character-being-played");
        hasCast = graph.putRelationshipType("has-cast")
                .relates(productionWithCast).relates(actor).relates(characterBeingPlayed);

        genreOfProduction = graph.putRole("genre-of-production");
        productionWithGenre = graph.putRole("production-with-genre");
        hasGenre = graph.putRelationshipType("has-genre")
                .relates(genreOfProduction).relates(productionWithGenre);

        clusterOfProduction = graph.putRole("cluster-of-production");
        productionWithCluster = graph.putRole("production-with-cluster");
        hasCluster = graph.putRelationshipType("has-cluster")
                .relates(clusterOfProduction).relates(productionWithCluster);

        title = graph.putResourceType("title", ResourceType.DataType.STRING);
        title.resource(title);

        tmdbVoteCount = graph.putResourceType("tmdb-vote-count", ResourceType.DataType.LONG);
        tmdbVoteAverage = graph.putResourceType("tmdb-vote-average", ResourceType.DataType.DOUBLE);
        releaseDate = graph.putResourceType("release-date", ResourceType.DataType.DATE);
        runtime = graph.putResourceType("runtime", ResourceType.DataType.LONG);
        gender = graph.putResourceType("gender", ResourceType.DataType.STRING).setRegex("(fe)?male");
        realName = graph.putResourceType("real-name", ResourceType.DataType.STRING);
        name = graph.putResourceType("name", ResourceType.DataType.STRING);

        production = graph.putEntityType("production")
                .plays(productionWithCluster).plays(productionBeingDirected).plays(productionWithCast)
                .plays(productionWithGenre);

        production.resource(title);
        production.resource(tmdbVoteCount);
        production.resource(tmdbVoteAverage);
        production.resource(releaseDate);
        production.resource(runtime);

        movie = graph.putEntityType("movie").sup(production);

        graph.putEntityType("tv-show").sup(production);

        person = graph.putEntityType("person")
                .plays(director).plays(actor).plays(characterBeingPlayed);

        person.resource(gender);
        person.resource(name);
        person.resource(realName);

        genre = graph.putEntityType("genre").plays(genreOfProduction);
        genre.key(name);

        character = graph.putEntityType("character")
                .plays(characterBeingPlayed);

        character.resource(name);

        graph.putEntityType("award");
        language = graph.putEntityType("language");

        language.resource(name);

        cluster = graph.putEntityType("cluster").plays(clusterOfProduction);
        cluster.resource(name);
    }

    @Override
    protected void buildInstances(GraknTx graph) {
        godfather = movie.addEntity();
        putResource(godfather, title, "Godfather");
        putResource(godfather, tmdbVoteCount, 1000L);
        putResource(godfather, tmdbVoteAverage, 8.6);
        putResource(godfather, releaseDate, LocalDate.of(1984, 1, 1).atStartOfDay());

        theMuppets = movie.addEntity();
        putResource(theMuppets, title, "The Muppets");
        putResource(theMuppets, tmdbVoteCount, 100L);
        putResource(theMuppets, tmdbVoteAverage, 7.6);
        putResource(theMuppets, releaseDate, LocalDate.of(1985, 2, 2).atStartOfDay());

        apocalypseNow = movie.addEntity();
        putResource(apocalypseNow, title, "Apocalypse Now");
        putResource(apocalypseNow, tmdbVoteCount, 400L);
        putResource(apocalypseNow, tmdbVoteAverage, 8.4);

        heat = movie.addEntity();
        putResource(heat, title, "Heat");

        hocusPocus = movie.addEntity();
        putResource(hocusPocus, title, "Hocus Pocus");
        putResource(hocusPocus, tmdbVoteCount, 435L);

        spy = movie.addEntity();
        putResource(spy, title, "Spy");
        putResource(spy, releaseDate, LocalDate.of(1986, 3, 3).atStartOfDay());

        chineseCoffee = movie.addEntity();
        putResource(chineseCoffee, title, "Chinese Coffee");
        putResource(chineseCoffee, tmdbVoteCount, 5L);
        putResource(chineseCoffee, tmdbVoteAverage, 3.1d);
        putResource(chineseCoffee, releaseDate, LocalDate.of(2000, 9, 2).atStartOfDay());

        marlonBrando = person.addEntity();
        putResource(marlonBrando, name, "Marlon Brando");
        alPacino = person.addEntity();
        putResource(alPacino, name, "Al Pacino");
        missPiggy = person.addEntity();
        putResource(missPiggy, name, "Miss Piggy");
        kermitTheFrog = person.addEntity();
        putResource(kermitTheFrog, name, "Kermit The Frog");
        martinSheen = person.addEntity();
        putResource(martinSheen, name, "Martin Sheen");
        robertDeNiro = person.addEntity();
        putResource(robertDeNiro, name, "Robert de Niro");
        judeLaw = person.addEntity();
        putResource(judeLaw, name, "Jude Law");
        mirandaHeart = person.addEntity();
        putResource(mirandaHeart, name, "Miranda Heart");
        betteMidler = person.addEntity();
        putResource(betteMidler, name, "Bette Midler");
        sarahJessicaParker = person.addEntity();
        putResource(sarahJessicaParker, name, "Sarah Jessica Parker");

        crime = genre.addEntity();
        putResource(crime, name, "crime");
        drama = genre.addEntity();
        putResource(drama, name, "drama");
        war = genre.addEntity();
        putResource(war, name, "war");
        action = genre.addEntity();
        putResource(action, name, "action");
        comedy = genre.addEntity();
        putResource(comedy, name, "comedy");
        family = genre.addEntity();
        putResource(family, name, "family");
        musical = genre.addEntity();
        putResource(musical, name, "musical");
        fantasy = genre.addEntity();
        putResource(fantasy, name, "fantasy");

        donVitoCorleone = character.addEntity();
        putResource(donVitoCorleone, name, "Don Vito Corleone");
        michaelCorleone = character.addEntity();
        putResource(michaelCorleone, name, "Michael Corleone");
        colonelWalterEKurtz = character.addEntity();
        putResource(colonelWalterEKurtz, name, "Colonel Walter E. Kurtz");
        benjaminLWillard = character.addEntity();
        putResource(benjaminLWillard, name, "Benjamin L. Willard");
        ltVincentHanna = character.addEntity();
        putResource(ltVincentHanna, name, "Lt Vincent Hanna");
        neilMcCauley = character.addEntity();
        putResource(neilMcCauley, name, "Neil McCauley");
        bradleyFine = character.addEntity();
        putResource(bradleyFine, name, "Bradley Fine");
        nancyBArtingstall = character.addEntity();
        putResource(nancyBArtingstall, name, "Nancy B Artingstall");
        winifred = character.addEntity();
        putResource(winifred, name, "Winifred");
        sarah = character.addEntity();
        putResource(sarah, name, "Sarah");
        harry = character.addEntity();
        putResource(harry, name, "Harry");

        cluster0 = cluster.addEntity();
        cluster1 = cluster.addEntity();
        putResource(cluster0, name, "0");
        putResource(cluster1, name, "1");
    }

    @Override
<<<<<<< HEAD
    protected void buildRelations(GraknGraph graph) {
        directedBy.addRelationship()
=======
    protected void buildRelations(GraknTx graph) {
        directedBy.addRelation()
>>>>>>> b5d98d80
                .addRolePlayer(productionBeingDirected, chineseCoffee)
                .addRolePlayer(director, alPacino);

        hasCast(godfather, marlonBrando, donVitoCorleone);
        hasCast(godfather, alPacino, michaelCorleone);
        hasCast(theMuppets, missPiggy, missPiggy);
        hasCast(theMuppets, kermitTheFrog, kermitTheFrog);
        hasCast(apocalypseNow, marlonBrando, colonelWalterEKurtz);
        hasCast(apocalypseNow, martinSheen, benjaminLWillard);
        hasCast(heat, alPacino, ltVincentHanna);
        hasCast(heat, robertDeNiro, neilMcCauley);
        hasCast(spy, judeLaw, bradleyFine);
        hasCast(spy, mirandaHeart, nancyBArtingstall);
        hasCast(hocusPocus, betteMidler, winifred);
        hasCast(hocusPocus, sarahJessicaParker, sarah);
        hasCast(chineseCoffee, alPacino, harry);

        hasGenre(godfather, crime);
        hasGenre(godfather, drama);
        hasGenre(apocalypseNow, drama);
        hasGenre(apocalypseNow, war);
        hasGenre(heat, crime);
        hasGenre(heat, drama);
        hasGenre(heat, action);
        hasGenre(theMuppets, comedy);
        hasGenre(theMuppets, family);
        hasGenre(theMuppets, musical);
        hasGenre(hocusPocus, comedy);
        hasGenre(hocusPocus, family);
        hasGenre(hocusPocus, fantasy);
        hasGenre(spy, comedy);
        hasGenre(spy, family);
        hasGenre(spy, musical);
        hasGenre(chineseCoffee, drama);

        hasCluster(cluster0, godfather, apocalypseNow, heat);
        hasCluster(cluster1, theMuppets, hocusPocus);
    }

    @Override
    protected void buildRules(GraknTx graph) {
        // These rules are totally made up for testing purposes and don't work!
        aRuleType = graph.putRuleType("a-rule-type");
        aRuleType.resource(name);

        Pattern when = graph.graql().parsePattern("$x plays actor");
        Pattern then = graph.graql().parsePattern("$x isa person");

        Rule expectation = aRuleType.putRule(when, then);

        putResource(expectation, name, "expectation-rule");

        when = graph.graql().parsePattern("$x has name 'materialize-when'");
        then = graph.graql().parsePattern("$x has name 'materialize-then'");
        Rule materialize = aRuleType.putRule(when, then);

        putResource(materialize, name, "materialize-rule");
    }

    private static void hasCast(Thing movie, Thing person, Thing character) {
        hasCast.addRelationship()
                .addRolePlayer(productionWithCast, movie)
                .addRolePlayer(actor, person)
                .addRolePlayer(characterBeingPlayed, character);
    }

    private static void hasGenre(Thing movie, Thing genre) {
        hasGenre.addRelationship()
                .addRolePlayer(productionWithGenre, movie)
                .addRolePlayer(genreOfProduction, genre);
    }

    private static void hasCluster(Thing cluster, Thing... movies) {
        Relationship relationship = hasCluster.addRelationship().addRolePlayer(clusterOfProduction, cluster);
        for (Thing movie : movies) {
            relationship.addRolePlayer(productionWithCluster, movie);
        }
    }
}<|MERGE_RESOLUTION|>--- conflicted
+++ resolved
@@ -242,13 +242,8 @@
     }
 
     @Override
-<<<<<<< HEAD
-    protected void buildRelations(GraknGraph graph) {
+    protected void buildRelations(GraknTx graph) {
         directedBy.addRelationship()
-=======
-    protected void buildRelations(GraknTx graph) {
-        directedBy.addRelation()
->>>>>>> b5d98d80
                 .addRolePlayer(productionBeingDirected, chineseCoffee)
                 .addRolePlayer(director, alPacino);
 
