--- conflicted
+++ resolved
@@ -41,17 +41,10 @@
 public class MovieGraph extends TestGraph {
 
     private static EntityType production, movie, person, genre, character, cluster, language;
-<<<<<<< HEAD
-    private static ResourceType<String> title, gender, realName, name, provenance;
-    private static ResourceType<Long> tmdbVoteCount, runtime;
-    private static ResourceType<Double> tmdbVoteAverage;
-    private static ResourceType<LocalDateTime> releaseDate;
-=======
-    private static AttributeType<String> title, gender, realName, name;
+    private static AttributeType<String> title, gender, realName, name, provenance;
     private static AttributeType<Long> tmdbVoteCount, runtime;
     private static AttributeType<Double> tmdbVoteAverage;
     private static AttributeType<LocalDateTime> releaseDate;
->>>>>>> c7e0aa97
     private static RelationshipType hasCast, authoredBy, directedBy, hasGenre, hasCluster;
     private static Role productionBeingDirected, director, productionWithCast, actor, characterBeingPlayed;
     private static Role genreOfProduction, productionWithGenre, clusterOfProduction, productionWithCluster;
@@ -100,16 +93,6 @@
         title = graph.putAttributeType("title", AttributeType.DataType.STRING);
         title.attribute(title);
 
-<<<<<<< HEAD
-        tmdbVoteCount = graph.putResourceType("tmdb-vote-count", ResourceType.DataType.LONG);
-        tmdbVoteAverage = graph.putResourceType("tmdb-vote-average", ResourceType.DataType.DOUBLE);
-        releaseDate = graph.putResourceType("release-date", ResourceType.DataType.DATE);
-        runtime = graph.putResourceType("runtime", ResourceType.DataType.LONG);
-        gender = graph.putResourceType("gender", ResourceType.DataType.STRING).setRegex("(fe)?male");
-        realName = graph.putResourceType("real-name", ResourceType.DataType.STRING);
-        name = graph.putResourceType("name", ResourceType.DataType.STRING);
-        provenance = graph.putResourceType("provenance", ResourceType.DataType.STRING);
-=======
         tmdbVoteCount = graph.putAttributeType("tmdb-vote-count", AttributeType.DataType.LONG);
         tmdbVoteAverage = graph.putAttributeType("tmdb-vote-average", AttributeType.DataType.DOUBLE);
         releaseDate = graph.putAttributeType("release-date", AttributeType.DataType.DATE);
@@ -117,7 +100,7 @@
         gender = graph.putAttributeType("gender", AttributeType.DataType.STRING).setRegex("(fe)?male");
         realName = graph.putAttributeType("real-name", AttributeType.DataType.STRING);
         name = graph.putAttributeType("name", AttributeType.DataType.STRING);
->>>>>>> c7e0aa97
+        provenance = graph.putAttributeType("provenance", AttributeType.DataType.STRING);
 
         production = graph.putEntityType("production")
                 .plays(productionWithCluster).plays(productionBeingDirected).plays(productionWithCast)
@@ -154,13 +137,9 @@
         language.attribute(name);
 
         cluster = graph.putEntityType("cluster").plays(clusterOfProduction);
-<<<<<<< HEAD
-        cluster.resource(name);
-
-        graph.getType(Schema.ImplicitType.HAS.getLabel("title")).resource(provenance);
-=======
         cluster.attribute(name);
->>>>>>> c7e0aa97
+
+        graph.getType(Schema.ImplicitType.HAS.getLabel("title")).attribute(provenance);
     }
 
     @Override
