--- conflicted
+++ resolved
@@ -68,10 +68,6 @@
 # The max number of threads in Spark's thread pool
 webserver.threads=64
 
-<<<<<<< HEAD
-# Port number to use for gRPC server to listen on
-grpc.port=48555
-=======
 # How many threads to dedicate to background processes
 # This will determine how many background processes such as post processing can run concurrently
 background-tasks.threads=1
@@ -83,7 +79,9 @@
 
 # The amount of time to delay post processing this is to give time to finalise internal indices
 post-processor.delay=300
->>>>>>> 94dc5932
+
+# Port number to use for gRPC server to listen on
+grpc.port=48555
 
 ############################# Logging Configuration #############################
 # These properties are read directly by logback.xml
