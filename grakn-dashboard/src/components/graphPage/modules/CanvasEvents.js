/*
 * Grakn - A Distributed Semantic Database
 * Copyright (C) 2016  Grakn Labs Limited
 *
 * Grakn is free software: you can redistribute it and/or modify
 * it under the terms of the GNU General Public License as published by
 * the Free Software Foundation, either version 3 of the License, or
 * (at your option) any later version.
 *
 * Grakn is distributed in the hope that it will be useful,
 * but WITHOUT ANY WARRANTY; without even the implied warranty of
 * MERCHANTABILITY or FITNESS FOR A PARTICULAR PURPOSE.  See the
 * GNU General Public License for more details.
 *
 * You should have received a copy of the GNU General Public License
 * along with Grakn. If not, see <http://www.gnu.org/licenses/gpl.txt>.
 */


import EngineClient from '../../../js/EngineClient';
import * as API from '../../../js/util/HALTerms';
import { EventHub } from '../../../js/state/graphPageState';
import CanvasHandler from './CanvasHandler';

let doubleClickTime = 0;


function holdOnNode(param) {
  visualiser.network.unselectAll();
  const node = visualiser.getNodeOnCoordinates(param.pointer.canvas);
  if (node === null) return;
  EventHub.$emit('show-label-panel', visualiser.getAllNodeProperties(node), visualiser.getNodeType(node), node);
}

function doubleClick(param) {
  doubleClickTime = new Date();
  const node = param.nodes[0];
  if (node === undefined) {
    return;
  }

  const eventKeys = param.event.srcEvent;
  const nodeObj = visualiser.getNode(node);

  if (eventKeys.shiftKey) {
    requestExplore(nodeObj);
  } else {
    EngineClient.request({
      url: nodeObj.href,
<<<<<<< HEAD
    }).then(resp => CanvasHandler.onGraphResponse(resp, false, false, node), (err) => {
      EventHub.$emit('error-message', err.message);
    });
=======
    }).then(resp => CanvasHandler.onGraphResponse(resp, false, false, node))
    .then((instances) => { CanvasHandler.loadInstancesAttributes(0, instances); })
    .catch((err) => { EventHub.$emit('error-message', err.message); });
    if (nodeObj.baseType === API.GENERATED_RELATIONSHIP_TYPE) {
      visualiser.deleteNode(node);
    }
>>>>>>> 3065b681
  }
}

function rightClick(param) {
  const node = param.nodes[0];
  if (node === undefined) { return; }

  if (param.event.shiftKey) {
    param.nodes.forEach((x) => { visualiser.deleteNode(x); });
  }
}

function hoverNode(param) {
  EventHub.$emit('hover-node', param);
}

function blurNode() {
  EventHub.$emit('blur-node');
}

function requestExplore(nodeObj) {
  if (nodeObj.explore) {
    EngineClient.request({
      url: nodeObj.explore,
    }).then(resp => CanvasHandler.onGraphResponse(resp, false, true, nodeObj.id), (err) => {
      EventHub.$emit('error-message', err.message);
    });
  }
}

function leftClick(param) {
  const node = param.nodes[0];
  const eventKeys = param.event.srcEvent;
  const clickType = param.event.type;

      // If it is a long press on node: return and onHold() method will handle the event.
  if (clickType !== 'tap') {
    return;
  }

      // Check if we need to start or stop drawing the selection rectangle
  visualiser.checkSelectionRectangleStatus(node, eventKeys, param);

  if (node === undefined) {
    return;
  }

  const nodeObj = visualiser.getNode(node);

  if (eventKeys.shiftKey) {
    requestExplore(nodeObj);
  } else {
    EventHub.$emit('show-node-panel', nodeObj);
  }
}

function singleClick(param) {
      // Everytime the user clicks on canvas we clear the context-menu and tooltip
  EventHub.$emit('close-context');
  EventHub.$emit('close-tooltip');

  const t0 = new Date();
  const threshold = 200;
      // all this fun to be able to distinguish a single click from a double click
  if (t0 - doubleClickTime > threshold) {
    setTimeout(() => {
      if (t0 - doubleClickTime > threshold) {
        leftClick(param);
      }
    }, threshold);
  }
}

function onDragStart(params) {
  const eventKeys = params.event.srcEvent;
  visualiser.draggingNode = true;
  EventHub.$emit('close-tooltip');
      // If ctrl key is pressed while dragging node/nodes we also unlock and drag the connected nodes
  if (eventKeys.ctrlKey) {
    const neighbours = [];
    params.nodes.forEach((node) => {
      neighbours.push(...visualiser.network.getConnectedNodes(node));
      neighbours.push(node);
    });
    visualiser.network.selectNodes(neighbours);
    visualiser.releaseNodes(neighbours);
  } else {
    visualiser.releaseNodes(params.nodes);
  }
}


function registerCanvasEvents() {
  visualiser.setCallbackOnEvent('click', param => singleClick(param));
  visualiser.setCallbackOnEvent('doubleClick', param => doubleClick(param));
  visualiser.setCallbackOnEvent('oncontext', param => rightClick(param));
  visualiser.setCallbackOnEvent('hold', param => holdOnNode(param));
  visualiser.setCallbackOnEvent('hoverNode', param => hoverNode(param));
  visualiser.setCallbackOnEvent('blurNode', param => blurNode(param));
  visualiser.setCallbackOnEvent('dragStart', param => onDragStart(param));
}

export default {
  registerCanvasEvents,
};<|MERGE_RESOLUTION|>--- conflicted
+++ resolved
@@ -47,18 +47,9 @@
   } else {
     EngineClient.request({
       url: nodeObj.href,
-<<<<<<< HEAD
-    }).then(resp => CanvasHandler.onGraphResponse(resp, false, false, node), (err) => {
-      EventHub.$emit('error-message', err.message);
-    });
-=======
     }).then(resp => CanvasHandler.onGraphResponse(resp, false, false, node))
     .then((instances) => { CanvasHandler.loadInstancesAttributes(0, instances); })
     .catch((err) => { EventHub.$emit('error-message', err.message); });
-    if (nodeObj.baseType === API.GENERATED_RELATIONSHIP_TYPE) {
-      visualiser.deleteNode(node);
-    }
->>>>>>> 3065b681
   }
 }
 
