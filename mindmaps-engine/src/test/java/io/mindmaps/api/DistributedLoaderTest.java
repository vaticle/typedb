/*
 * MindmapsDB - A Distributed Semantic Database
 * Copyright (C) 2016  Mindmaps Research Ltd
 *
 * MindmapsDB is free software: you can redistribute it and/or modify
 * it under the terms of the GNU General Public License as published by
 * the Free Software Foundation, either version 3 of the License, or
 * (at your option) any later version.
 *
 * MindmapsDB is distributed in the hope that it will be useful,
 * but WITHOUT ANY WARRANTY; without even the implied warranty of
 * MERCHANTABILITY or FITNESS FOR A PARTICULAR PURPOSE.  See the
 * GNU General Public License for more details.
 *
 * You should have received a copy of the GNU General Public License
 * along with MindmapsDB. If not, see <http://www.gnu.org/licenses/gpl.txt>.
 */

package io.mindmaps.api;

import ch.qos.logback.classic.Level;
import ch.qos.logback.classic.Logger;
<<<<<<< HEAD
import io.mindmaps.core.MindmapsGraph;
import io.mindmaps.core.MindmapsTransaction;
import io.mindmaps.core.implementation.MindmapsValidationException;
=======
import io.mindmaps.MindmapsTransaction;
import io.mindmaps.core.MindmapsGraph;
import io.mindmaps.core.implementation.exception.MindmapsValidationException;
>>>>>>> b6a0a23f
import io.mindmaps.factory.GraphFactory;
import io.mindmaps.graql.QueryParser;
import io.mindmaps.graql.Var;
import io.mindmaps.loader.DistributedLoader;
import io.mindmaps.loader.Loader;
import io.mindmaps.util.ConfigProperties;
import org.junit.After;
import org.junit.Before;
import org.junit.Test;
import org.slf4j.LoggerFactory;

import java.io.File;
import java.io.FileInputStream;
import java.io.FileNotFoundException;
import java.util.ArrayList;
import java.util.Collections;
import java.util.List;
import java.util.Properties;

<<<<<<< HEAD
=======
import static io.mindmaps.graql.Graql.insert;
>>>>>>> b6a0a23f
import static org.junit.Assert.assertEquals;
import static org.junit.Assert.assertNotNull;

public class DistributedLoaderTest {

    private final Logger LOG = (Logger) LoggerFactory.getLogger(org.slf4j.Logger.ROOT_LOGGER_NAME);

    private MindmapsGraph graph;

    private Properties prop = new Properties();
    private Loader loader;

    @Before
    public void setUp() throws Exception {
        LOG.setLevel(Level.OFF);

        // set up engine
        new TransactionController();
        new CommitLogController();

        try {
            prop.load(DistributedLoaderTest.class.getClassLoader().getResourceAsStream(ConfigProperties.CONFIG_TEST_FILE));
        } catch (Exception e) {
            e.printStackTrace();
        }
        String graphName = prop.getProperty(ConfigProperties.DEFAULT_GRAPH_NAME_PROPERTY);

        loader = new DistributedLoader(graphName, Collections.singletonList("localhost"));
        graph = GraphFactory.getInstance().getGraph(graphName);
    }

    @Test
    public void testLoad1000() {
        ClassLoader classLoader = getClass().getClassLoader();
        File ontology = new File(classLoader.getResource("dblp-ontology.gql").getFile());
<<<<<<< HEAD
        File data= new File(classLoader.getResource("small_nametags.gql").getFile());

        loadOntologyFromFile(ontology);
        loadDataFromFile(data);

        MindmapsTransaction transaction = graph.newTransaction();
        assertNotNull(transaction.getConcept("X4d616e75656c20417a656e6861").getId());
        assertNotNull(transaction.getConcept("X44616e69656c61204675696f726561").getId());
        assertNotNull(transaction.getConcept("X422e20476174686d616e6e").getId());
        assertNotNull(transaction.getConcept("X416e6472657720522e2057656262").getId());
        assertNotNull(transaction.getConcept("X4a752d4d696e205a68616f").getId());
        assertNotNull(transaction.getConcept("X546f736869616b69204b61776173616b69").getId());

        int size = transaction.getEntityType("name_tag").instances().size();
        assertEquals(size, 1000);
    }

    @Test
    public void testLoad1000000(){

        ClassLoader classLoader = getClass().getClassLoader();
        File ontology = new File(classLoader.getResource("dblp-ontology.gql").getFile());
        File data= new File(classLoader.getResource("large_nametags.gql").getFile());

        loadOntologyFromFile(ontology);
        loadDataFromFile(data);

        MindmapsTransaction transaction = graph.newTransaction();
=======
        File data = new File(classLoader.getResource("small_nametags.gql").getFile());

        loadOntologyFromFile(ontology);
        loadDataFromFile(data);

        MindmapsTransaction transaction = graph.getTransaction();
>>>>>>> b6a0a23f
        assertNotNull(transaction.getConcept("X4d616e75656c20417a656e6861").getId());
        assertNotNull(transaction.getConcept("X44616e69656c61204675696f726561").getId());
        assertNotNull(transaction.getConcept("X422e20476174686d616e6e").getId());
        assertNotNull(transaction.getConcept("X416e6472657720522e2057656262").getId());
        assertNotNull(transaction.getConcept("X4a752d4d696e205a68616f").getId());
        assertNotNull(transaction.getConcept("X546f736869616b69204b61776173616b69").getId());

        int size = transaction.getEntityType("name_tag").instances().size();
<<<<<<< HEAD
        assertEquals(size, 1000000);
    }

    public void loadDataFromFile(File file){
=======
        assertEquals(size, 1000);
    }


    public void loadDataFromFile(File file) {
>>>>>>> b6a0a23f
        loader.setBatchSize(50);
        try {
            QueryParser.create()
                    .parsePatternsStream(new FileInputStream(file))
                    .forEach(pattern -> loader.addToQueue(pattern.admin().asVar()));
        } catch (FileNotFoundException e) {
            e.printStackTrace();
        }

        loader.waitToFinish();
    }

<<<<<<< HEAD
    private void loadOntologyFromFile(File file){
=======
    private void loadOntologyFromFile(File file) {
>>>>>>> b6a0a23f
        List<Var> ontologyBatch = new ArrayList<>();

        LOG.info("Loading new ontology .. ");
        try {
            QueryParser.create()
                    .parsePatternsStream(new FileInputStream(file))
                    .map(x -> x.admin().asVar())
                    .forEach(ontologyBatch::add);

<<<<<<< HEAD
            MindmapsTransaction transaction = graph.newTransaction();
            QueryBuilder.build(transaction).insert(ontologyBatch).execute();
            transaction.commit();

        } catch (FileNotFoundException|MindmapsValidationException e) {
=======
            MindmapsTransaction transaction = graph.getTransaction();
            insert(ontologyBatch).withTransaction(transaction).execute();
            transaction.commit();

        } catch (FileNotFoundException | MindmapsValidationException e) {
>>>>>>> b6a0a23f
            throw new RuntimeException(e);
        }

        LOG.info("Ontology loaded. ");
    }

    @After
<<<<<<< HEAD
    public void cleanGraph(){
=======
    public void cleanGraph() {
>>>>>>> b6a0a23f
        graph.clear();
    }
}<|MERGE_RESOLUTION|>--- conflicted
+++ resolved
@@ -20,15 +20,10 @@
 
 import ch.qos.logback.classic.Level;
 import ch.qos.logback.classic.Logger;
-<<<<<<< HEAD
 import io.mindmaps.core.MindmapsGraph;
-import io.mindmaps.core.MindmapsTransaction;
-import io.mindmaps.core.implementation.MindmapsValidationException;
-=======
 import io.mindmaps.MindmapsTransaction;
 import io.mindmaps.core.MindmapsGraph;
 import io.mindmaps.core.implementation.exception.MindmapsValidationException;
->>>>>>> b6a0a23f
 import io.mindmaps.factory.GraphFactory;
 import io.mindmaps.graql.QueryParser;
 import io.mindmaps.graql.Var;
@@ -48,10 +43,10 @@
 import java.util.List;
 import java.util.Properties;
 
-<<<<<<< HEAD
-=======
+import static org.junit.Assert.assertEquals;
+import static org.junit.Assert.assertNotNull;
+
 import static io.mindmaps.graql.Graql.insert;
->>>>>>> b6a0a23f
 import static org.junit.Assert.assertEquals;
 import static org.junit.Assert.assertNotNull;
 
@@ -87,13 +82,12 @@
     public void testLoad1000() {
         ClassLoader classLoader = getClass().getClassLoader();
         File ontology = new File(classLoader.getResource("dblp-ontology.gql").getFile());
-<<<<<<< HEAD
-        File data= new File(classLoader.getResource("small_nametags.gql").getFile());
+        File data = new File(classLoader.getResource("small_nametags.gql").getFile());
 
         loadOntologyFromFile(ontology);
         loadDataFromFile(data);
 
-        MindmapsTransaction transaction = graph.newTransaction();
+        MindmapsTransaction transaction = graph.getTransaction();
         assertNotNull(transaction.getConcept("X4d616e75656c20417a656e6861").getId());
         assertNotNull(transaction.getConcept("X44616e69656c61204675696f726561").getId());
         assertNotNull(transaction.getConcept("X422e20476174686d616e6e").getId());
@@ -105,45 +99,8 @@
         assertEquals(size, 1000);
     }
 
-    @Test
-    public void testLoad1000000(){
-
-        ClassLoader classLoader = getClass().getClassLoader();
-        File ontology = new File(classLoader.getResource("dblp-ontology.gql").getFile());
-        File data= new File(classLoader.getResource("large_nametags.gql").getFile());
-
-        loadOntologyFromFile(ontology);
-        loadDataFromFile(data);
-
-        MindmapsTransaction transaction = graph.newTransaction();
-=======
-        File data = new File(classLoader.getResource("small_nametags.gql").getFile());
-
-        loadOntologyFromFile(ontology);
-        loadDataFromFile(data);
-
-        MindmapsTransaction transaction = graph.getTransaction();
->>>>>>> b6a0a23f
-        assertNotNull(transaction.getConcept("X4d616e75656c20417a656e6861").getId());
-        assertNotNull(transaction.getConcept("X44616e69656c61204675696f726561").getId());
-        assertNotNull(transaction.getConcept("X422e20476174686d616e6e").getId());
-        assertNotNull(transaction.getConcept("X416e6472657720522e2057656262").getId());
-        assertNotNull(transaction.getConcept("X4a752d4d696e205a68616f").getId());
-        assertNotNull(transaction.getConcept("X546f736869616b69204b61776173616b69").getId());
-
-        int size = transaction.getEntityType("name_tag").instances().size();
-<<<<<<< HEAD
-        assertEquals(size, 1000000);
-    }
-
-    public void loadDataFromFile(File file){
-=======
-        assertEquals(size, 1000);
-    }
-
 
     public void loadDataFromFile(File file) {
->>>>>>> b6a0a23f
         loader.setBatchSize(50);
         try {
             QueryParser.create()
@@ -156,11 +113,7 @@
         loader.waitToFinish();
     }
 
-<<<<<<< HEAD
     private void loadOntologyFromFile(File file){
-=======
-    private void loadOntologyFromFile(File file) {
->>>>>>> b6a0a23f
         List<Var> ontologyBatch = new ArrayList<>();
 
         LOG.info("Loading new ontology .. ");
@@ -170,19 +123,11 @@
                     .map(x -> x.admin().asVar())
                     .forEach(ontologyBatch::add);
 
-<<<<<<< HEAD
             MindmapsTransaction transaction = graph.newTransaction();
             QueryBuilder.build(transaction).insert(ontologyBatch).execute();
             transaction.commit();
 
         } catch (FileNotFoundException|MindmapsValidationException e) {
-=======
-            MindmapsTransaction transaction = graph.getTransaction();
-            insert(ontologyBatch).withTransaction(transaction).execute();
-            transaction.commit();
-
-        } catch (FileNotFoundException | MindmapsValidationException e) {
->>>>>>> b6a0a23f
             throw new RuntimeException(e);
         }
 
@@ -190,11 +135,7 @@
     }
 
     @After
-<<<<<<< HEAD
     public void cleanGraph(){
-=======
-    public void cleanGraph() {
->>>>>>> b6a0a23f
         graph.clear();
     }
 }