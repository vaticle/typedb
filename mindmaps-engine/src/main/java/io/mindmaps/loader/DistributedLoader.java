--- conflicted
+++ resolved
@@ -22,10 +22,7 @@
 import io.mindmaps.constants.RESTUtil;
 import io.mindmaps.graql.Var;
 import io.mindmaps.util.ConfigProperties;
-<<<<<<< HEAD
 import mjson.Json;
-=======
->>>>>>> b6a0a23f
 import org.apache.commons.io.IOUtils;
 import org.slf4j.Logger;
 import org.slf4j.LoggerFactory;
@@ -54,7 +51,6 @@
     private String[] hostsArray;
 
     private Map<String, Semaphore> availability;
-<<<<<<< HEAD
 
     private static final String POST = "http://%s:" +
             ConfigProperties.getInstance().getProperty(ConfigProperties.SERVER_PORT_NUMBER) +
@@ -64,9 +60,6 @@
     private static final String GET = "http://%s:" +
             ConfigProperties.getInstance().getProperty(ConfigProperties.SERVER_PORT_NUMBER) +
             "/transaction/loaderState";
-=======
-    private Map<String, Set<String>> transactions;
->>>>>>> b6a0a23f
 
     public DistributedLoader(String graphNameInit, Collection<String> hosts) {
         ConfigProperties prop = ConfigProperties.getInstance();
@@ -75,7 +68,6 @@
         batch = new HashSet<>();
         hostsArray = hosts.toArray(new String[hosts.size()]);
         currentHost = 0;
-<<<<<<< HEAD
 
         threadsNumber = prop.getPropertyAsInt(ConfigProperties.NUM_THREADS_PROPERTY) * 3;
 
@@ -217,88 +209,10 @@
         // check availability
         while (!availability.get(host).tryAcquire()) {
             host = nextHost();
-=======
-
-        threadsNumber = prop.getPropertyAsInt(ConfigProperties.NUM_THREADS_PROPERTY);
-
-        // create availability map
-        availability = new HashMap<>();
-        hosts.forEach(h -> availability.put(h, new Semaphore(threadsNumber * 3)));
-
-        // instantiate transactions map
-        transactions = new HashMap<>();
-        hosts.forEach(h -> transactions.put(h, new HashSet<>()));
-    }
-
-    /**
-     * Block the main thread until all of the transactions have finished loading
-     */
-    public void waitToFinish() {
-        flush();
-        try {
-            future.get();
-        } catch (InterruptedException | ExecutionException e) {
-            e.printStackTrace();
-        }
-        System.out.println("Done!");
-    }
-
-    public void submitBatch(Collection<Var> batch) {
-        String batchedString = batch.stream().map(Object::toString).collect(Collectors.joining(";"));
-
-        if (batchedString.length() == 0) {
-            return;
-        }
-
-        HttpURLConnection currentConn = acquireNextHost();
-        int respCode;
-        String respMessage = null;
-        try {
-            String query = RESTUtil.HttpConn.INSERT_PREFIX + batchedString;
-            currentConn.setRequestProperty(RESTUtil.HttpConn.CONTENT_LENGTH, Integer.toString(query.length()));
-            currentConn.getOutputStream().write(query.getBytes(RESTUtil.HttpConn.UTF8));
-            respCode = currentConn.getResponseCode();
-            respMessage = currentConn.getResponseMessage();
-            if (respCode != RESTUtil.HttpConn.HTTP_TRANSACTION_CREATED) {
-                throw new HTTPException(respCode);
-            }
-
-            String transactionId = IOUtils.toString(currentConn.getInputStream());
-            transactions.get(hostsArray[currentHost]).add(transactionId);
-            markAsLoading(transactionId);
-
-            if(future == null){
-                startCheckingStatus();
-            }
-
-        } catch (HTTPException e) {
-            LOG.error(ErrorMessage.ERROR_IN_DISTRIBUTED_TRANSACTION.getMessage(currentConn.getURL().toString(), e.getStatusCode(), respMessage, batchedString));
-            e.printStackTrace();
-        } catch (IOException e) {
-        } finally {
-            currentConn.disconnect();
->>>>>>> b6a0a23f
-        }
-    }
-
-<<<<<<< HEAD
+        }
+    }
+
         return getHost(host, POST);
-=======
-    /**
-     * Block until there is a host available
-     *
-     * @return the available http connection
-     */
-    private HttpURLConnection acquireNextHost() {
-        String host = nextHost();
-
-        // check availability
-        while (!availability.get(host).tryAcquire()) {
-            host = nextHost();
-        }
-
-        return getHost(host);
->>>>>>> b6a0a23f
     }
 
     /**
@@ -321,17 +235,10 @@
      * @param host ip of the machine where engine is running
      * @return http connection to the machine where engine is running
      */
-<<<<<<< HEAD
     private HttpURLConnection getHost(String host, String format) {
         HttpURLConnection urlConn = null;
         try {
             String url = String.format(format, host, graphName);
-=======
-    private HttpURLConnection getHost(String host) {
-        HttpURLConnection urlConn = null;
-        try {
-            String url = "http://" + host + ":" + ConfigProperties.getInstance().getProperty(ConfigProperties.SERVER_PORT_NUMBER) + RESTUtil.WebPath.NEW_TRANSACTION_URI + "?" + RESTUtil.Request.GRAPH_NAME_PARAM + "=" + graphName;
->>>>>>> b6a0a23f
             urlConn = (HttpURLConnection) new URL(url).openConnection();
             urlConn.setDoOutput(true);
         } catch (IOException e) {
@@ -340,7 +247,6 @@
         return urlConn;
     }
 
-<<<<<<< HEAD
     private String executePost(HttpURLConnection connection, String body){
 
         try {
@@ -409,95 +315,5 @@
             e.printStackTrace();
         }
         return 0;
-=======
-    /**
-     * Check if transaction is finished
-     *
-     * @param transaction transaction to check if has finished
-     * @return if the given transaction has finished
-     */
-    private TransactionState getState(String host, String transaction) {
-
-        String url = "http://" + host + ":" + ConfigProperties.getInstance().getProperty(ConfigProperties.SERVER_PORT_NUMBER) +
-                RESTUtil.WebPath.TRANSACTION_STATUS_URI + transaction + "?" + RESTUtil.Request.GRAPH_NAME_PARAM + "=" + graphName;
-
-        HttpURLConnection urlConn = null;
-        try {
-            urlConn = (HttpURLConnection) new URL(url).openConnection();
-            urlConn.setDoOutput(true);
-
-            String response = IOUtils.toString(urlConn.getInputStream());
-            return new TransactionState(response);
-        } catch (IOException e) {
-            e.printStackTrace();
-            return new TransactionState(State.ERROR);
-        } finally {
-            urlConn.disconnect();
-        }
-    }
-
-    /**
-     * Check if all transactions are finished
-     *
-     * @return true if all transactions have finished
-     */
-    private boolean transactionsIsEmpty() {
-        return transactions.values().stream().allMatch(Set::isEmpty);
-    }
-
-    /**
-     * Start checking the status of the transactions in another thread.
-     */
-    private void startCheckingStatus() {
-        future = executor.submit(this::checkForStatusLoop);
-    }
-
-    /**
-     * Re-sets the executor and indicates the system is no longer checking the status of the transactions
-     */
-    private void stopCheckingStatus() {
-        executor.shutdownNow();
-        executor = Executors.newSingleThreadExecutor();
-        future = null;
-    }
-
-    /**
-     *
-     */
-    public void checkForStatusLoop() {
-        while (!transactionsIsEmpty()) {
-
-            // loop through the hosts
-            for (String host : transactions.keySet()) {
-
-                // loop through the transactions of each host
-                for (String transaction : new ArrayList<>(transactions.get(host))) {
-
-                    TransactionState state = getState(host, transaction);
-
-                    if(state.getState() == State.FINISHED) {
-                        availability.get(host).release();
-                        transactions.get(host).remove(transaction);
-
-                        markAsFinished(transaction);
-                    } else if(state.getState() == State.ERROR ){
-                        availability.get(host).release();
-                        transactions.get(host).remove(transaction);
-                        markAsError(transaction);
-                        LOG.error(state.getException());
-                    }
-                }
-            }
-            printLoaderState();
-
-            try {
-                Thread.sleep(500);
-            } catch (InterruptedException e) {
-                e.printStackTrace();
-            }
-        }
-
-        stopCheckingStatus();
->>>>>>> b6a0a23f
     }
 }