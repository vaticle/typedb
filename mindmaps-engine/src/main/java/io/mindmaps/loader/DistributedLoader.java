--- conflicted
+++ resolved
@@ -31,10 +31,10 @@
 import java.net.HttpURLConnection;
 import java.net.URL;
 import java.util.*;
-import java.util.concurrent.ExecutorService;
-import java.util.concurrent.Executors;
-import java.util.concurrent.Semaphore;
+import java.util.concurrent.*;
 import java.util.stream.Collectors;
+
+import static io.mindmaps.loader.TransactionState.State;
 
 /**
  * RESTLoader that distributes computation to multiple Mindmaps Engine instances
@@ -43,10 +43,7 @@
 
     private final Logger LOG = LoggerFactory.getLogger(DistributedLoader.class);
     private static ExecutorService executor = Executors.newSingleThreadExecutor();
-<<<<<<< HEAD
     private Future future;
-=======
->>>>>>> 7e4cdb8d
 
     private String graphName;
     private int currentHost;
@@ -63,9 +60,11 @@
         hostsArray = hosts.toArray(new String[hosts.size()]);
         currentHost = 0;
 
+        threadNumber = prop.getPropertyAsInt(ConfigProperties.NUM_THREADS_PROPERTY);
+
         // create availability map
         availability = new HashMap<>();
-        hosts.forEach(h -> availability.put(h, new Semaphore(100)));
+        hosts.forEach(h -> availability.put(h, new Semaphore(threadNumber * 3)));
 
         // instantiate transactions map
         transactions = new HashMap<>();
@@ -109,11 +108,7 @@
             transactions.get(hostsArray[currentHost]).add(transactionId);
             markAsLoading(transactionId);
 
-<<<<<<< HEAD
             if(future == null){
-=======
-            if (!checkingStatus) {
->>>>>>> 7e4cdb8d
                 startCheckingStatus();
             }
 
@@ -182,10 +177,10 @@
      * @param transaction transaction to check if has finished
      * @return if the given transaction has finished
      */
-    private State getState(String host, String transaction) {
+    private TransactionState getState(String host, String transaction) {
 
         String url = "http://" + host + ":" + ConfigProperties.getInstance().getProperty(ConfigProperties.SERVER_PORT_NUMBER) +
-                "/transactionStatus/" + transaction + "?" + RESTUtil.Request.GRAPH_NAME_PARAM + "=" + graphName;
+                RESTUtil.WebPath.TRANSACTION_STATUS_URI + transaction + "?" + RESTUtil.Request.GRAPH_NAME_PARAM + "=" + graphName;
 
         HttpURLConnection urlConn = null;
         try {
@@ -193,22 +188,13 @@
             urlConn.setDoOutput(true);
 
             String response = IOUtils.toString(urlConn.getInputStream());
-
-
-            if (response.equals(State.FINISHED.name())) {
-                return State.FINISHED;
-            } else if(response.equals(State.ERROR.name())
-                    || response.equals(State.CANCELLED.name())){
-                return State.ERROR;
-            }
+            return new TransactionState(response);
         } catch (IOException e) {
             e.printStackTrace();
-            return State.ERROR;
+            return new TransactionState(State.CANCELLED);
         } finally {
             urlConn.disconnect();
         }
-
-        return null;
     }
 
     /**
@@ -248,18 +234,19 @@
                 // loop through the transactions of each host
                 for (String transaction : new ArrayList<>(transactions.get(host))) {
 
-                    State state = getState(host, transaction);
-
-                    if(state == State.FINISHED) {
+                    TransactionState state = getState(host, transaction);
+
+                    if(state.getState() == State.FINISHED) {
                         availability.get(host).release();
                         transactions.get(host).remove(transaction);
 
                         markAsFinished(transaction);
-                    } else if(state == State.ERROR ){
+                    } else if(state.getState() == State.ERROR ){
                         availability.get(host).release();
                         transactions.get(host).remove(transaction);
 
                         markAsError(transaction);
+                        LOG.error(state.getException());
                     }
                 }
             }
