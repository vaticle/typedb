/*
 * MindmapsDB - A Distributed Semantic Database
 * Copyright (C) 2016  Mindmaps Research Ltd
 *
 * MindmapsDB is free software: you can redistribute it and/or modify
 * it under the terms of the GNU General Public License as published by
 * the Free Software Foundation, either version 3 of the License, or
 * (at your option) any later version.
 *
 * MindmapsDB is distributed in the hope that it will be useful,
 * but WITHOUT ANY WARRANTY; without even the implied warranty of
 * MERCHANTABILITY or FITNESS FOR A PARTICULAR PURPOSE.  See the
 * GNU General Public License for more details.
 *
 * You should have received a copy of the GNU General Public License
 * along with MindmapsDB. If not, see <http://www.gnu.org/licenses/gpl.txt>.
 */

package io.mindmaps.engine.visualiser;

import com.theoryinpractise.halbuilder.api.Representation;
import com.theoryinpractise.halbuilder.api.RepresentationFactory;
import com.theoryinpractise.halbuilder.standard.StandardRepresentationFactory;
<<<<<<< HEAD

import io.mindmaps.core.concept.*;
=======
import io.mindmaps.concept.Concept;
import io.mindmaps.concept.Entity;
import io.mindmaps.concept.Instance;
import io.mindmaps.concept.Relation;
import io.mindmaps.concept.RoleType;
import io.mindmaps.concept.Type;
>>>>>>> 8cf2913c
import io.mindmaps.engine.util.ConfigProperties;
import io.mindmaps.util.REST;
import org.slf4j.Logger;
import org.slf4j.LoggerFactory;

import java.util.Collection;
import java.util.HashMap;
import java.util.HashSet;
import java.util.Map;

/**
 * Class used to build the HAL representation of a given concept.
 */

public class HALConcept {

    private RepresentationFactory factory;

    private Representation halResource;

    private final String resourceLinkPrefix;
    private final Logger LOG = LoggerFactory.getLogger(HALConcept.class);
    private final String ROOT_CONCEPT="concept-type";
    private final String ISA_EDGE = "isa";


    public HALConcept(Concept concept) {

        //building HAL concepts using: https://github.com/HalBuilder/halbuilder-core

        ConfigProperties prop = ConfigProperties.getInstance();
        int separationDegree = prop.getPropertyAsInt(ConfigProperties.HAL_DEGREE_PROPERTY);
        resourceLinkPrefix = "http://" + prop.getProperty(ConfigProperties.SERVER_HOST_NAME) + ":"
                + prop.getProperty(ConfigProperties.SERVER_PORT_NUMBER)
                + REST.WebPath.CONCEPT_BY_ID_URI;

        factory = new StandardRepresentationFactory();
        halResource = factory.newRepresentation(resourceLinkPrefix + concept.getId());

        try {
            handleConcept(halResource, concept, separationDegree);
        } catch (Exception e) {
            e.printStackTrace();
        }
    }

    private void handleConcept(Representation halResource, Concept concept, int separationDegree) {

        generateStateAndLinks(halResource, concept);

        if (separationDegree == 0) return;

        embedType(halResource,concept);

        if (concept.isEntity()) {
            generateEntityEmbedded(halResource, concept.asEntity(), separationDegree);
        }
        if (concept.isRelation()) {
            generateRelationEmbedded(halResource, concept.asRelation(), separationDegree);
        }

        if (concept.isType()) {
            generateTypeEmbedded(halResource, concept.asType(), separationDegree);
        }

    }

    private void embedType(Representation halResource, Concept concept){
        Representation HALType = factory.newRepresentation(resourceLinkPrefix + concept.type().getId());
        handleConcept(HALType, concept.type(),0);
        halResource.withRepresentation(ISA_EDGE,HALType);
    }

    private void generateStateAndLinks(Representation resource, Concept concept) {

        //State
        resource.withProperty("_id", concept.getId())
                .withProperty("_type", concept.type().getId())
                .withProperty("_baseType", concept.type().type().getId());


        //Resources and links
        if (concept.isEntity()) {
            generateResources(resource, concept.asEntity().resources());
            generateEntityLinks(resource, concept.asEntity());
        }

        if (concept.isRelation()) {
            generateResources(resource, concept.asRelation().resources());
            generateRelationLinks(resource, concept.asRelation());
        }

        if (concept.isType()) {
            generateTypeLinks(resource, concept.asType());
        }
    }

    // ================================ resources as HAL state properties ========================= //

    private void generateResources(Representation resource, Collection<Resource<?>> resourcesCollection) {
        final Map<String, Collection<String>> resources = new HashMap<>();
        resourcesCollection.forEach(currentResource -> {
            resources.putIfAbsent(currentResource.type().getId(), new HashSet<>());
            resources.get(currentResource.type().getId()).add(currentResource.getValue().toString());
        });

        resources.keySet().forEach(current -> resource.withProperty(current, resources.get(current).toString()));
    }


    // ======================================= _links =============================================== //

    private void generateTypeLinks(Representation halResource, Type type) {
        if (!type.getId().equals(ROOT_CONCEPT)) {
            type.instances().forEach(instance -> halResource.withLink(instance.getId(), resourceLinkPrefix + instance.getId()));
        }
        type.subTypes().forEach(instance -> {
            // let's not put the current type in its own embedded
            if (!instance.getId().equals(type.getId())) {
                halResource.withLink(instance.getId(), resourceLinkPrefix + instance.getId());
            }
        });
    }

    private void generateRelationLinks(Representation halResource, Relation rel) {
        rel.rolePlayers().forEach((roleType, instance) -> {
            halResource.withLink(roleType.getId(), resourceLinkPrefix + instance.getId());
        });
    }

    private void generateEntityLinks(Representation halResource, Entity entity) {
        for (Relation rel : entity.relations()) {
            String rolePlayedByCurrentConcept = null;
            for (Map.Entry<RoleType, Instance> entry : rel.rolePlayers().entrySet()) {
                if (entry.getValue().getId().equals(entity.getId()))
                    rolePlayedByCurrentConcept = entry.getKey().getId();
            }
            halResource.withLink(rolePlayedByCurrentConcept, resourceLinkPrefix + rel.getId());
        }
    }

    // ======================================= _embedded ================================================//


    private void generateEntityEmbedded(Representation halResource, Entity entity, int separationDegree) {

        for (Relation rel : entity.relations()) {

            Representation relationResource = factory.newRepresentation(resourceLinkPrefix + rel.getId());

            //find the role played by the current instance in the current relation and use the role type as key in the embedded
            String rolePlayedByCurrentConcept = null;
            for (Map.Entry<RoleType, Instance> entry : rel.rolePlayers().entrySet()) {
                if (entry.getValue().getId().equals(entity.getId()))
                    rolePlayedByCurrentConcept = entry.getKey().getId();
            }

            handleConcept(relationResource, rel, separationDegree - 1);
            halResource.withRepresentation(rolePlayedByCurrentConcept, relationResource);
        }
    }


    private void generateRelationEmbedded(Representation halResource, Relation rel, int separationDegree) {

        rel.rolePlayers().forEach((roleType, instance) -> {
            Representation roleResource = factory.newRepresentation(resourceLinkPrefix + instance.getId());
            handleConcept(roleResource, instance, separationDegree - 1);
            halResource.withRepresentation(roleType.getId(), roleResource);
        });

    }

    private void generateTypeEmbedded(Representation halResource, Type type, int separationDegree) {
        if (!type.getId().equals(ROOT_CONCEPT)) {
            type.instances().forEach(instance -> {
                Representation instanceResource = factory.newRepresentation(resourceLinkPrefix + instance.getId());
                handleConcept(instanceResource, instance, separationDegree - 1);
                halResource.withRepresentation(instance.getId(), instanceResource);
            });
        }
        type.subTypes().forEach(instance -> {
            // let's not put the current type in its own embedded
            if (!instance.getId().equals(type.getId())) {
                Representation instanceResource = factory.newRepresentation(resourceLinkPrefix + instance.getId());
                handleConcept(instanceResource, instance, separationDegree - 1);
                halResource.withRepresentation(instance.getId(), instanceResource);
            }
        });
    }

    public String render() {
        return halResource.toString(RepresentationFactory.HAL_JSON);
    }
}<|MERGE_RESOLUTION|>--- conflicted
+++ resolved
@@ -21,17 +21,7 @@
 import com.theoryinpractise.halbuilder.api.Representation;
 import com.theoryinpractise.halbuilder.api.RepresentationFactory;
 import com.theoryinpractise.halbuilder.standard.StandardRepresentationFactory;
-<<<<<<< HEAD
-
-import io.mindmaps.core.concept.*;
-=======
-import io.mindmaps.concept.Concept;
-import io.mindmaps.concept.Entity;
-import io.mindmaps.concept.Instance;
-import io.mindmaps.concept.Relation;
-import io.mindmaps.concept.RoleType;
-import io.mindmaps.concept.Type;
->>>>>>> 8cf2913c
+import io.mindmaps.concept.*;
 import io.mindmaps.engine.util.ConfigProperties;
 import io.mindmaps.util.REST;
 import org.slf4j.Logger;
@@ -54,7 +44,7 @@
 
     private final String resourceLinkPrefix;
     private final Logger LOG = LoggerFactory.getLogger(HALConcept.class);
-    private final String ROOT_CONCEPT="concept-type";
+    private final String ROOT_CONCEPT = "concept-type";
     private final String ISA_EDGE = "isa";
 
 
@@ -84,7 +74,7 @@
 
         if (separationDegree == 0) return;
 
-        embedType(halResource,concept);
+        embedType(halResource, concept);
 
         if (concept.isEntity()) {
             generateEntityEmbedded(halResource, concept.asEntity(), separationDegree);
@@ -99,10 +89,10 @@
 
     }
 
-    private void embedType(Representation halResource, Concept concept){
+    private void embedType(Representation halResource, Concept concept) {
         Representation HALType = factory.newRepresentation(resourceLinkPrefix + concept.type().getId());
-        handleConcept(HALType, concept.type(),0);
-        halResource.withRepresentation(ISA_EDGE,HALType);
+        handleConcept(HALType, concept.type(), 0);
+        halResource.withRepresentation(ISA_EDGE, HALType);
     }
 
     private void generateStateAndLinks(Representation resource, Concept concept) {
