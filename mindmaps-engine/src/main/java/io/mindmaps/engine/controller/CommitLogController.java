/*
 * MindmapsDB - A Distributed Semantic Database
 * Copyright (C) 2016  Mindmaps Research Ltd
 *
 * MindmapsDB is free software: you can redistribute it and/or modify
 * it under the terms of the GNU General Public License as published by
 * the Free Software Foundation, either version 3 of the License, or
 * (at your option) any later version.
 *
 * MindmapsDB is distributed in the hope that it will be useful,
 * but WITHOUT ANY WARRANTY; without even the implied warranty of
 * MERCHANTABILITY or FITNESS FOR A PARTICULAR PURPOSE.  See the
 * GNU General Public License for more details.
 *
 * You should have received a copy of the GNU General Public License
 * along with MindmapsDB. If not, see <http://www.gnu.org/licenses/gpl.txt>.
 */

package io.mindmaps.engine.controller;

import io.mindmaps.engine.postprocessing.Cache;
import io.mindmaps.engine.util.ConfigProperties;
import io.mindmaps.util.ErrorMessage;
import io.mindmaps.util.REST;
import io.mindmaps.util.Schema;
import org.json.JSONArray;
import org.json.JSONObject;
import org.slf4j.Logger;
import org.slf4j.LoggerFactory;
import spark.Request;
import spark.Response;

import java.util.Collections;
import java.util.Set;

import static spark.Spark.delete;
import static spark.Spark.post;

/**
 * A controller which core submits commit logs to so we can post-process jobs for cleanup.
 */
public class CommitLogController {
    private final Cache cache;
    private final Logger LOG = LoggerFactory.getLogger(CommitLogController.class);

    public CommitLogController() {
        cache = Cache.getInstance();
        post(REST.WebPath.COMMIT_LOG_URI, this::submitConcepts);
        delete(REST.WebPath.COMMIT_LOG_URI, this::deleteConcepts);
    }

    /**
     * @param req The request which contains the graph to be post processed
     * @param res The current response code
     * @return The result of clearing the post processing for a single graph
     */
    private String deleteConcepts(Request req, Response res) {
        try {
            String graphName = req.queryParams(REST.Request.GRAPH_NAME_PARAM);

            if (graphName == null) {
                res.status(400);
                return ErrorMessage.NO_PARAMETER_PROVIDED.getMessage(REST.Request.GRAPH_NAME_PARAM, "delete");
            }

            cache.getCastingJobs().computeIfPresent(graphName, (key, set) -> {
                set.clear();
                return set;
            });
            cache.getResourceJobs().computeIfPresent(graphName, (key, set) -> {
                set.clear();
                return set;
            });

            return "The cache of Graph [" + graphName + "] has been cleared";
        } catch (Exception e) {
            LOG.error("Exception", e);
            res.status(500);
            return e.getMessage();
        }
    }

    /**
     * @param req The request which contains the graph to be post processed
     * @param res The current response code
     * @return The result of adding something for post processing
     */
    private String submitConcepts(Request req, Response res) {
        try {
            String graphName = req.queryParams(REST.Request.GRAPH_NAME_PARAM);

            if (graphName == null) {
                graphName = ConfigProperties.getInstance().getProperty(ConfigProperties.DEFAULT_GRAPH_NAME_PROPERTY);
            }
            LOG.info("Commit log received for graph [" + graphName + "]");

            JSONArray jsonArray = (JSONArray) new JSONObject(req.body()).get("concepts");

            for (Object object : jsonArray) {
                JSONObject jsonObject = (JSONObject) object;
                String conceptId = jsonObject.getString("id");
                Schema.BaseType type = Schema.BaseType.valueOf(jsonObject.getString("type"));

                switch (type) {
                    case CASTING:
                        cache.addJobCasting(graphName, Collections.singleton(conceptId));
                        break;
                    case RESOURCE:
                        cache.addJobResource(graphName, Collections.singleton(conceptId));
                    default:
                        LOG.warn(ErrorMessage.CONCEPT_POSTPROCESSING.getMessage(conceptId, type.name()));
                }
            }

<<<<<<< HEAD
            long numJobs = cache.getCastingJobs().get(graphName).size();
            return "Graph [" + graphName + "] now has [" + numJobs + "] post processing jobs";
        } catch (Exception e) {
            LOG.error("Exception", e);
            res.status(500);
            return e.getMessage();
        }
=======
            long numJobs = getJobCount(cache.getCastingJobs().get(graphName));
            numJobs += getJobCount(cache.getResourceJobs().get(graphName));

            return "Graph [" + graphName + "] now has [" + numJobs + "] post processing jobs";
        } catch(Exception e){
            LOG.error("Exception when submitting commit log", e);
            res.status(500);
            return e.getMessage();
        }
    }
    private long getJobCount(Set jobs){
        if(jobs != null)
            return jobs.size();
        return 0L;
>>>>>>> 41c7d5bd
    }
}<|MERGE_RESOLUTION|>--- conflicted
+++ resolved
@@ -43,44 +43,34 @@
     private final Cache cache;
     private final Logger LOG = LoggerFactory.getLogger(CommitLogController.class);
 
-    public CommitLogController() {
+    public CommitLogController(){
         cache = Cache.getInstance();
         post(REST.WebPath.COMMIT_LOG_URI, this::submitConcepts);
         delete(REST.WebPath.COMMIT_LOG_URI, this::deleteConcepts);
     }
 
     /**
+     *
      * @param req The request which contains the graph to be post processed
      * @param res The current response code
      * @return The result of clearing the post processing for a single graph
      */
-    private String deleteConcepts(Request req, Response res) {
-        try {
-            String graphName = req.queryParams(REST.Request.GRAPH_NAME_PARAM);
+    private String deleteConcepts(Request req, Response res){
+        String graphName = req.queryParams(REST.Request.GRAPH_NAME_PARAM);
 
-            if (graphName == null) {
-                res.status(400);
-                return ErrorMessage.NO_PARAMETER_PROVIDED.getMessage(REST.Request.GRAPH_NAME_PARAM, "delete");
-            }
+        if(graphName == null){
+            res.status(400);
+           return ErrorMessage.NO_PARAMETER_PROVIDED.getMessage(REST.Request.GRAPH_NAME_PARAM, "delete");
+        }
 
-            cache.getCastingJobs().computeIfPresent(graphName, (key, set) -> {
-                set.clear();
-                return set;
-            });
-            cache.getResourceJobs().computeIfPresent(graphName, (key, set) -> {
-                set.clear();
-                return set;
-            });
+        cache.getCastingJobs().computeIfPresent(graphName, (key, set) -> {set.clear(); return set;});
+        cache.getResourceJobs().computeIfPresent(graphName, (key, set) -> {set.clear(); return set;});
 
-            return "The cache of Graph [" + graphName + "] has been cleared";
-        } catch (Exception e) {
-            LOG.error("Exception", e);
-            res.status(500);
-            return e.getMessage();
-        }
+        return "The cache of Graph [" + graphName + "] has been cleared";
     }
 
     /**
+     *
      * @param req The request which contains the graph to be post processed
      * @param res The current response code
      * @return The result of adding something for post processing
@@ -112,15 +102,6 @@
                 }
             }
 
-<<<<<<< HEAD
-            long numJobs = cache.getCastingJobs().get(graphName).size();
-            return "Graph [" + graphName + "] now has [" + numJobs + "] post processing jobs";
-        } catch (Exception e) {
-            LOG.error("Exception", e);
-            res.status(500);
-            return e.getMessage();
-        }
-=======
             long numJobs = getJobCount(cache.getCastingJobs().get(graphName));
             numJobs += getJobCount(cache.getResourceJobs().get(graphName));
 
@@ -135,6 +116,5 @@
         if(jobs != null)
             return jobs.size();
         return 0L;
->>>>>>> 41c7d5bd
     }
 }