--- conflicted
+++ resolved
@@ -18,21 +18,15 @@
 
 package io.mindmaps.core.implementation;
 
-<<<<<<< HEAD
-=======
 import io.mindmaps.constants.DataType;
 import io.mindmaps.constants.ErrorMessage;
->>>>>>> 1990e879
 import io.mindmaps.core.MindmapsTransaction;
 import io.mindmaps.core.model.*;
 import org.apache.tinkerpop.gremlin.process.traversal.dsl.graph.GraphTraversal;
 import org.apache.tinkerpop.gremlin.process.traversal.dsl.graph.GraphTraversalSource;
 import org.apache.tinkerpop.gremlin.process.traversal.strategy.verification.ReadOnlyStrategy;
-<<<<<<< HEAD
-=======
 import org.apache.tinkerpop.gremlin.structure.Edge;
 import org.apache.tinkerpop.gremlin.structure.Element;
->>>>>>> 1990e879
 import org.apache.tinkerpop.gremlin.structure.Graph;
 import org.apache.tinkerpop.gremlin.structure.Vertex;
 import org.json.JSONArray;
@@ -138,7 +132,7 @@
     }
 
     public ConceptImpl getConcept(DataType.ConceptPropertyUnique key, String value) {
-        Iterator<Vertex> vertices = getTinkerTraversal().V().has(key.name(), value);
+        Iterator<Vertex> vertices = getTinkerPopGraph().traversal().V().has(key.name(), value);
 
         if(vertices.hasNext()){
             Vertex vertex = vertices.next();
@@ -305,7 +299,7 @@
         return null;
     }
     public ConceptImpl getConceptByBaseIdentifier(long baseIdentifier) {
-        GraphTraversal<Vertex, Vertex> traversal = getTinkerTraversal().V(baseIdentifier);
+        GraphTraversal<Vertex, Vertex> traversal = getTinkerPopGraph().traversal().V(baseIdentifier);
         if (traversal.hasNext()) {
             return elementFactory.buildUnknownConcept(traversal.next());
         } else {
@@ -358,7 +352,7 @@
     private <T extends Concept> HashSet<T> getConceptsByValue(Object value, Class type, Data dataType){
         HashSet<T> concepts = new HashSet<>();
 
-        getTinkerTraversal().V().has(dataType.getConceptProperty().name(), value).
+        getTinkerPopGraph().traversal().V().has(dataType.getConceptProperty().name(), value).
                 forEachRemaining(v -> {
                     T concept = validConceptOfType(elementFactory.buildUnknownConcept(v), type);
                     if (concept != null)
@@ -596,7 +590,7 @@
 
     private void putShortcutEdge(RelationImpl  relation, RelationTypeImpl  relationType, RoleTypeImpl  fromRole, InstanceImpl fromRolePlayer, RoleTypeImpl  toRole, InstanceImpl toRolePlayer){
         String hash = calculateShortcutHash(relation, relationType, fromRole, fromRolePlayer, toRole, toRolePlayer);
-        boolean exists = getTinkerTraversal().V(fromRolePlayer.getBaseIdentifier()).
+        boolean exists = getTinkerPopGraph().traversal().V(fromRolePlayer.getBaseIdentifier()).
                     local(outE(DataType.EdgeLabel.SHORTCUT.getLabel()).has(DataType.EdgeProperty.SHORTCUT_HASH.name(), hash)).
                     hasNext();
 
@@ -702,11 +696,7 @@
     /**
      * Merges duplicate castings if one is found.
      * @param castingId The id of the casting to check for duplicates
-<<<<<<< HEAD
-     * @return True
-=======
      * @return true if some castings were merged
->>>>>>> 1990e879
      */
     public boolean fixDuplicateCasting(String castingId){
         //Get the Casting
@@ -728,31 +718,6 @@
 
         if(castings.size() < 2){
             return false;
-<<<<<<< HEAD
-        }
-
-        //Fix the duplicates
-        mergeCastings(castings);
-        return true;
-    }
-
-    private void mergeCastings(Set<CastingImpl> castings){
-        Iterator<CastingImpl> it = castings.iterator();
-        CastingImpl mainCasting = it.next();
-        RoleType role = mainCasting.getRole();
-
-        while(it.hasNext()){
-            CastingImpl otherCasting = it.next();
-
-            //Transfer assertion edges
-            for(RelationImpl relation : otherCasting.getRelations()){
-                EdgeImpl assertionToCasting = addEdge(relation, mainCasting, DataType.EdgeLabel.CASTING);
-                assertionToCasting.setProperty(DataType.EdgeProperty.ROLE_TYPE, role.getId());
-            }
-
-            getTinkerPopGraph().traversal().V(otherCasting.getBaseIdentifier()).next().remove();
-        }
-=======
         }
 
         //Fix the duplicates
@@ -820,7 +785,6 @@
     private boolean relationsEqual(Relation mainRelation, Relation otherRelation){
         return mainRelation.rolePlayers().equals(otherRelation.rolePlayers()) &&
                 mainRelation.type().equals(otherRelation.type());
->>>>>>> 1990e879
     }
 
 }