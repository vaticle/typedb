--- conflicted
+++ resolved
@@ -20,11 +20,7 @@
 
 import io.mindmaps.core.MindmapsGraph;
 import io.mindmaps.core.MindmapsTransaction;
-<<<<<<< HEAD
-import io.mindmaps.core.implementation.ErrorMessage;
-=======
 import io.mindmaps.constants.ErrorMessage;
->>>>>>> 1990e879
 import io.mindmaps.core.implementation.GraphRuntimeException;
 import io.mindmaps.core.implementation.MindmapsValidationException;
 import io.mindmaps.core.implementation.MindmapsTransactionImpl;
@@ -59,11 +55,7 @@
 
     @After
     public void cleanup(){
-<<<<<<< HEAD
-        MindmapsGraph mg = new MindmapsTitanGraphFactory().getGraph(TEST_NAME, TEST_URI, null);
-=======
         MindmapsGraph mg = new MindmapsTitanGraphFactory().getGraph(TEST_NAME, TEST_URI, TEST_CONFIG);
->>>>>>> 1990e879
 
         try {
             mg.clear();
@@ -133,7 +125,7 @@
         });
 
         MindmapsTransactionImpl transaction = (MindmapsTransactionImpl) mindmapsGraph.newTransaction();
-        assertEquals(108, transaction.getTinkerTraversal().V().toList().size());
+        assertEquals(108, transaction.getTinkerPopGraph().traversal().V().toList().size());
     }
     private void addEntityType(MindmapsGraph mindmapsGraph){
         MindmapsTransaction mindmapsTransaction = mindmapsGraph.newTransaction();
