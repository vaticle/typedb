--- conflicted
+++ resolved
@@ -103,105 +103,74 @@
     sh "build-grakn.sh ${env.BRANCH_NAME}"
 }
 
-<<<<<<< HEAD
-//Run all tests
-void runTests(def args) {
-  /* Request the test groupings.  Based on previous test results. */
-  /* see https://wiki.jenkins-ci.org/display/JENKINS/Parallel+Test+Executor+Plugin and demo on github
-  /* Using arbitrary parallelism of 4 and "generateInclusions" feature added in v1.8. */
-  def splits = splitTests parallelism: [$class: 'CountDrivenParallelism', size: 4], generateInclusions: true
- 
-  /* Create dictionary to hold set of parallel test executions. */
-  def testGroups = [:]
- 
-  for (int i = 0; i < splits.size(); i++) {
-    def split = splits[i]
- 
-    /* Loop over each record in splits to prepare the testGroups that we'll run in parallel. */
-    /* Split records returned from splitTests contain { includes: boolean, list: List<string>  }. */
-    /*     includes = whether list specifies tests to include (true) or tests to exclude (false). */
-    /*     list = list of tests for inclusion or exclusion. */
-    /* The list of inclusions is constructed based on results gathered from */
-    /* the previous successfully completed job. One additional record will exclude */
-    /* all known tests to run any tests not seen during the previous run.  */
-    testGroups["split-${i}"] = {  // example, "split3"
-      node {
-	String workspace = pwd()
-	checkout scm
- 
-	slackGithub "Janus tests started"
-	/* Clean each test node to start. */
-	mvn 'clean'
- 
-	def mavenVerify = 'verify -P janus -U -Djetty.log.level=WARNING -Djetty.log.appender=STDOUT -DMaven.test.failure.ignore=true'
- 
-	/* Write includesFile or excludesFile for tests.  Split record provided by splitTests. */
-	/* Tell Maven to read the appropriate file. */
-	if (split.includes) {
-	  writeFile file: "target/parallel-test-includes-${i}.txt", text: split.list.join("\n")
-	  mavenVerify += " -Dsurefire.includesFile=target/parallel-test-includes-${i}.txt"
-	
-	} else {
-	  writeFile file: "target/parallel-test-excludes-${i}.txt", text: split.list.join("\n")
-	  mavenVerify += " -Dsurefire.excludesFile=target/parallel-test-excludes-${i}.txt"
-	
-	} // if split
- 
-	try {
-	  /* Call the Maven build with tests. */
-	  timeout(60) {
-	      stage('Run Janus test profile') {
-		  mvn mavenVerify
-	      }
-	  } // timeout
-
-	} finally {
-	  /* Archive the test results */
-	    junit "**/TEST*.xml"
-	} //try
-      } // node
-    } // testGroups
-  } // for
-
-  parallel testGroups
-  slackGithub "Janus tests success", "good"
-
-} // void
-node {
-  runTests()
-=======
 def shouldRunAllTests() {
     return env.BRANCH_NAME in ['master', 'stable']
 }
 
 def shouldDeployLongRunningInstance() {
     return env.BRANCH_NAME == 'stable'
->>>>>>> 28479322
+}
+
+//Add all tests to job map
+void addTests(jobs) {
+    /* Request the test groupings.  Based on previous test results. */
+    /* see https://wiki.jenkins-ci.org/display/JENKINS/Parallel+Test+Executor+Plugin and demo on github
+    /* Using arbitrary parallelism of 4 and "generateInclusions" feature added in v1.8. */
+    def splits = splitTests parallelism: [$class: 'CountDrivenParallelism', size: 4], generateInclusions: true
+
+    for (int i = 0; i < splits.size(); i++) {
+        def split = splits[i]
+
+        /* Loop over each record in splits to prepare the testGroups that we'll run in parallel. */
+        /* Split records returned from splitTests contain { includes: boolean, list: List<string>  }. */
+        /*     includes = whether list specifies tests to include (true) or tests to exclude (false). */
+        /*     list = list of tests for inclusion or exclusion. */
+        /* The list of inclusions is constructed based on results gathered from */
+        /* the previous successfully completed job. One additional record will exclude */
+        /* all known tests to run any tests not seen during the previous run.  */
+        jobs["split-${i}"] = {  // example, "split3"
+            graknNode {
+                checkout scm
+
+                slackGithub "Janus tests started"
+                /* Clean each test node to start. */
+                mvn 'clean'
+
+                def mavenVerify = 'verify -P janus -U -Djetty.log.level=WARNING -Djetty.log.appender=STDOUT -DMaven.test.failure.ignore=true'
+
+                /* Write includesFile or excludesFile for tests.  Split record provided by splitTests. */
+                /* Tell Maven to read the appropriate file. */
+                if (split.includes) {
+                    writeFile file: "target/parallel-test-includes-${i}.txt", text: split.list.join("\n")
+                    mavenVerify += " -Dsurefire.includesFile=target/parallel-test-includes-${i}.txt"
+
+                } else {
+                    writeFile file: "target/parallel-test-excludes-${i}.txt", text: split.list.join("\n")
+                    mavenVerify += " -Dsurefire.excludesFile=target/parallel-test-excludes-${i}.txt"
+
+                } // if split
+
+                try {
+                    /* Call the Maven build with tests. */
+                    timeout(60) {
+                        stage('Run Janus test profile') {
+                            mvn mavenVerify
+                        }
+                    } // timeout
+
+                } finally {
+                    /* Archive the test results */
+                    junit "**/TEST*.xml"
+                } //try
+            } // node
+        } // testGroups
+    } // for
 }
 
 // This is a map that we fill with jobs to perform in parallel, name -> job closure
 jobs = [:]
 
-jobs['tests'] = {
-    // Run all tests
-    graknNode {
-        checkout scm
-
-        slackGithub "Janus tests started"
-
-        timeout(120) {
-            stage('Run Janus test profile') {
-                try {
-                    sh "mvn clean verify -P janus -U -Djetty.log.level=WARNING -Djetty.log.appender=STDOUT"
-                } finally {
-                    junit "**/TEST*.xml"
-                }
-            }
-        }
-
-        slackGithub "Janus tests success", "good"
-    }
-}
+addTests(jobs)
 
 if (shouldRunAllTests()) {
 
