--- conflicted
+++ resolved
@@ -112,12 +112,7 @@
 }
 
 //Only run validation master/stable
-<<<<<<< HEAD
-if (env.BRANCH_NAME in ['master', 'stable'] || true) {
-    properties([buildDiscarder(logRotator(numToKeepStr: '30', artifactNumToKeepStr: '7'))])
-=======
 if (env.BRANCH_NAME in ['master', 'stable']) {
->>>>>>> e6cde408
     node {
         slackGithub "Build started"
 
