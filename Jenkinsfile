--- conflicted
+++ resolved
@@ -125,7 +125,6 @@
 }
 
 def shouldRunAllTests() {
-<<<<<<< HEAD
     return true
     /*
        ___      ___
@@ -141,10 +140,7 @@
        |   |~~|   ||   |
        'ooo'  'ooo''ooo'
      */
-    return env.BRANCH_NAME in ['master', 'stable']
-=======
     return isMainBranch()
->>>>>>> fea68861
 }
 
 def shouldDeployLongRunningInstance() {
