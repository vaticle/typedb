#!groovy

import static Constants.*;

// In order to add a new integration test, create a new sub-folder under `grakn-test` with two executable scripts,
// `load.sh` and `validate.sh`. Add the name of the folder to the list `integrationTests` below.
// `validate.sh` will be passed the branch name (e.g. "master") as the first argument
def integrationTests = ["test-snb"]

class Constants {
    static final LONG_RUNNING_INSTANCE_ADDRESS = '172.31.22.83'
}

//This sets properties in the Jenkins server. In this case run every 8 hours
properties([pipelineTriggers([cron('H H/8 * * *')])])
properties([buildDiscarder(logRotator(numToKeepStr: '30', artifactNumToKeepStr: '7'))])

def slackGithub(String message, String color = null) {
    def user = sh(returnStdout: true, script: "git show --format=\"%aN\" | head -n 1").trim()

    String author = "authored by - ${user}"
    String link = "(<${env.BUILD_URL}|Open>)"
    String branch = env.BRANCH_NAME;

    String formattedMessage = "${message} on ${branch}: ${env.JOB_NAME} #${env.BUILD_NUMBER} ${link}\n${author}"

    slackSend channel: "#github", color: color, message: formattedMessage
}

def runIntegrationTest(String workspace, String moduleName) {
    String modulePath = "${workspace}/grakn-test/${moduleName}"

    stage(moduleName) {
        withPath("${modulePath}:${modulePath}/src/main/bash") {
            withGrakn(workspace) {
                timeout(180) {
                    stage('Load') {
                        sh "load.sh"
                    }
                }
                timeout(360) {
                    stage('Validate') {
                        sh "validate.sh ${env.BRANCH_NAME}"
                    }
                }
            }
        }
    }
}

def withGrakn(String workspace, Closure closure) {
    withScripts(workspace) {
        //Everything is wrapped in a try catch so we can handle any test failures
        //If one test fails then all the others will stop. I.e. we fail fast
        try {
            timeout(15) {
                //Stages allow you to organise and group things within Jenkins
                stage('Start Grakn') {
                    sh 'init-grakn.sh'
                }
            }
            closure()
        } catch (error) {
            slackGithub "Periodic Build Failed", "danger"
            throw error
        } finally { // Tears down test environment
            timeout(5) {
                stage('Stop Grakn') {
                    archiveArtifacts artifacts: 'grakn-package/logs/grakn.log'
                    archiveArtifacts artifacts: 'grakn-package/logs/cassandra.log'
                    sh 'tear-down.sh'
                }
            }
        }
    }
}

def withPath(String path, Closure closure) {
    return withEnv(["PATH+EXTRA=${path}"], closure)
}


def withScripts(String workspace, Closure closure) {
    withPath("${workspace}/grakn-test/test-integration/src/test/bash", closure)
}

def ssh(String command) {
    sh "ssh -o StrictHostKeyChecking=no -l ubuntu ${LONG_RUNNING_INSTANCE_ADDRESS} ${command}"
}

def buildGrakn() {
    sh "build-grakn.sh ${env.BRANCH_NAME}"
}

//Run all tests
node {
    String workspace = pwd()
    checkout scm

    slackGithub "Janus tests started"

    timeout(120) {
	stage('Run Janus test profile') {
	    try {
		sh "mvn clean verify -P janus -U -Djetty.log.level=WARNING -Djetty.log.appender=STDOUT"
	    } finally {
		junit "**/TEST*.xml"
	    }
	}
    }

    slackGithub "Janus tests success", "good"
}

//Only run validation master/stable
<<<<<<< HEAD
if (env.BRANCH_NAME in ['master', 'stable'] || true) {
    properties([buildDiscarder(logRotator(numToKeepStr: '30', artifactNumToKeepStr: '7'))])

=======
if (env.BRANCH_NAME in ['master', 'stable']) {
>>>>>>> 3e355f0a
    node {
        slackGithub "Build started"

        String workspace = pwd()
        checkout scm

        stage('Build Grakn') {
            withScripts(workspace) {
                buildGrakn()
            }

            archiveArtifacts artifacts: "grakn-dist/target/grakn-dist*.tar.gz"

            // Stash the built distribution so other nodes can access it
            stash includes: 'grakn-dist/target/grakn-dist*.tar.gz', name: 'dist'
        }
    }

    // This is a map of jobs to perform in parallel, name -> job closure
    jobs = [
        benchmarks: {
            node {
                String workspace = pwd()
                checkout scm
                unstash 'dist'

                timeout(60) {
                    stage('Run the benchmarks') {
                        sh "mvn clean test --batch-mode -P janus -Dtest=*Benchmark -DfailIfNoTests=false -Dmaven.repo.local=${workspace}/maven -Dcheckstyle.skip=true -Dfindbugs.skip=true -Dpmd.skip=true"
                        archiveArtifacts artifacts: 'grakn-test/test-integration/benchmarks/*.json'
			step([$class: 'S3BucketPublisher',
			  consoleLogLevel: 'INFO',
			  pluginFailureResultConstraint: 'FAILURE',
			  entries: [[
			      sourceFile: 'grakn-test/test-integration/benchmarks/*.json',
			      bucket: 'performance-logs.grakn.ai',
			      selectedRegion: 'eu-west-1',
			      noUploadOnFailure: true,
			      managedArtifacts: true,
			      flatten: true,
			      showDirectlyInBrowser: true,
			      keepForever: true
			  ]],
			  profileName: 'use-iam',
			  dontWaitForConcurrentBuildCompletion: false,
			])
                    }
                }
            }
        }
    ];

    for (String moduleName : integrationTests) {
        // Add each integration test as a parallel job
        jobs[moduleName] = {
            node {
                String workspace = pwd()
                checkout scm
                unstash 'dist'

                runIntegrationTest(workspace, moduleName)
            }
        }
    }

    // Execute all jobs in parallel
    parallel(jobs);

    node {
        // only deploy long-running instance on stable branch if all tests pass
        if (env.BRANCH_NAME == 'stable') {
            checkout scm
            unstash 'dist'

            stage('Deploy Grakn') {
                sshagent(credentials: ['jenkins-aws-ssh']) {
                    sh "scp -o StrictHostKeyChecking=no grakn-dist/target/grakn-dist*.tar.gz ubuntu@${LONG_RUNNING_INSTANCE_ADDRESS}:~/"
                    sh "scp -o StrictHostKeyChecking=no scripts/repeat-query ubuntu@${LONG_RUNNING_INSTANCE_ADDRESS}:~/"
                    ssh "'bash -s' < scripts/start-long-running-instance.sh"
                }
            }
        }

        slackGithub "Periodic Build Success", "good"
    }
}<|MERGE_RESOLUTION|>--- conflicted
+++ resolved
@@ -113,13 +113,8 @@
 }
 
 //Only run validation master/stable
-<<<<<<< HEAD
-if (env.BRANCH_NAME in ['master', 'stable'] || true) {
-    properties([buildDiscarder(logRotator(numToKeepStr: '30', artifactNumToKeepStr: '7'))])
-
-=======
 if (env.BRANCH_NAME in ['master', 'stable']) {
->>>>>>> 3e355f0a
+
     node {
         slackGithub "Build started"
 
