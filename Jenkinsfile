--- conflicted
+++ resolved
@@ -31,11 +31,7 @@
           sh 'grakn server start'
         }
         stage('Test Connection') {
-<<<<<<< HEAD
-          sh 'graql -e "match \\\$x;"' //Sanity check query. I.e. is everything working?
-=======
-          sh 'graql.sh -e "match \\\$x; get;"' //Sanity check query. I.e. is everything working?
->>>>>>> 4cb7322f
+          sh 'graql console -e "match \\\$x;"' //Sanity check query. I.e. is everything working?
         }
       }
     }
