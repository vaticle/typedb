#!groovy

import static Constants.*;

// In order to add a new integration test, create a new sub-folder under `grakn-test` with two executable scripts,
// `load.sh` and `validate.sh`. Add the name of the folder to the list `integrationTests` below.
// `validate.sh` will be passed the branch name (e.g. "master") as the first argument
def integrationTests = ["test-snb"]

class Constants {
    static final LONG_RUNNING_INSTANCE_ADDRESS = '172.31.22.83'
}

//This sets properties in the Jenkins server. In this case run every 8 hours
properties([
<<<<<<< HEAD
    pipelineTriggers([
      issueCommentTrigger('.*!ci.*')
    ]),
    buildDiscarder(logRotator(numToKeepStr: '30', artifactNumToKeepStr: '7'))
=======
        pipelineTriggers([
                issueCommentTrigger('.*!rtg.*')
        ]),
        buildDiscarder(logRotator(numToKeepStr: '30', artifactNumToKeepStr: '7'))
>>>>>>> ce5b7d20
])

def slackGithub(String message, String color = null) {
    def user = sh(returnStdout: true, script: "git show --format=\"%aN\" | head -n 1").trim()

    String author = "authored by - ${user}"
    String link = "(<${env.BUILD_URL}|Open>)"
    String branch = env.BRANCH_NAME;

    String formattedMessage = "${message} on ${branch}: ${env.JOB_NAME} #${env.BUILD_NUMBER} ${link}\n${author}"

    slackSend channel: "#github", color: color, message: formattedMessage
}

def runIntegrationTest(String workspace, String moduleName) {
    String modulePath = "${workspace}/grakn-test/${moduleName}"

    stage(moduleName) {
        withPath("${modulePath}:${modulePath}/src/main/bash") {
            withGrakn(workspace) {
                timeout(180) {
                    stage('Load') {
                        sh "load.sh"
                    }
                }
                timeout(360) {
                    stage('Validate') {
                        sh "validate.sh ${env.BRANCH_NAME}"
                    }
                }
            }
        }
    }
}

def withGrakn(String workspace, Closure closure) {
    //Stages allow you to organise and group things within Jenkins
    try {
        timeout(15) {
            stage('Start Grakn') {
                sh 'init-grakn.sh'
            }
        }
        closure()
    } finally {
        archiveArtifacts artifacts: 'grakn-package/logs/grakn.log'
        archiveArtifacts artifacts: 'grakn-package/logs/cassandra.log'
    }
}

def graknNode(Closure closure) {
    //Everything is wrapped in a try catch so we can handle any test failures
    //If one test fails then all the others will stop. I.e. we fail fast
    node {
        withScripts(workspace) {
            try {
                closure()
            } catch (error) {
                slackGithub "Build Failure", "danger"
                throw error
            } finally {
                stage('Tear Down') {
                    sh 'tear-down.sh'
                }
            }
        }
    }
}

def withPath(String path, Closure closure) {
    return withEnv(["PATH+EXTRA=${path}"], closure)
}


def withScripts(String workspace, Closure closure) {
    withPath("${workspace}/grakn-test/test-integration/src/test/bash", closure)
}

def ssh(String command) {
    sh "ssh -o StrictHostKeyChecking=no -l ubuntu ${LONG_RUNNING_INSTANCE_ADDRESS} ${command}"
}

def buildGrakn() {
    sh "build-grakn.sh ${env.BRANCH_NAME}"
}

def shouldRunAllTests() {
    // TODO bad
    return true
    return env.BRANCH_NAME in ['master', 'stable']
}

def shouldDeployLongRunningInstance() {
    return env.BRANCH_NAME == 'stable'
}

// This is a map that we fill with jobs to perform in parallel, name -> job closure
jobs = [:]

jobs['tests'] = {
    // Run all tests
    graknNode {
        checkout scm

        slackGithub "Janus tests started"

        timeout(120) {
            stage('Run Janus test profile') {
                try {
                    sh "mvn clean verify -P janus -U -Djetty.log.level=WARNING -Djetty.log.appender=STDOUT"
                } finally {
                    junit "**/TEST*.xml"
                }
            }
        }

        slackGithub "Janus tests success", "good"
    }
}

if (shouldRunAllTests()) {

    // Build grakn so it can be used by benchmarks and integration tests
    graknNode {
        slackGithub "Build started"

        checkout scm

        stage('Build Grakn') {
            buildGrakn()

            archiveArtifacts artifacts: "grakn-dist/target/grakn-dist*.tar.gz"

            // Stash the built distribution so other nodes can access it
            stash includes: 'grakn-dist/target/grakn-dist*.tar.gz', name: 'dist'
        }
    }

    jobs['benchmarks'] = {
        graknNode {
            String workspace = pwd()
            checkout scm
            unstash 'dist'

            timeout(60) {
                stage('Run the benchmarks') {
                    sh "mvn clean test --batch-mode -P janus -Dtest=*Benchmark -DfailIfNoTests=false -Dmaven.repo.local=${workspace}/maven -Dcheckstyle.skip=true -Dfindbugs.skip=true -Dpmd.skip=true"
                    archiveArtifacts artifacts: 'grakn-test/test-integration/benchmarks/*.json'
                }
            }
        }
    }

    for (String moduleName : integrationTests) {
        // Add each integration test as a parallel job
        jobs[moduleName] = {
            graknNode {
                String workspace = pwd()
                checkout scm
                unstash 'dist'

                runIntegrationTest(workspace, moduleName)
            }
        }
    }
}

// Execute all jobs in parallel
parallel(jobs);

if (shouldRunAllTests()) {
    graknNode {
        // only deploy long-running instance on stable branch if all tests pass
        if (shouldDeployLongRunningInstance()) {
            checkout scm
            unstash 'dist'

            stage('Deploy Grakn') {
                sshagent(credentials: ['jenkins-aws-ssh']) {
                    sh "scp -o StrictHostKeyChecking=no grakn-dist/target/grakn-dist*.tar.gz ubuntu@${LONG_RUNNING_INSTANCE_ADDRESS}:~/"
                    sh "scp -o StrictHostKeyChecking=no scripts/repeat-query ubuntu@${LONG_RUNNING_INSTANCE_ADDRESS}:~/"
                    ssh "'bash -s' < scripts/start-long-running-instance.sh"
                }
            }
        }

        slackGithub "Build Success", "good"
    }
}<|MERGE_RESOLUTION|>--- conflicted
+++ resolved
@@ -13,17 +13,10 @@
 
 //This sets properties in the Jenkins server. In this case run every 8 hours
 properties([
-<<<<<<< HEAD
-    pipelineTriggers([
-      issueCommentTrigger('.*!ci.*')
-    ]),
-    buildDiscarder(logRotator(numToKeepStr: '30', artifactNumToKeepStr: '7'))
-=======
         pipelineTriggers([
-                issueCommentTrigger('.*!rtg.*')
+                issueCommentTrigger('.*!ci.*')
         ]),
         buildDiscarder(logRotator(numToKeepStr: '30', artifactNumToKeepStr: '7'))
->>>>>>> ce5b7d20
 ])
 
 def slackGithub(String message, String color = null) {
