--- conflicted
+++ resolved
@@ -178,10 +178,6 @@
                 timeout(testTimeout) {
                     stage('Run Janus test profile') {
                         mvn mavenVerify
-<<<<<<< HEAD
-=======
-                        archiveArtifacts artifacts: graknDist()
->>>>>>> 1edb1503
                     }
                 }
             } finally {
