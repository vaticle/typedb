--- conflicted
+++ resolved
@@ -74,13 +74,8 @@
      *                    A valid example includes: ai.grakn.factory.TxFactoryTinker
      * @return A graph factory which produces the relevant expected graph.
     */
-<<<<<<< HEAD
-    static TxFactory<?> getFactory(String factoryType, String keyspace, String engineUrl, Properties properties){
-        String key = factoryType + keyspace.toLowerCase(Locale.getDefault());
-=======
     static TxFactory<?> getFactory(String factoryType, Keyspace keyspace, String engineUrl, Properties properties){
         String key = factoryType + keyspace;
->>>>>>> 15278094
         Log.debug("Get factory for " + key);
         TxFactory<?> factory = openFactories.get(key);
         if (factory != null) {
