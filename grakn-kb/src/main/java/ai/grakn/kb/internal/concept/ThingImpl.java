/*
 * GRAKN.AI - THE KNOWLEDGE GRAPH
 * Copyright (C) 2018 Grakn Labs Ltd
 *
 * This program is free software: you can redistribute it and/or modify
 * it under the terms of the GNU Affero General Public License as
 * published by the Free Software Foundation, either version 3 of the
 * License, or (at your option) any later version.
 *
 * This program is distributed in the hope that it will be useful,
 * but WITHOUT ANY WARRANTY; without even the implied warranty of
 * MERCHANTABILITY or FITNESS FOR A PARTICULAR PURPOSE.  See the
 * GNU Affero General Public License for more details.
 *
 * You should have received a copy of the GNU Affero General Public License
 * along with this program.  If not, see <https://www.gnu.org/licenses/>.
 */

package ai.grakn.kb.internal.concept;

import ai.grakn.concept.Attribute;
import ai.grakn.concept.AttributeType;
import ai.grakn.concept.Concept;
import ai.grakn.concept.ConceptId;
import ai.grakn.concept.Label;
import ai.grakn.concept.LabelId;
import ai.grakn.concept.Relationship;
import ai.grakn.concept.RelationshipType;
import ai.grakn.concept.Role;
import ai.grakn.concept.SchemaConcept;
import ai.grakn.concept.Thing;
import ai.grakn.concept.Type;
import ai.grakn.exception.GraknTxOperationException;
import ai.grakn.kb.internal.cache.Cache;
import ai.grakn.kb.internal.cache.Cacheable;
import ai.grakn.kb.internal.structure.Casting;
import ai.grakn.kb.internal.structure.EdgeElement;
import ai.grakn.kb.internal.structure.VertexElement;
import ai.grakn.util.Schema;
import com.google.common.collect.Sets;
import org.apache.tinkerpop.gremlin.process.traversal.P;
import org.apache.tinkerpop.gremlin.process.traversal.dsl.graph.GraphTraversal;
import org.apache.tinkerpop.gremlin.process.traversal.dsl.graph.__;
import org.apache.tinkerpop.gremlin.structure.Direction;
import org.apache.tinkerpop.gremlin.structure.Vertex;

import java.util.Arrays;
import java.util.HashSet;
import java.util.Objects;
import java.util.Optional;
import java.util.Set;
import java.util.stream.Stream;

import static ai.grakn.util.Schema.EdgeProperty.RELATIONSHIP_TYPE_LABEL_ID;
import static java.util.stream.Collectors.toSet;

/**
 * <p>
 *     A data instance in the graph belonging to a specific {@link Type}
 * </p>
 *
 * <p>
 *     Instances represent data in the graph.
 *     Every instance belongs to a {@link Type} which serves as a way of categorising them.
 *     Instances can relate to one another via {@link Relationship}
 * </p>
 *
 * @author fppt
 *
 * @param <T> The leaf interface of the object concept which extends {@link Thing}.
 *           For example {@link ai.grakn.concept.Entity} or {@link Relationship}.
 * @param <V> The type of the concept which extends {@link Type} of the concept.
 *           For example {@link ai.grakn.concept.EntityType} or {@link RelationshipType}
 */
public abstract class ThingImpl<T extends Thing, V extends Type> extends ConceptImpl implements Thing {
    private final Cache<Label> cachedInternalType = Cache.createTxCache(this, Cacheable.label(), () -> {
        int typeId = vertex().property(Schema.VertexProperty.THING_TYPE_LABEL_ID);
        Optional<Type> type = vertex().tx().getConcept(Schema.VertexProperty.LABEL_ID, typeId);
        return type.orElseThrow(() -> GraknTxOperationException.missingType(id())).label();
    });

    private final Cache<V> cachedType = Cache.createTxCache(this, Cacheable.concept(), () -> {
        Optional<V> type = vertex().getEdgesOfType(Direction.OUT, Schema.EdgeLabel.ISA).
                map(EdgeElement::target).
                flatMap(edge -> edge.getEdgesOfType(Direction.OUT, Schema.EdgeLabel.SHARD)).
                map(EdgeElement::target).
                map(concept -> vertex().tx().factory().<V>buildConcept(concept)).
                findAny();

        return type.orElseThrow(() -> GraknTxOperationException.noType(this));
    });

    ThingImpl(VertexElement vertexElement) {
        super(vertexElement);
    }

    ThingImpl(VertexElement vertexElement, V type) {
        this(vertexElement);
        type((TypeImpl) type);
        track();
    }

    /**
     * This {@link Thing} gets tracked for validation only if it has keys which need to be checked.
     */
    private void track(){
        if(type().keys().findAny().isPresent()){
            vertex().tx().txCache().trackForValidation(this);
        }
    }

    public boolean isInferred(){
        return vertex().propertyBoolean(Schema.VertexProperty.IS_INFERRED);
    }

    /**
     * Deletes the concept as an Thing
     */
    @Override
    public void delete() {
        //Remove links to relationships and return them
        Set<Relationship> relationships = castingsInstance().map(casting -> {
            Relationship relationship = casting.getRelationship();
            Role role = casting.getRole();
            relationship.unassign(role, this);
            return relationship;
        }).collect(toSet());

        vertex().tx().txCache().removedInstance(type().id());
        deleteNode();

        relationships.forEach(relation -> {
            if(relation.type().isImplicit()){//For now implicit relationships die
                relation.delete();
            } else {
                RelationshipImpl rel = (RelationshipImpl) relation;
                rel.cleanUp();
            }
        });
    }

    /**
     * This index is used by concepts such as casting and relations to speed up internal lookups
     * @return The inner index value of some concepts.
     */
    public String getIndex(){
        return vertex().property(Schema.VertexProperty.INDEX);
    }

    @Override
    public Stream<Attribute<?>> attributes(AttributeType... attributeTypes) {
        Set<ConceptId> attributeTypesIds = Arrays.stream(attributeTypes).map(Concept::id).collect(toSet());
        return attributes(getShortcutNeighbours(), attributeTypesIds);
    }

    @Override
    public Stream<Attribute<?>> keys(AttributeType... attributeTypes){
        Set<ConceptId> attributeTypesIds = Arrays.stream(attributeTypes).map(Concept::id).collect(toSet());
        Set<ConceptId> keyTypeIds = type().keys().map(Concept::id).collect(toSet());

        if(!attributeTypesIds.isEmpty()){
            keyTypeIds = Sets.intersection(attributeTypesIds, keyTypeIds);
        }

        if(keyTypeIds.isEmpty()) return Stream.empty();

        return attributes(getShortcutNeighbours(), keyTypeIds);
    }

    /**
     * Helper class which filters a {@link Stream} of {@link Attribute} to those of a specific set of {@link AttributeType}.
     *
     * @param conceptStream The {@link Stream} to filter
     * @param attributeTypesIds The {@link AttributeType} {@link ConceptId}s to filter to.
     * @return the filtered stream
     */
    private <X extends Concept> Stream<Attribute<?>> attributes(Stream<X> conceptStream, Set<ConceptId> attributeTypesIds){
        Stream<Attribute<?>> attributeStream = conceptStream.
                filter(concept -> concept.isAttribute() && !this.equals(concept)).
                map(Concept::asAttribute);

        if(!attributeTypesIds.isEmpty()){
            attributeStream = attributeStream.filter(attribute -> attributeTypesIds.contains(attribute.type().id()));
        }

        return attributeStream;
    }

    /**
     * Castings are retrieved from the perspective of the {@link Thing} which is a role player in a {@link Relationship}
     *
     * @return All the {@link Casting} which this instance is cast into the role
     */
    Stream<Casting> castingsInstance(){
        return vertex().getEdgesOfType(Direction.IN, Schema.EdgeLabel.ROLE_PLAYER).
                map(edge -> Casting.withThing(edge, this));
    }

<<<<<<< HEAD
    <X extends Thing> Stream<X> getShortcutNeighbours(){
        GraphTraversal<Vertex, Vertex> shortcutTraversal = __.inE(Schema.EdgeLabel.ROLE_PLAYER.getLabel()).
                as("edge").
                outV().
                outE(Schema.EdgeLabel.ROLE_PLAYER.getLabel()).
                where(P.neq("edge")).
                inV();
=======
    <X extends Thing> Stream<X> getShortcutNeighbours(AttributeType... attributeTypes){
        Set<AttributeType> completeAttributeTypes = new HashSet<>(Arrays.asList(attributeTypes));
        if (completeAttributeTypes.isEmpty()) completeAttributeTypes.add(vertex().tx().getMetaAttributeType());

        Set<Integer> typeIds = completeAttributeTypes.stream()
                .flatMap(t -> (Stream<AttributeType>) t.subs())
                .map(SchemaConcept::label)
                .flatMap(label -> Stream.of(
                        Schema.ImplicitType.HAS.getLabel(label),
                        Schema.ImplicitType.KEY.getLabel(label))
                )
                .map(label -> vertex().tx().convertToId(label))
                .filter(id -> !id.equals(LabelId.invalid()))
                .map(LabelId::getValue)
                .collect(toSet());

        //NB: need extra check cause it seems valid types can still produce invalid ids
        GraphTraversal<Object, Vertex> shortcutTraversal = !typeIds.isEmpty()?
                __.inE(Schema.EdgeLabel.ROLE_PLAYER.getLabel()).
                        as("edge").
                        has(RELATIONSHIP_TYPE_LABEL_ID.name(), P.within(typeIds)).
                        outV().
                        outE(Schema.EdgeLabel.ROLE_PLAYER.getLabel()).
                        has(RELATIONSHIP_TYPE_LABEL_ID.name(), P.within(typeIds)).
                        where(P.neq("edge")).
                        inV()
                :
                __.inE(Schema.EdgeLabel.ROLE_PLAYER.getLabel()).
                        as("edge").
                        outV().
                        outE(Schema.EdgeLabel.ROLE_PLAYER.getLabel()).
                        where(P.neq("edge")).
                        inV();
>>>>>>> 6fd6fd6c

        GraphTraversal<Vertex, Vertex> attributeEdgeTraversal = __.outE(Schema.EdgeLabel.ATTRIBUTE.getLabel()).inV();

        //noinspection unchecked
        return vertex().tx().getTinkerTraversal().V().
                has(Schema.VertexProperty.ID.name(), id().getValue()).
                union(shortcutTraversal, attributeEdgeTraversal).toStream().
                map(vertex -> vertex().tx().<X>buildConcept(vertex));
    }

    /**
     *
     * @param roles An optional parameter which allows you to specify the role of the relations you wish to retrieve.
     * @return A set of Relations which the concept instance takes part in, optionally constrained by the Role Type.
     */
    @Override
    public Stream<Relationship> relationships(Role... roles) {
        return Stream.concat(reifiedRelations(roles), edgeRelations(roles));
    }

    private Stream<Relationship> reifiedRelations(Role... roles){
        GraphTraversal<Vertex, Vertex> traversal = vertex().tx().getTinkerTraversal().V().
                has(Schema.VertexProperty.ID.name(), id().getValue());

        if(roles.length == 0){
            traversal.in(Schema.EdgeLabel.ROLE_PLAYER.getLabel());
        } else {
            Set<Integer> roleTypesIds = Arrays.stream(roles).map(r -> r.labelId().getValue()).collect(toSet());
            traversal.inE(Schema.EdgeLabel.ROLE_PLAYER.getLabel()).
                    has(Schema.EdgeProperty.ROLE_LABEL_ID.name(), P.within(roleTypesIds)).outV();
        }

        return traversal.toStream().map(vertex -> vertex().tx().<Relationship>buildConcept(vertex));
    }

    private Stream<Relationship> edgeRelations(Role... roles){
        Set<Role> roleSet = new HashSet<>(Arrays.asList(roles));
        Stream<EdgeElement> stream = vertex().getEdgesOfType(Direction.BOTH, Schema.EdgeLabel.ATTRIBUTE);

        if(!roleSet.isEmpty()){
            stream = stream.filter(edge -> {
                Role roleOwner = vertex().tx().getSchemaConcept(LabelId.of(edge.property(Schema.EdgeProperty.RELATIONSHIP_ROLE_OWNER_LABEL_ID)));
                return roleSet.contains(roleOwner);
            });
        }

        return stream.map(edge -> vertex().tx().factory().buildRelation(edge));
    }

    @Override
    public Stream<Role> roles() {
        return castingsInstance().map(Casting::getRole);
    }

    @Override
    public T has(Attribute attribute) {
        relhas(attribute);
        return getThis();
    }

    public T attributeInferred(Attribute attribute) {
        attributeRelationship(attribute, true);
        return getThis();
    }

    @Override
    public Relationship relhas(Attribute attribute) {
        return attributeRelationship(attribute, false);
    }

    private Relationship attributeRelationship(Attribute attribute, boolean isInferred) {
        Schema.ImplicitType has = Schema.ImplicitType.HAS;
        Schema.ImplicitType hasValue = Schema.ImplicitType.HAS_VALUE;
        Schema.ImplicitType hasOwner  = Schema.ImplicitType.HAS_OWNER;

        //Is this attribute a key to me?
        if(type().keys().anyMatch(rt -> rt.equals(attribute.type()))){
            has = Schema.ImplicitType.KEY;
            hasValue = Schema.ImplicitType.KEY_VALUE;
            hasOwner  = Schema.ImplicitType.KEY_OWNER;
        }

        Label label = attribute.type().label();
        RelationshipType hasAttribute = vertex().tx().getSchemaConcept(has.getLabel(label));
        Role hasAttributeOwner = vertex().tx().getSchemaConcept(hasOwner.getLabel(label));
        Role hasAttributeValue = vertex().tx().getSchemaConcept(hasValue.getLabel(label));

        if(hasAttribute == null || hasAttributeOwner == null || hasAttributeValue == null || type().playing().noneMatch(play -> play.equals(hasAttributeOwner))){
            throw GraknTxOperationException.hasNotAllowed(this, attribute);
        }

        EdgeElement attributeEdge = addEdge(AttributeImpl.from(attribute), Schema.EdgeLabel.ATTRIBUTE);
        if(isInferred) attributeEdge.property(Schema.EdgeProperty.IS_INFERRED, true);
        return vertex().tx().factory().buildRelation(attributeEdge, hasAttribute, hasAttributeOwner, hasAttributeValue);
    }

    @Override
    public T unhas(Attribute attribute){
        Role roleHasOwner = vertex().tx().getSchemaConcept(Schema.ImplicitType.HAS_OWNER.getLabel(attribute.type().label()));
        Role roleKeyOwner = vertex().tx().getSchemaConcept(Schema.ImplicitType.KEY_OWNER.getLabel(attribute.type().label()));

        Role roleHasValue = vertex().tx().getSchemaConcept(Schema.ImplicitType.HAS_VALUE.getLabel(attribute.type().label()));
        Role roleKeyValue = vertex().tx().getSchemaConcept(Schema.ImplicitType.KEY_VALUE.getLabel(attribute.type().label()));

        Stream<Relationship> relationships = relationships(filterNulls(roleHasOwner, roleKeyOwner));
        relationships.filter(relationship -> {
            Stream<Thing> rolePlayers = relationship.rolePlayers(filterNulls(roleHasValue, roleKeyValue));
            return rolePlayers.anyMatch(rolePlayer -> rolePlayer.equals(attribute));
        }).forEach(Concept::delete);

        return getThis();
    }

    /**
     * Returns an array with all the nulls filtered out.
     */
    private Role[] filterNulls(Role ... roles){
        return Arrays.stream(roles).filter(Objects::nonNull).toArray(Role[]::new);
    }

    /**
     *
     * @return The type of the concept casted to the correct interface
     */
    public V type() {
        return cachedType.get();
    }

    /**
     *
     * @param type The type of this concept
     */
    private void type(TypeImpl type) {
        if(type != null){
            //noinspection unchecked
            cachedType.set((V) type); //We cache the type early because it turns out we use it EVERY time. So this prevents many db reads
            type.currentShard().link(this);
            setInternalType(type);
        }
    }

    /**
     *
     * @param type The type of this concept
     */
    private void setInternalType(Type type){
        cachedInternalType.set(type.label());
        vertex().property(Schema.VertexProperty.THING_TYPE_LABEL_ID, type.labelId().getValue());
    }

    /**
     *
     * @return The id of the type of this concept. This is a shortcut used to prevent traversals.
     */
    Label getInternalType(){
        return cachedInternalType.get();
    }

}<|MERGE_RESOLUTION|>--- conflicted
+++ resolved
@@ -196,15 +196,6 @@
                 map(edge -> Casting.withThing(edge, this));
     }
 
-<<<<<<< HEAD
-    <X extends Thing> Stream<X> getShortcutNeighbours(){
-        GraphTraversal<Vertex, Vertex> shortcutTraversal = __.inE(Schema.EdgeLabel.ROLE_PLAYER.getLabel()).
-                as("edge").
-                outV().
-                outE(Schema.EdgeLabel.ROLE_PLAYER.getLabel()).
-                where(P.neq("edge")).
-                inV();
-=======
     <X extends Thing> Stream<X> getShortcutNeighbours(AttributeType... attributeTypes){
         Set<AttributeType> completeAttributeTypes = new HashSet<>(Arrays.asList(attributeTypes));
         if (completeAttributeTypes.isEmpty()) completeAttributeTypes.add(vertex().tx().getMetaAttributeType());
@@ -222,7 +213,7 @@
                 .collect(toSet());
 
         //NB: need extra check cause it seems valid types can still produce invalid ids
-        GraphTraversal<Object, Vertex> shortcutTraversal = !typeIds.isEmpty()?
+        GraphTraversal<Vertex, Vertex> shortcutTraversal = !typeIds.isEmpty()?
                 __.inE(Schema.EdgeLabel.ROLE_PLAYER.getLabel()).
                         as("edge").
                         has(RELATIONSHIP_TYPE_LABEL_ID.name(), P.within(typeIds)).
@@ -238,7 +229,6 @@
                         outE(Schema.EdgeLabel.ROLE_PLAYER.getLabel()).
                         where(P.neq("edge")).
                         inV();
->>>>>>> 6fd6fd6c
 
         GraphTraversal<Vertex, Vertex> attributeEdgeTraversal = __.outE(Schema.EdgeLabel.ATTRIBUTE.getLabel()).inV();
 
