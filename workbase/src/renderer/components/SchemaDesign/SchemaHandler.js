--- conflicted
+++ resolved
@@ -73,14 +73,8 @@
   return type.unplay(role);
 };
 
-<<<<<<< HEAD
-SchemaHandler.prototype.addRelatesRole = async function addRelatesRole({ label, roleLabel }) {
-  debugger;
-  const relationshipType = await tx.getSchemaConcept(label);
-=======
 SchemaHandler.prototype.addRelatesRole = async function addRelatesRole({ schemaLabel, roleLabel }) {
   const relationshipType = await tx.getSchemaConcept(schemaLabel);
->>>>>>> 69afca35
   const role = await tx.getSchemaConcept(roleLabel);
   return relationshipType.relates(role);
 };
