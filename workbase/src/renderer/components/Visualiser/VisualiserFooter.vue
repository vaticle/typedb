<template>
    <div class="footer noselect">
        <div class="canvas-data">
            <div class="data-item no-of-entities"> entities: {{canvasData.entities}}</div>
            <div class="data-item no-of-attributes"> attributes: {{canvasData.attributes}}</div>
            <div class="data-item no-of-relationships"> relationships: {{canvasData.relationships}}</div>
        </div>
    </div>
</template>
<style scoped>
    .footer {
        border-top: var(--container-darkest-border);
        background-color: var(--gray-1);
        padding: var(--container-padding);
        display: flex;
        flex-direction: row;
        z-index: 2;
        justify-content: flex-end;
    }

    .canvas-data {
        display: flex;
    }

    .data-item {
        justify-content: space-between;
        display: flex;
        margin-left: 5px;
    }
</style>

<script>
import { createNamespacedHelpers } from 'vuex';

export default {
<<<<<<< HEAD
  name: 'GraknFooter',
  computed: {
    ...mapGetters(['currentKeyspace', 'canvasData']),
=======
  name: 'VisualiserFooter',
  props: ['tabId'],
  beforeCreate() {
    const { mapGetters } = createNamespacedHelpers(`tab-${this.$options.propsData.tabId}`);

    // computed
    this.$options.computed = {
      ...(this.$options.computed || {}),
      ...mapGetters(['canvasData']),
    };
>>>>>>> da601f84
  },
};
</script><|MERGE_RESOLUTION|>--- conflicted
+++ resolved
@@ -33,11 +33,6 @@
 import { createNamespacedHelpers } from 'vuex';
 
 export default {
-<<<<<<< HEAD
-  name: 'GraknFooter',
-  computed: {
-    ...mapGetters(['currentKeyspace', 'canvasData']),
-=======
   name: 'VisualiserFooter',
   props: ['tabId'],
   beforeCreate() {
@@ -48,7 +43,6 @@
       ...(this.$options.computed || {}),
       ...mapGetters(['canvasData']),
     };
->>>>>>> da601f84
   },
 };
 </script>