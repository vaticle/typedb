--- conflicted
+++ resolved
@@ -9,12 +9,8 @@
         </div>
 
         <div class="right">
-<<<<<<< HEAD
-            <keyspaces-handler :showKeyspaceTooltip="showKeyspaceToolTip" v-on:keyspace-selected="showKeyspaceToolTip = false"></keyspaces-handler>
+            <keyspaces-handler :tabId="tabId" :showKeyspaceTooltip="showKeyspaceToolTip" v-on:keyspace-selected="showKeyspaceToolTip = false"></keyspaces-handler>
             <button class="btn" @click="$emit('toggle-preferences')"><vue-icon icon="cog" className="vue-icon"></vue-icon></button>
-=======
-            <keyspaces-handler :tabId="tabId" :showKeyspaceTooltip="showKeyspaceToolTip" v-on:keyspace-selected="showKeyspaceToolTip = false"></keyspaces-handler>
->>>>>>> da601f84
         </div>
     </div>
 </template>
