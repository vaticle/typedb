/*
 * Grakn - A Distributed Semantic Database
 * Copyright (C) 2016  Grakn Labs Limited
 *
 * Grakn is free software: you can redistribute it and/or modify
 * it under the terms of the GNU General Public License as published by
 * the Free Software Foundation, either version 3 of the License, or
 * (at your option) any later version.
 *
 * Grakn is distributed in the hope that it will be useful,
 * but WITHOUT ANY WARRANTY; without even the implied warranty of
 * MERCHANTABILITY or FITNESS FOR A PARTICULAR PURPOSE.  See the
 * GNU General Public License for more details.
 *
 * You should have received a copy of the GNU General Public License
 * along with Grakn. If not, see <http://www.gnu.org/licenses/gpl.txt>.
 *
 */

package ai.grakn.engine.tasks.manager.redisqueue;

import ai.grakn.engine.GraknEngineConfig;
import ai.grakn.engine.TaskId;
import ai.grakn.engine.factory.EngineGraknTxFactory;
import ai.grakn.engine.lock.ProcessWideLockProvider;
import ai.grakn.engine.tasks.manager.TaskConfiguration;
import ai.grakn.engine.tasks.manager.TaskSchedule;
import ai.grakn.engine.tasks.manager.TaskState;
import ai.grakn.engine.tasks.manager.TaskState.Priority;
import ai.grakn.engine.tasks.mock.ShortExecutionMockTask;
import ai.grakn.engine.util.EngineID;
<<<<<<< HEAD
import ai.grakn.test.GraphContext;
import ai.grakn.util.EmbeddedCassandra;
import static ai.grakn.util.REST.Request.COMMIT_LOG_COUNTING;
import static ai.grakn.util.REST.Request.KEYSPACE;
import ai.grakn.util.Redis;
=======
import ai.grakn.test.SampleKBContext;
import ai.grakn.util.EmbeddedRedis;
>>>>>>> c5e9d3e6
import com.codahale.metrics.MetricRegistry;
import com.github.rholder.retry.RetryException;
import com.github.rholder.retry.Retryer;
import com.github.rholder.retry.RetryerBuilder;
import com.github.rholder.retry.StopStrategies;
import com.github.rholder.retry.WaitStrategies;
import com.google.common.collect.ImmutableSet;
import mjson.Json;
import org.junit.AfterClass;
import org.junit.BeforeClass;
import org.junit.ClassRule;
import org.junit.Ignore;
import org.junit.Test;
import redis.clients.jedis.JedisPool;
import redis.clients.jedis.JedisPoolConfig;

import java.util.ArrayList;
import java.util.concurrent.CompletableFuture;
import java.util.concurrent.ExecutionException;
import java.util.concurrent.ExecutorService;
import java.util.concurrent.Executors;
import java.util.concurrent.TimeUnit;

import static ai.grakn.engine.TaskStatus.COMPLETED;
import static ai.grakn.engine.TaskStatus.FAILED;
import static ai.grakn.engine.TaskStatus.RUNNING;
import static ai.grakn.util.REST.Request.COMMIT_LOG_COUNTING;
import static ai.grakn.util.REST.Request.KEYSPACE;
import static junit.framework.TestCase.assertEquals;
import static junit.framework.TestCase.assertNotSame;
import static junit.framework.TestCase.fail;
import static org.junit.Assert.assertTrue;
<<<<<<< HEAD
import org.junit.BeforeClass;
import org.junit.ClassRule;
import org.junit.Ignore;
import org.junit.Test;
import org.junit.rules.RuleChain;
import redis.clients.jedis.JedisPool;
import redis.clients.jedis.JedisPoolConfig;
=======
>>>>>>> c5e9d3e6

public class RedisTaskManagerTest {

    private static final Retryer<Boolean> RETRY_STRATEGY = RetryerBuilder.<Boolean>newBuilder()
            .withStopStrategy(StopStrategies.stopAfterAttempt(10))
            .retryIfResult(aBoolean -> false)
            .retryIfExceptionOfType(ai.grakn.exception.GraknBackendException.class)
            .withWaitStrategy(WaitStrategies.exponentialWait(10, 60, TimeUnit.SECONDS))
            .build();

    private static final int PORT = 9899;
    private static final int MAX_TOTAL = 256;
    private static final GraknEngineConfig CONFIG = GraknEngineConfig.create();
    private static final MetricRegistry metricRegistry = new MetricRegistry();
    private static final EngineID engineID = EngineID.of("engineID");
    private static final ProcessWideLockProvider LOCK_PROVIDER = new ProcessWideLockProvider();

    private static JedisPool jedisPool;
    private static EngineGraknTxFactory engineGraknTxFactory;

    private static ExecutorService executor;
    private static RedisTaskManager taskManager;

    @ClassRule
<<<<<<< HEAD
    public static RuleChain chain = RuleChain
            .outerRule(new EmbeddedCassandra())
            .around(Redis.redis(PORT, false))
            .around(GraphContext.empty());

=======
    public static final SampleKBContext sampleKB = SampleKBContext.empty();
>>>>>>> c5e9d3e6

    @BeforeClass
    public static void setupClass() {
        JedisPoolConfig poolConfig = new JedisPoolConfig();
        poolConfig.setBlockWhenExhausted(true);
        poolConfig.setMaxTotal(MAX_TOTAL);
<<<<<<< HEAD
        jedisPool = new JedisPool(poolConfig, "localhost", PORT);
        engineGraknGraphFactory = EngineGraknGraphFactory.createAndLoadSystemOntology(CONFIG.getProperties());
=======
        jedisPool = new JedisPool(poolConfig, "localhost", 9899);
        assertFalse(jedisPool.isClosed());
        engineGraknTxFactory = EngineGraknTxFactory.createAndLoadSystemSchema(CONFIG.getProperties());
>>>>>>> c5e9d3e6
        int nThreads = 2;
        executor = Executors.newFixedThreadPool(nThreads);
        taskManager = new RedisTaskManager(engineID, CONFIG, jedisPool, nThreads, engineGraknTxFactory, LOCK_PROVIDER, metricRegistry);
        CompletableFuture<Void> cf = taskManager.start();
        cf.join();
    }

    @AfterClass
    public static void tearDownClass() throws InterruptedException {
        taskManager.close();
        executor.awaitTermination(3, TimeUnit.SECONDS);
        jedisPool.close();
    }

    @Ignore // TODO: Fix (Bug #16193)
    @Test
    public void whenAddingTask_TaskStateIsRetrievable() throws ExecutionException, RetryException {
        TaskId generate = TaskId.generate();
        TaskState state = TaskState.of(ShortExecutionMockTask.class, RedisTaskManagerTest.class.getName(), TaskSchedule.now(), Priority.LOW);
        taskManager.addTask(state, testConfig(generate));
        RETRY_STRATEGY.call(() -> taskManager.storage().getState(state.getId()) != null);
        assertEquals(COMPLETED, taskManager.storage().getState(state.getId()).status());
    }

    @Test(expected = RetryException.class)
    public void whenNotAddingTask_TastStateIsNotRetrievable() throws ExecutionException, RetryException {
        TaskState state = TaskState.of(ShortExecutionMockTask.class, RedisTaskManagerTest.class.getName(), TaskSchedule.now(), Priority.LOW);
        RETRY_STRATEGY.call(() -> taskManager.storage().getState(state.getId()) != null);
        assertNotSame(COMPLETED, taskManager.storage().getState(state.getId()).status());
    }

    @Test
    public void whenConfigurationEmpty_TaskEventuallyFailed() throws ExecutionException, RetryException {
        TaskState state = TaskState.of(ShortExecutionMockTask.class, RedisTaskManagerTest.class.getName(), TaskSchedule.now(), Priority.LOW);
        taskManager.addTask(state, TaskConfiguration.of(Json.object()));
        RETRY_STRATEGY.call(() -> taskManager.storage().getState(state.getId()).status() == FAILED);
        assertEquals(FAILED, taskManager.storage().getState(state.getId()).status());
    }

    @Test
    public void whenSending100Tasks_AllTaskStatesRetrievable() throws ExecutionException, RetryException {
        ArrayList<TaskState> states = new ArrayList<>();
        for(int i = 0; i < 10; i++) {
            TaskId generate = TaskId.generate();
            TaskState state = TaskState.of(ShortExecutionMockTask.class, RedisTaskManagerTest.class.getName(), TaskSchedule.now(), Priority.LOW);
            states.add(state);
            taskManager.addTask(state, testConfig(generate));
        }
        states.forEach(state -> {
            try {
                RETRY_STRATEGY.call(() -> taskManager.storage().getState(state.getId()) != null);
            } catch (Exception e) {
                fail("Failed to retrieve task in time");
            }
            assertTrue("Task retrieved but with unexpected state", ImmutableSet.of(COMPLETED, RUNNING).contains(taskManager.storage().getState(state.getId()).status()));
        });
    }

    private TaskConfiguration testConfig(TaskId generate) {
        return TaskConfiguration.of(Json.object(
                KEYSPACE, "keyspace",
                COMMIT_LOG_COUNTING, 3,
                "id", generate.getValue()
        ));
    }
}<|MERGE_RESOLUTION|>--- conflicted
+++ resolved
@@ -29,16 +29,12 @@
 import ai.grakn.engine.tasks.manager.TaskState.Priority;
 import ai.grakn.engine.tasks.mock.ShortExecutionMockTask;
 import ai.grakn.engine.util.EngineID;
-<<<<<<< HEAD
-import ai.grakn.test.GraphContext;
 import ai.grakn.util.EmbeddedCassandra;
 import static ai.grakn.util.REST.Request.COMMIT_LOG_COUNTING;
 import static ai.grakn.util.REST.Request.KEYSPACE;
 import ai.grakn.util.Redis;
-=======
 import ai.grakn.test.SampleKBContext;
 import ai.grakn.util.EmbeddedRedis;
->>>>>>> c5e9d3e6
 import com.codahale.metrics.MetricRegistry;
 import com.github.rholder.retry.RetryException;
 import com.github.rholder.retry.Retryer;
@@ -71,7 +67,6 @@
 import static junit.framework.TestCase.assertNotSame;
 import static junit.framework.TestCase.fail;
 import static org.junit.Assert.assertTrue;
-<<<<<<< HEAD
 import org.junit.BeforeClass;
 import org.junit.ClassRule;
 import org.junit.Ignore;
@@ -79,8 +74,6 @@
 import org.junit.rules.RuleChain;
 import redis.clients.jedis.JedisPool;
 import redis.clients.jedis.JedisPoolConfig;
-=======
->>>>>>> c5e9d3e6
 
 public class RedisTaskManagerTest {
 
@@ -105,29 +98,19 @@
     private static RedisTaskManager taskManager;
 
     @ClassRule
-<<<<<<< HEAD
     public static RuleChain chain = RuleChain
             .outerRule(new EmbeddedCassandra())
             .around(Redis.redis(PORT, false))
-            .around(GraphContext.empty());
+            .around(SampleKBContext.empty());
 
-=======
-    public static final SampleKBContext sampleKB = SampleKBContext.empty();
->>>>>>> c5e9d3e6
 
     @BeforeClass
     public static void setupClass() {
         JedisPoolConfig poolConfig = new JedisPoolConfig();
         poolConfig.setBlockWhenExhausted(true);
         poolConfig.setMaxTotal(MAX_TOTAL);
-<<<<<<< HEAD
         jedisPool = new JedisPool(poolConfig, "localhost", PORT);
-        engineGraknGraphFactory = EngineGraknGraphFactory.createAndLoadSystemOntology(CONFIG.getProperties());
-=======
-        jedisPool = new JedisPool(poolConfig, "localhost", 9899);
-        assertFalse(jedisPool.isClosed());
         engineGraknTxFactory = EngineGraknTxFactory.createAndLoadSystemSchema(CONFIG.getProperties());
->>>>>>> c5e9d3e6
         int nThreads = 2;
         executor = Executors.newFixedThreadPool(nThreads);
         taskManager = new RedisTaskManager(engineID, CONFIG, jedisPool, nThreads, engineGraknTxFactory, LOCK_PROVIDER, metricRegistry);
