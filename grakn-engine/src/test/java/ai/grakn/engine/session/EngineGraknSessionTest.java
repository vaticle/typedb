/*
 * Grakn - A Distributed Semantic Database
 * Copyright (C) 2016-2018 Grakn Labs Limited
 *
 * Grakn is free software: you can redistribute it and/or modify
 * it under the terms of the GNU Affero General Public License as published by
 * the Free Software Foundation, either version 3 of the License, or
 * (at your option) any later version.
 *
 * Grakn is distributed in the hope that it will be useful,
 * but WITHOUT ANY WARRANTY; without even the implied warranty of
 * MERCHANTABILITY or FITNESS FOR A PARTICULAR PURPOSE.  See the
 * GNU General Public License for more details.
 *
 * You should have received a copy of the GNU General Public License
 * along with Grakn. If not, see <http://www.gnu.org/licenses/gpl.txt>.
 */

package ai.grakn.engine.session;

import ai.grakn.Grakn;
import ai.grakn.GraknConfigKey;
import ai.grakn.GraknSession;
import ai.grakn.GraknTx;
import ai.grakn.GraknTxType;
import ai.grakn.Keyspace;
import ai.grakn.engine.GraknConfig;
import ai.grakn.engine.GraknEngineStatus;
import ai.grakn.engine.GraknKeyspaceStore;
import ai.grakn.engine.GraknKeyspaceStoreFake;
import ai.grakn.engine.controller.SparkContext;
import ai.grakn.engine.controller.SystemController;
import ai.grakn.engine.factory.EngineGraknTxFactory;
import ai.grakn.engine.lock.JedisLockProvider;
import ai.grakn.exception.GraknTxOperationException;
import ai.grakn.kb.internal.EmbeddedGraknTx;
import ai.grakn.test.rule.InMemoryRedisContext;
import ai.grakn.test.rule.SessionContext;
import ai.grakn.util.ErrorMessage;
import ai.grakn.util.GraknTestUtil;
import ai.grakn.util.SampleKBLoader;
import ai.grakn.util.SimpleURI;
import com.codahale.metrics.MetricRegistry;
import com.google.common.collect.Iterables;
import org.junit.BeforeClass;
import org.junit.ClassRule;
import org.junit.Rule;
import org.junit.Test;
import org.junit.rules.ExpectedException;

import static org.junit.Assert.assertEquals;
import static org.junit.Assert.assertFalse;
import static org.junit.Assert.assertTrue;
import static org.junit.Assume.assumeFalse;
import static org.mockito.Mockito.mock;

public class EngineGraknSessionTest {
    private static final GraknConfig config = GraknConfig.create();
    private static final GraknEngineStatus status = mock(GraknEngineStatus.class);
    private static final MetricRegistry metricRegistry = new MetricRegistry();
    private static final GraknKeyspaceStoreFake systemKeyspace = GraknKeyspaceStoreFake.of();

    private static EngineGraknTxFactory graknFactory;

    @ClassRule
    public static InMemoryRedisContext inMemoryRedisContext = InMemoryRedisContext.create(new SimpleURI(Iterables.getOnlyElement(config.getProperty(GraknConfigKey.REDIS_HOST))).getPort());

    //Needed so that Grakn.session() can return a session
    @ClassRule
    public static final SparkContext sparkContext = SparkContext.withControllers(new SystemController(config, systemKeyspace, status, metricRegistry));

    //Needed to start cass depending on profile
    @ClassRule
    public static final SessionContext sessionContext = SessionContext.create();

    @Rule
    public final ExpectedException expectedException = ExpectedException.none();

    @BeforeClass
    public static void beforeClass() {
        JedisLockProvider lockProvider = new JedisLockProvider(inMemoryRedisContext.jedisPool());
        GraknKeyspaceStore keyspaceStore = GraknKeyspaceStoreFake.of();
        graknFactory = EngineGraknTxFactory.create(lockProvider, config, keyspaceStore);
        graknFactory.keyspaceStore().loadSystemSchema();
    }

    @Test
    public void whenOpeningTransactionsOfTheSameKeyspaceFromSessionOrEngineFactory_EnsureTransactionsAreTheSame(){
        String keyspace = "mykeyspace";

<<<<<<< HEAD
        GraknTx tx1 = Grakn.session(sparkContext.uri(), keyspace).open(GraknTxType.WRITE);
        tx1.close();
        GraknTx tx2 = graknFactory.tx(keyspace, GraknTxType.WRITE);
=======
        GraknTx graph1 = Grakn.session(sparkContext.uri(), keyspace).open(GraknTxType.WRITE);
        graph1.close();
        GraknTx graph2 = graknFactory.tx(Keyspace.of(keyspace), GraknTxType.WRITE);
>>>>>>> 1cff760a

        assertEquals(tx1, tx2);
        tx2.close();
    }

    @Test
    public void testBatchLoadingGraphsInitialisedCorrectly(){
        String keyspace = "mykeyspace";
<<<<<<< HEAD
        GraknTx tx1 = graknFactory.tx(keyspace, GraknTxType.WRITE);
        tx1.close();
        GraknTx tx2 = graknFactory.tx(keyspace, GraknTxType.BATCH);

        assertFalse(tx1.admin().isBatchTx());
        assertTrue(tx2.admin().isBatchTx());
=======
        EmbeddedGraknTx<?> graph1 = graknFactory.tx(Keyspace.of(keyspace), GraknTxType.WRITE);
        graph1.close();
        EmbeddedGraknTx<?> graph2 = graknFactory.tx(Keyspace.of(keyspace), GraknTxType.BATCH);

        assertFalse(graph1.isBatchTx());
        assertTrue(graph2.isBatchTx());
>>>>>>> 1cff760a

        tx1.close();
        tx2.close();
    }

    @Test
    public void whenInsertingAfterSessionHasBeenClosed_shouldThrowTxException(){
        assumeFalse(GraknTestUtil.usingTinker()); //Tinker does not have any connections to close

        GraknSession session = Grakn.session(sparkContext.uri(), SampleKBLoader.randomKeyspace());
        GraknTx tx = session.open(GraknTxType.WRITE);
        session.close();

        expectedException.expect(GraknTxOperationException.class);
        expectedException.expectMessage(ErrorMessage.SESSION_CLOSED.getMessage(tx.keyspace()));

        tx.putEntityType("A thingy");
    }
}<|MERGE_RESOLUTION|>--- conflicted
+++ resolved
@@ -88,15 +88,9 @@
     public void whenOpeningTransactionsOfTheSameKeyspaceFromSessionOrEngineFactory_EnsureTransactionsAreTheSame(){
         String keyspace = "mykeyspace";
 
-<<<<<<< HEAD
         GraknTx tx1 = Grakn.session(sparkContext.uri(), keyspace).open(GraknTxType.WRITE);
         tx1.close();
-        GraknTx tx2 = graknFactory.tx(keyspace, GraknTxType.WRITE);
-=======
-        GraknTx graph1 = Grakn.session(sparkContext.uri(), keyspace).open(GraknTxType.WRITE);
-        graph1.close();
-        GraknTx graph2 = graknFactory.tx(Keyspace.of(keyspace), GraknTxType.WRITE);
->>>>>>> 1cff760a
+        GraknTx tx2 = graknFactory.tx(Keyspace.of(keyspace), GraknTxType.WRITE);
 
         assertEquals(tx1, tx2);
         tx2.close();
@@ -105,21 +99,13 @@
     @Test
     public void testBatchLoadingGraphsInitialisedCorrectly(){
         String keyspace = "mykeyspace";
-<<<<<<< HEAD
-        GraknTx tx1 = graknFactory.tx(keyspace, GraknTxType.WRITE);
+
+        EmbeddedGraknTx<?> tx1 = graknFactory.tx(Keyspace.of(keyspace), GraknTxType.WRITE);
         tx1.close();
-        GraknTx tx2 = graknFactory.tx(keyspace, GraknTxType.BATCH);
+        EmbeddedGraknTx<?> tx2 = graknFactory.tx(Keyspace.of(keyspace), GraknTxType.BATCH);
 
-        assertFalse(tx1.admin().isBatchTx());
-        assertTrue(tx2.admin().isBatchTx());
-=======
-        EmbeddedGraknTx<?> graph1 = graknFactory.tx(Keyspace.of(keyspace), GraknTxType.WRITE);
-        graph1.close();
-        EmbeddedGraknTx<?> graph2 = graknFactory.tx(Keyspace.of(keyspace), GraknTxType.BATCH);
-
-        assertFalse(graph1.isBatchTx());
-        assertTrue(graph2.isBatchTx());
->>>>>>> 1cff760a
+        assertFalse(tx1.isBatchTx());
+        assertTrue(tx2.isBatchTx());
 
         tx1.close();
         tx2.close();
