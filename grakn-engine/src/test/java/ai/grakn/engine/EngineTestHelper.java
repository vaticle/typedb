--- conflicted
+++ resolved
@@ -15,17 +15,17 @@
  *
  */
 public class EngineTestHelper {
-    
+
     private static volatile GraknEngineConfig config = null;
-    
+
     public static int findAvailablePort() {
         try (ServerSocket socket = new ServerSocket(0)) {
-            return socket.getLocalPort();            
+            return socket.getLocalPort();
         } catch (IOException e) {
             throw new RuntimeException(e);
-        }        
+        }
     }
-    
+
     /**
      * Create (once only, statically) the GraknEngineConfig as per configuration file and return it.
      */
@@ -34,55 +34,10 @@
             return config;
         }
         config = GraknEngineConfig.create();
-        config.setConfigProperty(GraknEngineConfig.SERVER_PORT_NUMBER, String.valueOf(findAvailablePort()));
-        config.setConfigProperty(GraknEngineConfig.REDIS_HOST, new SimpleURI("localhost", findAvailablePort()).toString());
+        config.setConfigProperty(GraknEngineConfig.SERVER_PORT_NUMBER,
+                String.valueOf(findAvailablePort()));
+        config.setConfigProperty(GraknEngineConfig.REDIS_HOST,
+                new SimpleURI("localhost", findAvailablePort()).toString());
         return config;
     }
-<<<<<<< HEAD
-=======
-    
-    private static volatile GraknEngineServer server = null;
-    
-    /**
-     * <p>
-     * Creates and initializes all components for running a self-contained, embedded engine server.
-     * </p>
-     * <p>
-     * Make sure it's invoked before any test that needs to access engine components. It's an 
-     * idempotent operation - it can be invoked many times without repercussions.
-     * </p> 
-     */
-    public static synchronized void engine() {
-        if (server != null) {
-            return;
-        }
-        GraknTestSetup.startRedisIfNeeded(new SimpleURI(config().getProperty(GraknEngineConfig.REDIS_HOST)).getPort());
-        server = new GraknEngineServer(config());
-        server.start();
-    }
-
-    /**
-     * Similarly to {@link EngineTestHelper#engine()} it creates a test engine with the ability to write {@link ai.grakn.GraknTx} to a
-     * persistent backend if needed
-     */
-    public static synchronized void engineWithKBs() {
-        GraknTestSetup.startCassandraIfNeeded();
-        engine();
-    }
-
-    /**
-     * Shutdown the engine server.
-     */
-    public static synchronized void noEngine() {
-        if (server == null) {
-            return;
-        }
-        try {
-            server.close();
-        }
-        finally {
-            server = null;
-        }
-    }
->>>>>>> c5e9d3e6
 }