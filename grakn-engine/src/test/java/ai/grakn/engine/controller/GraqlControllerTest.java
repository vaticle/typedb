package ai.grakn.engine.controller;

import ai.grakn.concept.ConceptId;
import ai.grakn.engine.GraknEngineConfig;
import ai.grakn.engine.factory.EngineGraknTxFactory;
import ai.grakn.graql.Printer;
import ai.grakn.graql.Query;
import ai.grakn.graql.internal.printer.Printers;
import ai.grakn.test.SampleKBContext;
import ai.grakn.test.kbs.GenealogyKB;
import ai.grakn.test.kbs.MovieKB;
import ai.grakn.util.REST;
import ai.grakn.util.Schema;
import com.codahale.metrics.MetricRegistry;
import com.jayway.restassured.RestAssured;
import com.jayway.restassured.response.Response;
import mjson.Json;
import org.junit.Assert;
import org.junit.Before;
import org.junit.ClassRule;
import org.junit.Test;

import java.util.function.Function;
import java.util.stream.Collectors;
import java.util.stream.Stream;

import static ai.grakn.graql.Graql.var;
import static ai.grakn.util.REST.Request.Graql.DEFINE_ALL_VARS;
import static ai.grakn.util.REST.Request.Graql.INFER;
import static ai.grakn.util.REST.Request.Graql.LIMIT_EMBEDDED;
import static ai.grakn.util.REST.Request.Graql.MATERIALISE;
import static ai.grakn.util.REST.Request.Graql.MULTI;
import static ai.grakn.util.REST.Request.KEYSPACE;
import static ai.grakn.util.REST.Response.ContentType.APPLICATION_HAL;
import static ai.grakn.util.REST.Response.ContentType.APPLICATION_JSON_GRAQL;
import static ai.grakn.util.REST.Response.ContentType.APPLICATION_TEXT;
import static org.junit.Assert.assertEquals;
import static org.junit.Assert.assertNotEquals;

public class GraqlControllerTest {

    private Printer<Json> jsonPrinter;
    private Printer<Function<StringBuilder, StringBuilder>> graqlPrinter;
    private Printer halPrinter;

    private Response sendQuery(String query) {
        return sendQuery(query, APPLICATION_JSON_GRAQL);
    }

    private Response sendQuery(String query, String acceptType) {
        return sendQuery(query, acceptType, true, false, -1, sampleKB.tx().getKeyspace().getValue(), false);
    }

    private Response sendQuery(String query,
                               String acceptType,
                               boolean reasoner,
                               boolean materialise,
                               int limitEmbedded,
                               boolean multi) {
        return sendQuery(query, acceptType, reasoner, materialise, limitEmbedded, sampleKB.tx().getKeyspace().getValue(), multi);
    }


    private Response sendQuery(String query,
                               String acceptType,
                               boolean reasoner,
                               boolean materialise,
                               int limitEmbedded,
                               String keyspace, boolean multi) {
        return RestAssured.with()
<<<<<<< HEAD
                .queryParam(KEYSPACE, keyspace)
=======
>>>>>>> 8243cf35
                .body(query)
                .queryParam(INFER, reasoner)
                .queryParam(MATERIALISE, materialise)
                .queryParam(LIMIT_EMBEDDED, limitEmbedded)
                .queryParam(MULTI, multi)
                .queryParam(DEFINE_ALL_VARS, true)
                .accept(acceptType)
                .post(REST.resolveTemplate(REST.WebPath.KB.ANY_GRAQL, sampleKB.tx().getKeyspace().getValue()));
    }

    @ClassRule
    public static SampleKBContext sampleKB = SampleKBContext.preLoad(MovieKB.get());

    public static SampleKBContext genealogyKB = SampleKBContext.preLoad(GenealogyKB.get());

    @ClassRule
    public static SparkContext sparkContext = SparkContext.withControllers(spark -> {
        EngineGraknTxFactory factory = EngineGraknTxFactory
                .createAndLoadSystemSchema(GraknEngineConfig.create().getProperties());
        new GraqlController(factory, spark, new MetricRegistry());
    });

    @Before
    public void setUp() {
        jsonPrinter = Printers.json();
        graqlPrinter = Printers.graql(false);
        halPrinter = Printers.hal(sampleKB.tx().getKeyspace(), -1);
    }

    @Test
    public void whenRunningGetQuery_JsonResponseIsTheSameAsJava() {
        assertResponseSameAsJavaGraql("match $x isa movie; get;", jsonPrinter,
                APPLICATION_JSON_GRAQL);
    }

    @Test
    public void whenRunningGetQuery_GraqlResponseIsTheSameAsJava() {
        assertResponseSameAsJavaGraql("match $x isa movie; get;", graqlPrinter, APPLICATION_TEXT);
    }

    @Test
    public void whenRunningGetQuery_HalResponseIsTheSameAsJava() {
        assertResponseSameAsJavaGraql("match $x isa movie; get;", halPrinter, APPLICATION_HAL);
    }

    @Test
    public void testInsertQuery() {
        Response resp = sendQuery("insert $x isa movie;");
        try {
            resp.then().statusCode(200);
            Assert.assertFalse(resp.jsonPath().getList(".").isEmpty());
        } finally {
            ConceptId id = ConceptId.of(resp.jsonPath().getList("x.id").get(0).toString());
            sampleKB.rollback();
            sampleKB.tx().graql().match(var("x").id(id)).delete("x").execute();
        }
    }

    @Test
    public void whenRunningIdempotentInsertQuery_JsonResponseIsTheSameAsJavaGraql() {
        assertResponseSameAsJavaGraql("insert $x label movie;", jsonPrinter,
                APPLICATION_JSON_GRAQL);
    }

    @Test
    public void whenRunningIdempotentInsertQuery_GraqlResponseIsTheSameAsJavaGraql() {
        assertResponseSameAsJavaGraql("insert $x label movie;", graqlPrinter, APPLICATION_TEXT);
    }

    @Test
    public void whenRunningIdempotentInsertQuery_HalResponseIsTheSameAsJavaGraql() {
        assertResponseSameAsJavaGraql("insert $x label movie;", halPrinter, APPLICATION_HAL);
    }

    @Test
    public void whenRunningMultiIdempotentInsertQuery_JsonResponseIsTheSameAsJavaGraql() {
        String single = "insert $x label movie;";
        String queryString = single + "\n" + single;
        Response resp = sendQuery(queryString, APPLICATION_JSON_GRAQL, true, false, -1, true);
        resp.then().statusCode(200);
        sampleKB.rollback();
        Stream<Query<?>> query = sampleKB.tx().graql().parser().parseList(queryString);
        String graqlResult = jsonPrinter.graqlString(query.map(Query::execute).collect(
                Collectors.toList()));
        Json expected = Json.read(graqlResult);
        assertEquals(expected, Json.read(resp.body().asString()));

    }

    @Test
    public void testDeleteQuery() {
        Response resp = sendQuery("insert $x isa movie;");
        resp.then().statusCode(200);
        String id = resp.jsonPath().getList("x.id").get(0).toString();
        resp = sendQuery("match $x id \"" + id + "\"; delete $x; ");
        resp.then().statusCode(200);
        assertEquals(Json.nil(), Json.read(resp.asString()));
    }

    @Test
    public void wehnRunningAggregateQuery_JsonResponseIsTheSameAsJava() {
        assertResponseSameAsJavaGraql("match $x isa movie; aggregate count;", jsonPrinter,
                APPLICATION_JSON_GRAQL);
    }

    @Test
    public void whenRunningAggregateQuery_GraqlResponseIsTheSameAsJava() {
        assertResponseSameAsJavaGraql("match $x isa movie; aggregate count;", graqlPrinter,
                APPLICATION_TEXT);
    }

    @Test
    public void whenRunningAggregateQuery_HalResponseIsTheSameAsJava() {
        assertResponseSameAsJavaGraql("match $x isa movie; aggregate count;", halPrinter,
                APPLICATION_HAL);
    }

    @Test
    public void whenRunningAskQuery_JsonResponseIsTheSameAsJava() {
        assertResponseSameAsJavaGraql("match $x isa movie; aggregate ask;", jsonPrinter,
                APPLICATION_JSON_GRAQL);
    }

    @Test
    public void whenRunningAskQuery_GraqlResponseIsTheSameAsJava() {
        assertResponseSameAsJavaGraql("match $x isa movie; aggregate ask;", graqlPrinter,
                APPLICATION_TEXT);
    }

    @Test
    public void whenRunningAskQuery_HalResponseIsTheSameAsJava() {
        assertResponseSameAsJavaGraql("match $x isa movie; aggregate ask;", halPrinter,
                APPLICATION_HAL);
    }

    @Test
    public void whenRunningQueryWithLimitEmbedded_HalResponseIsTheSameAsJava() {
        String queryString = "match $x isa movie; get;";
        int limitEmbedded = 42;
        Response resp = sendQuery(queryString, APPLICATION_HAL, false, false, limitEmbedded, false);
        Printer printer = Printers.hal(sampleKB.tx().getKeyspace(), limitEmbedded);
        assertResponseSameAsJavaGraql(resp, queryString, printer, APPLICATION_HAL);
    }

    @Test
    public void whenMatchingRules_ResponseStatusIs200() {
        String queryString = "match $x sub " + Schema.MetaSchema.RULE.getLabel().getValue() + "; get;";
        int limitEmbedded = 10;
        Response resp = sendQuery(queryString, APPLICATION_HAL, false, false, limitEmbedded, false);
        resp.then().statusCode(200);
    }

    @Test
    public void whenMatchingRuleExplanation_HALResponseContainsInferredRelation() {
        String queryString = "match ($x,$y) isa marriage; offset 0; limit 1; get;";
        int limitEmbedded = 10;
        Response resp = sendQuery(queryString, APPLICATION_HAL, true, false, limitEmbedded, genealogyKB.tx().getKeyspace().getValue(), false);
        resp.then().statusCode(200);
        Json jsonResp = Json.read(resp.body().asString());
        jsonResp.asJsonList().stream()
                .flatMap(x -> x.asJsonMap().entrySet().stream())
                .filter(entry -> (!entry.getKey().equals("x") && !entry.getKey().equals("y")))
                .map(entry -> entry.getValue())
                .filter(thing -> thing.has("_type") && thing.at("_type").asString().equals("marriage"))
                .forEach(thing -> {
                    assertEquals("INFERRED_RELATIONSHIP", thing.at("_baseType").asString());
                    thing.at("_embedded").at("spouse").asJsonList().forEach(spouse -> {
                        assertEquals("ENTITY", spouse.at("_baseType").asString());
                    });
                });

    }

    @Test
    public void whenMatchingJoinExplanation_HALResponseContainsInferredRelation() {
        String queryString = "match ($x,$y) isa siblings; $z isa person; offset 0; limit 2; get;";
        int limitEmbedded = 10;
        Response resp = sendQuery(queryString, APPLICATION_HAL, true, false, limitEmbedded, genealogyKB.tx().getKeyspace().getValue(), false);
        resp.then().statusCode(200);
        Json jsonResp = Json.read(resp.body().asString());
        jsonResp.asJsonList().stream()
                .flatMap(x -> x.asJsonMap().entrySet().stream())
                .filter(entry -> (!entry.getKey().equals("x") && !entry.getKey().equals("y") && !entry.getKey().equals("z")))
                .map(entry -> entry.getValue())
                .filter(thing -> thing.has("_type") && thing.at("_type").asString().equals("marriage"))
                .forEach(thing -> {
                    assertEquals("INFERRED_RELATIONSHIP", thing.at("_baseType").asString());
                });

    }

    @Test
    public void whenMatchingNotInferredRelation_HALResponseContainsRelation() {
        String queryString = "match ($x,$y) isa directed-by; offset 0; limit 25; get;";
        int limitEmbedded = 10;
        Response resp = sendQuery(queryString, APPLICATION_HAL, true, false, limitEmbedded, false);
        resp.then().statusCode(200);
        Json jsonResp = Json.read(resp.body().asString());
        jsonResp.asJsonList().stream()
                .flatMap(x -> x.asJsonMap().entrySet().stream())
                .filter(entry -> (!entry.getKey().equals("x") && !entry.getKey().equals("y")))
                .map(entry -> entry.getValue())
                .filter(thing -> thing.has("_type") && thing.at("_type").asString().equals("directed-by"))
                .forEach(thing -> {
                    assertEquals("RELATIONSHIP", thing.at("_baseType").asString());
                });

    }

    @Test
    public void whenMatchingSchema_NoInstancesInResponse() {
        String queryString = "match $x sub thing; get;";
        Response resp = sendQuery(queryString, APPLICATION_HAL, false, false, -1, false);
        Json jsonResp = Json.read(resp.body().asString());
        jsonResp.asJsonList().stream().map(map -> map.at("x")).forEach(thing -> {
            assertNotEquals("ENTITY", thing.at("_baseType").asString());
            if (thing.has("_embedded")) {
                thing.at("_embedded").asJsonMap().entrySet().forEach(stringJsonEntry -> {
                    stringJsonEntry.getValue().asJsonList().forEach(embeddedObj -> {
                        assertNotEquals("ENTITY", embeddedObj.at("_baseType").asString());
                    });
                });
            }
        });
    }

    @Test
    public void testBadQuery() {
        sendQuery(" gibberish ads a;49 agfdgdsf").then().statusCode(400);
    }

    @Test
    public void whenAcceptHeaderIsInvalid_Return406Code() {
        sendQuery("match $x isa movie; aggregate ask;", "application/msword", true, false, -1,
                false).then().statusCode(406);
    }

    private void assertResponseSameAsJavaGraql(String queryString, Printer<?> printer,
                                               String acceptType) {
        Response resp = sendQuery(queryString, acceptType);
        assertResponseSameAsJavaGraql(resp, queryString, printer, acceptType);
    }

    private void assertResponseSameAsJavaGraql(Response resp, String queryString,
                                               Printer<?> printer, String acceptType) {
        resp.then().statusCode(200);

        sampleKB.rollback();
        Query<?> query = sampleKB.tx().graql().parse(queryString);

        String expectedString = printer.graqlString(query.execute());

        Object expected =
                acceptType.equals(APPLICATION_TEXT) ? expectedString : Json.read(expectedString);

        assertEquals(expected.toString(), resp.body().asString());
    }
}<|MERGE_RESOLUTION|>--- conflicted
+++ resolved
@@ -68,10 +68,6 @@
                                int limitEmbedded,
                                String keyspace, boolean multi) {
         return RestAssured.with()
-<<<<<<< HEAD
-                .queryParam(KEYSPACE, keyspace)
-=======
->>>>>>> 8243cf35
                 .body(query)
                 .queryParam(INFER, reasoner)
                 .queryParam(MATERIALISE, materialise)
@@ -79,7 +75,7 @@
                 .queryParam(MULTI, multi)
                 .queryParam(DEFINE_ALL_VARS, true)
                 .accept(acceptType)
-                .post(REST.resolveTemplate(REST.WebPath.KB.ANY_GRAQL, sampleKB.tx().getKeyspace().getValue()));
+                .post(REST.resolveTemplate(REST.WebPath.KB.ANY_GRAQL, keyspace));
     }
 
     @ClassRule
