/*
 * Grakn - A Distributed Semantic Database
 * Copyright (C) 2016-2018 Grakn Labs Limited
 *
 * Grakn is free software: you can redistribute it and/or modify
 * it under the terms of the GNU Affero General Public License as published by
 * the Free Software Foundation, either version 3 of the License, or
 * (at your option) any later version.
 *
 * Grakn is distributed in the hope that it will be useful,
 * but WITHOUT ANY WARRANTY; without even the implied warranty of
 * MERCHANTABILITY or FITNESS FOR A PARTICULAR PURPOSE.  See the
 * GNU General Public License for more details.
 *
 * You should have received a copy of the GNU General Public License
 * along with Grakn. If not, see <http://www.gnu.org/licenses/gpl.txt>.
 */

package ai.grakn.engine;


import ai.grakn.GraknConfigKey;
import ai.grakn.engine.controller.CommitLogController;
import ai.grakn.engine.controller.ConceptController;
import ai.grakn.engine.controller.GraqlController;
import ai.grakn.engine.controller.SystemController;
import ai.grakn.engine.factory.EngineGraknTxFactory;
import ai.grakn.engine.postprocessing.IndexPostProcessor;
import ai.grakn.engine.postprocessing.PostProcessor;
import ai.grakn.engine.printer.JacksonPrinter;
import ai.grakn.engine.session.RemoteSession;
import ai.grakn.exception.GraknBackendException;
import ai.grakn.exception.GraknServerException;
import ai.grakn.graql.Printer;
import ai.grakn.util.REST;
import com.codahale.metrics.MetricRegistry;
import mjson.Json;
import org.apache.http.entity.ContentType;
import org.slf4j.Logger;
import org.slf4j.LoggerFactory;
import spark.Response;
import spark.Service;

import java.nio.file.Path;

import static ai.grakn.engine.GraknConfig.WEBSOCKET_TIMEOUT;

/**
 *
 * @author Michele Orsi
 */
public class HttpHandler {

    private static final Logger LOG = LoggerFactory.getLogger(HttpHandler.class);

<<<<<<< HEAD
    private final GraknConfig prop;
    private final Service spark;
    private final EngineGraknTxFactory factory;
    private final MetricRegistry metricRegistry;
    private final GraknEngineStatus graknEngineStatus;
    private final PostProcessor postProcessor;
=======
    protected final GraknConfig prop;
    protected final Service spark;
    protected final EngineGraknTxFactory factory;
    protected final MetricRegistry metricRegistry;
    protected final GraknEngineStatus graknEngineStatus;
    protected final TaskManager taskManager;
    protected final PostProcessor postProcessor;
>>>>>>> 04627055

    public HttpHandler(GraknConfig prop, Service spark, EngineGraknTxFactory factory, MetricRegistry metricRegistry, GraknEngineStatus graknEngineStatus, PostProcessor postProcessor) {
        this.prop = prop;
        this.spark = spark;
        this.factory = factory;
        this.metricRegistry = metricRegistry;
        this.graknEngineStatus = graknEngineStatus;
        this.postProcessor = postProcessor;
    }


    public void startHTTP() {
        configureSpark(spark, prop);

        startCollaborators();

        // This method will block until all the controllers are ready to serve requests
        spark.awaitInitialization();
    }

    protected void startCollaborators() {
        // Start the websocket for Graql
        RemoteSession graqlWebSocket = RemoteSession.create();
        spark.webSocket(REST.WebPath.REMOTE_SHELL_URI, graqlWebSocket);

        Printer printer = JacksonPrinter.create();

        // Start all the controllers
        new GraqlController(factory, spark, postProcessor, printer, metricRegistry);
        new ConceptController(factory, spark, metricRegistry);
        new SystemController(spark, prop, factory.systemKeyspace(), graknEngineStatus, metricRegistry);
        new CommitLogController(spark, postProcessor);
    }

    public static void configureSpark(Service spark, GraknConfig prop) {
        configureSpark(spark,
                prop.getProperty(GraknConfigKey.SERVER_HOST_NAME),
                prop.getProperty(GraknConfigKey.SERVER_PORT),
                prop.getPath(GraknConfigKey.STATIC_FILES_PATH),
                prop.getProperty(GraknConfigKey.WEBSERVER_THREADS));
    }

    public static void configureSpark(Service spark,
                                      String hostName,
                                      int port,
                                      Path staticFolder,
                                      int maxThreads){
        // Set host name
        spark.ipAddress(hostName);

        // Set port
        spark.port(port);

        // Set the external static files folder
        spark.staticFiles.externalLocation(staticFolder.toString());

        spark.threadPool(maxThreads);
        spark.webSocketIdleTimeoutMillis(WEBSOCKET_TIMEOUT);

        //Register exception handlers
        spark.exception(GraknServerException.class, (e, req, res) -> {
            assert e instanceof GraknServerException; // This is guaranteed by `spark#exception`
            handleGraknServerError((GraknServerException) e, res);
        });

        spark.exception(Exception.class, (e, req, res) -> handleInternalError(e, res));
    }


    public void stopHTTP() {
        spark.stop();

        // Block until server is truly stopped
        // This occurs when there is no longer a port assigned to the Spark server
        boolean running = true;
        while (running) {
            try {
                spark.port();
            }
            catch(IllegalStateException e){
                LOG.debug("Spark server has been stopped");
                running = false;
            }
        }
    }

    /**
     * Handle any {@link GraknBackendException} that are thrown by the server. Configures and returns
     * the correct JSON response.
     *
     * @param exception exception thrown by the server
     * @param response response to the client
     */
    protected static void handleGraknServerError(GraknServerException exception, Response response){
        LOG.error("REST error", exception);
        response.status(exception.getStatus());
        response.body(Json.object("exception", exception.getMessage()).toString());
        response.type(ContentType.APPLICATION_JSON.getMimeType());
    }

    /**
     * Handle any exception thrown by the server
     * @param exception Exception by the server
     * @param response response to the client
     */
    protected static void handleInternalError(Exception exception, Response response){
        LOG.error("REST error", exception);
        response.status(500);
        response.body(Json.object("exception", exception.getMessage()).toString());
        response.type(ContentType.APPLICATION_JSON.getMimeType());
    }
}<|MERGE_RESOLUTION|>--- conflicted
+++ resolved
@@ -53,14 +53,6 @@
 
     private static final Logger LOG = LoggerFactory.getLogger(HttpHandler.class);
 
-<<<<<<< HEAD
-    private final GraknConfig prop;
-    private final Service spark;
-    private final EngineGraknTxFactory factory;
-    private final MetricRegistry metricRegistry;
-    private final GraknEngineStatus graknEngineStatus;
-    private final PostProcessor postProcessor;
-=======
     protected final GraknConfig prop;
     protected final Service spark;
     protected final EngineGraknTxFactory factory;
@@ -68,7 +60,6 @@
     protected final GraknEngineStatus graknEngineStatus;
     protected final TaskManager taskManager;
     protected final PostProcessor postProcessor;
->>>>>>> 04627055
 
     public HttpHandler(GraknConfig prop, Service spark, EngineGraknTxFactory factory, MetricRegistry metricRegistry, GraknEngineStatus graknEngineStatus, PostProcessor postProcessor) {
         this.prop = prop;
