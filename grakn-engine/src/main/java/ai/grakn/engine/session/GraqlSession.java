--- conflicted
+++ resolved
@@ -361,13 +361,8 @@
      * @param graph the graph to find types in
      * @return all type IDs in the ontology
      */
-<<<<<<< HEAD
-    private static Stream<Label> getTypes(GraknGraph graph) {
+    private static Stream<Label> getTypes(GraknTx graph) {
         return graph.admin().getMetaConcept().subs().map(SchemaConcept::getLabel);
-=======
-    private static Stream<Label> getTypes(GraknTx graph) {
-        return graph.admin().getMetaConcept().subs().map(OntologyConcept::getLabel);
->>>>>>> b5d98d80
     }
 
     private Printer getPrinter(ResourceType... resources) {
