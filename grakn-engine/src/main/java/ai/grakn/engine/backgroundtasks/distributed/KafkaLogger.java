--- conflicted
+++ resolved
@@ -110,11 +110,7 @@
     }
 
     private void sendMsg(String level, String caller, String msg) {
-<<<<<<< HEAD
-        System.out.println("LOG from " + caller + ": " + msg);
-=======
-//    	System.out.println("LOG from " + caller + ": " + msg);
->>>>>>> 50e1b292
+        //System.out.println("LOG from " + caller + ": " + msg);
 //        ProducerRecord record = new ProducerRecord(LOG_TOPIC, level + " - " + caller + " - " + msg);
 //        producer.send(record);
     }
