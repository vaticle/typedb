--- conflicted
+++ resolved
@@ -17,26 +17,7 @@
  */
 package ai.grakn.engine;
 
-<<<<<<< HEAD
 import ai.grakn.GraknConfigKey;
-import ai.grakn.engine.controller.AuthController;
-import ai.grakn.engine.controller.CommitLogController;
-import ai.grakn.engine.controller.ConceptController;
-import ai.grakn.engine.controller.DashboardController;
-import ai.grakn.engine.controller.GraqlController;
-import ai.grakn.engine.controller.SystemController;
-import ai.grakn.engine.controller.TasksController;
-import ai.grakn.engine.controller.UserController;
-import ai.grakn.engine.controller.api.AttributeController;
-import ai.grakn.engine.controller.api.AttributeTypeController;
-import ai.grakn.engine.controller.api.EntityController;
-import ai.grakn.engine.controller.api.EntityTypeController;
-import ai.grakn.engine.controller.api.RelationshipController;
-import ai.grakn.engine.controller.api.RelationshipTypeController;
-import ai.grakn.engine.controller.api.RoleController;
-import ai.grakn.engine.controller.api.RuleController;
-=======
->>>>>>> 4f5edd69
 import ai.grakn.engine.data.RedisWrapper;
 import ai.grakn.engine.factory.EngineGraknTxFactory;
 import ai.grakn.engine.lock.LockProvider;
@@ -48,24 +29,10 @@
 import org.slf4j.LoggerFactory;
 import redis.clients.jedis.Jedis;
 
-<<<<<<< HEAD
-import javax.annotation.Nullable;
-import java.nio.file.Path;
-import java.util.Arrays;
-import java.util.HashSet;
-import java.util.List;
-import java.util.Optional;
-import java.util.Set;
-=======
->>>>>>> 4f5edd69
 import java.util.concurrent.ExecutorService;
 import java.util.concurrent.TimeUnit;
 import java.util.concurrent.locks.Lock;
 
-<<<<<<< HEAD
-import static ai.grakn.engine.GraknEngineConfig.WEBSOCKET_TIMEOUT;
-=======
->>>>>>> 4f5edd69
 import static ai.grakn.util.ErrorMessage.VERSION_MISMATCH;
 import static org.apache.commons.lang.exception.ExceptionUtils.getFullStackTrace;
 
@@ -169,134 +136,11 @@
         }
     }
 
-<<<<<<< HEAD
-    /**
-     * Check in with the properties file to decide which type of task manager should be started
-     * and return the TaskManager
-     * @param jedisPool
-     */
-    private TaskManager makeTaskManager(
-            final Pool<Jedis> jedisPool,
-            final LockProvider lockProvider) {
-        metricRegistry.register(name(GraknEngineServer.class, "jedis", "idle"), (Gauge<Integer>) jedisPool::getNumIdle);
-        metricRegistry.register(name(GraknEngineServer.class, "jedis", "active"), (Gauge<Integer>) jedisPool::getNumActive);
-        metricRegistry.register(name(GraknEngineServer.class, "jedis", "waiters"), (Gauge<Integer>) jedisPool::getNumWaiters);
-        metricRegistry.register(name(GraknEngineServer.class, "jedis", "borrow_wait_time_ms", "max"), (Gauge<Long>) jedisPool::getMaxBorrowWaitTimeMillis);
-        metricRegistry.register(name(GraknEngineServer.class, "jedis", "borrow_wait_time_ms", "mean"), (Gauge<Long>) jedisPool::getMeanBorrowWaitTimeMillis);
-
-        metricRegistry.register(name(GraknEngineServer.class, "System", "gc"), new GarbageCollectorMetricSet());
-        metricRegistry.register(name(GraknEngineServer.class, "System", "threads"), new CachedThreadStatesGaugeSet(15, TimeUnit.SECONDS));
-        metricRegistry.register(name(GraknEngineServer.class, "System", "memory"), new MemoryUsageGaugeSet());
-
-        Optional<String> consumers = prop.tryProperty(GraknConfigKey.QUEUE_CONSUMERS);
-        return consumers
-                .map(s -> new RedisTaskManager(engineId, prop, jedisPool, Integer.parseInt(s), factory, lockProvider, metricRegistry))
-                .orElseGet(() -> new RedisTaskManager(engineId, prop, jedisPool, factory, lockProvider, metricRegistry));
-    }
-
-    public void startHTTP() {
-        boolean passwordProtected = prop.tryProperty(GraknConfigKey.PASSWORD_PROTECTED).orElse(false);
-
-        // TODO: Make sure controllers handle the null case
-        Optional<String> secret = prop.tryProperty(GraknConfigKey.JWT_SECRET);
-        @Nullable JWTHandler jwtHandler = secret.map(JWTHandler::create).orElse(null);
-        UsersHandler usersHandler = UsersHandler.create(prop.getProperty(GraknConfigKey.ADMIN_PASSWORD), factory);
-
-        configureSpark(spark, prop, jwtHandler);
-
-        // Start the websocket for Graql
-        RemoteSession graqlWebSocket = passwordProtected ? RemoteSession.passwordProtected(usersHandler) : RemoteSession.create();
-        spark.webSocket(REST.WebPath.REMOTE_SHELL_URI, graqlWebSocket);
-
-        int postProcessingDelay = prop.getProperty(GraknConfigKey.POST_PROCESSING_TASK_DELAY);
-
-        // Start all the controllers
-        new GraqlController(factory, spark, metricRegistry);
-        new ConceptController(factory, spark, metricRegistry);
-        new DashboardController(factory, spark);
-        new SystemController(factory, spark, graknEngineStatus, metricRegistry);
-        new AuthController(spark, passwordProtected, jwtHandler, usersHandler);
-        new UserController(spark, usersHandler);
-        new CommitLogController(spark, postProcessingDelay, taskManager);
-        new TasksController(spark, taskManager, metricRegistry, taskExecutor);
-        new EntityController(factory, spark);
-        new EntityTypeController(factory, spark);
-        new RelationshipController(factory, spark);
-        new RelationshipTypeController(factory, spark);
-        new AttributeController(factory, spark);
-        new AttributeTypeController(factory, spark);
-        new RoleController(factory, spark);
-        new RuleController(factory, spark);
-
-        // This method will block until all the controllers are ready to serve requests
-        spark.awaitInitialization();
-    }
-
-    public static void configureSpark(Service spark, GraknEngineConfig prop, @Nullable JWTHandler jwtHandler) {
-        configureSpark(spark, 
-                       prop.getProperty(GraknConfigKey.SERVER_HOST_NAME),
-                       prop.getProperty(GraknConfigKey.SERVER_PORT),
-                       GraknEngineConfig.extractPath(prop.getProperty(GraknConfigKey.STATIC_FILES_PATH)),
-                       prop.tryProperty(GraknConfigKey.PASSWORD_PROTECTED).orElse(false),
-                       prop.tryProperty(GraknConfigKey.WEBSERVER_THREADS).orElse(64),
-                       jwtHandler);
-    }
-    
-    public static void configureSpark(Service spark, 
-                                      String hostName, 
-                                      int port, 
-                                      Path staticFolder,
-                                      boolean passwordProtected,
-                                      int maxThreads,
-                                      @Nullable JWTHandler jwtHandler){
-        // Set host name
-        spark.ipAddress(hostName);
-
-        // Set port
-        spark.port(port);
-
-        // Set the external static files folder
-        spark.staticFiles.externalLocation(staticFolder.toString());
-
-        spark.threadPool(maxThreads);
-        spark.webSocketIdleTimeoutMillis(WEBSOCKET_TIMEOUT);
-
-        // Register filter to check authentication token in each request
-        if (passwordProtected) {
-            spark.before((req, res) -> checkAuthorization(spark, req, jwtHandler));
-        }
-
-        //Register exception handlers
-        spark.exception(GraknServerException.class, (e, req, res) -> {
-            assert e instanceof GraknServerException; // This is guaranteed by `spark#exception`
-            handleGraknServerError((GraknServerException) e, res);
-        });
-
-        spark.exception(Exception.class, (e, req, res) -> handleInternalError(e, res));
-    }
-
-    public void stopHTTP() {
-        spark.stop();
-
-        // Block until server is truly stopped
-        // This occurs when there is no longer a port assigned to the Spark server
-        boolean running = true;
-        while (running) {
-            try {
-                spark.port();
-            }
-            catch(IllegalStateException e){
-                LOG.debug("Spark server has been stopped");
-                running = false;
-            }
-        }
-=======
-    private void logStartMessage(String host, String port) {
+    private void logStartMessage(String host, int port) {
         String address = "http://" + host + ":" + port;
         LOG.info("\n==================================================");
         LOG.info("\n" + String.format(GraknEngineConfig.GRAKN_ASCII, address));
         LOG.info("\n==================================================");
->>>>>>> 4f5edd69
     }
 
     public EngineGraknTxFactory factory() {
@@ -311,92 +155,7 @@
         return graknEngineStatus;
     }
 
-<<<<<<< HEAD
-    /**
-     * If authorization is enabled, check the client has correct JWT Token before allowing
-     * access to specific endpoints.
-     * @param request request information from the client
-     */
-    private static void checkAuthorization(Service spark, Request request, JWTHandler jwtHandler) throws HaltException {
-        //we dont check authorization token if the path requested is one of the unauthenticated ones
-        if (!unauthenticatedEndPoints.contains(request.pathInfo())) {
-            //add check to see if string contains substring "Bearer ", for now a lot of optimism here
-            boolean authenticated;
-            try {
-                if (request.headers("Authorization") == null || !request.headers("Authorization").startsWith("Bearer ")) {
-                    throw GraknServerException.authenticationFailure();
-                }
-
-                String token = request.headers("Authorization").substring(7);
-                authenticated = jwtHandler.verifyJWT(token);
-                request.attribute(REST.Request.USER_ATTR, jwtHandler.extractUserFromJWT(token));
-            }
-            catch (GraknBackendException e) {
-                throw e;
-            }
-            catch (Exception e) {
-                //request is malformed, return 400
-                throw GraknServerException.serverException(400, e);
-            }
-            if (!authenticated) {
-                throw spark.halt(401, "User not authenticated.");
-            }
-        }
-    }
-
-    /**
-     * Handle any {@link GraknBackendException} that are thrown by the server. Configures and returns
-     * the correct JSON response.
-     *
-     * @param exception exception thrown by the server
-     * @param response response to the client
-     */
-    private static void handleGraknServerError(GraknServerException exception, Response response){
-        LOG.error("REST error", exception);
-        response.status(exception.getStatus());
-        response.body(Json.object("exception", exception.getMessage()).toString());
-        response.type(ContentType.APPLICATION_JSON.getMimeType());
-    }
-
-    /**
-     * Handle any exception thrown by the server
-     * @param exception Exception by the server
-     * @param response response to the client
-     */
-    private static void handleInternalError(Exception exception, Response response){
-        LOG.error("REST error", exception);
-        response.status(500);
-        response.body(Json.object("exception", exception.getMessage()).toString());
-        response.type(ContentType.APPLICATION_JSON.getMimeType());
-    }
-
-    public MetricRegistry getMetricRegistry() {
-        return metricRegistry;
-    }
-
-    private static RedisWrapper instantiateRedis(GraknEngineConfig prop) {
-        List<String> redisUrl = GraknEngineConfig.parseCSValue(prop.tryProperty(GraknConfigKey.REDIS_HOST).orElse("localhost:6379"));
-        List<String> sentinelUrl = GraknEngineConfig.parseCSValue(prop.tryProperty(GraknConfigKey.REDIS_SENTINEL_HOST).orElse(""));
-        int poolSize = prop.tryProperty(GraknConfigKey.REDIS_POOL_SIZE).orElse(32);
-        boolean useSentinel = !sentinelUrl.isEmpty();
-        Builder builder = RedisWrapper.builder()
-                .setUseSentinel(useSentinel)
-                .setPoolSize(poolSize)
-                .setURI((useSentinel ? sentinelUrl : redisUrl));
-        if (useSentinel) {
-            builder.setMasterName(prop.tryProperty(GraknConfigKey.REDIS_SENTINEL_MASTER).orElse("graknmaster"));
-        }
-        return builder.build();
-    }
-
-    private void logStartMessage(String host, int port) {
-        String address = "http://" + host + ":" + port;
-        LOG.info("\n==================================================");
-        LOG.info("\n" + String.format(GraknEngineConfig.GRAKN_ASCII, address));
-        LOG.info("\n==================================================");
-=======
     public HttpHandler getHttpHandler() {
         return httpHandler;
->>>>>>> 4f5edd69
     }
 }