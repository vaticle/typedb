--- conflicted
+++ resolved
@@ -71,11 +71,7 @@
     }
 
     @Override
-<<<<<<< HEAD
-    public Object convertDefault(Object object) {
-=======
     public Object buildDefault(Object object) {
->>>>>>> 9c261c99
         return object;
     }
 
@@ -83,33 +79,20 @@
     public Object build(Map map) {
         Stream<Map.Entry> entries = map.<Map.Entry>entrySet().stream();
         return entries.collect(Collectors.toMap(
-<<<<<<< HEAD
-                entry -> convert(entry.getKey()),
-                entry -> convert(entry.getKey())
-=======
                 entry -> build(entry.getKey()),
                 entry -> build(entry.getKey())
->>>>>>> 9c261c99
         ));
     }
 
     @Override
     public Object build(Collection collection) {
-<<<<<<< HEAD
-        return collection.stream().map(object -> convert(object)).collect(Collectors.toList());
-=======
         return collection.stream().map(object -> build(object)).collect(Collectors.toList());
->>>>>>> 9c261c99
     }
 
     @Override
     public Object build(Optional optional) {
         if(optional.isPresent()){
-<<<<<<< HEAD
-            return convert(optional.get());
-=======
             return build(optional.get());
->>>>>>> 9c261c99
         } else {
             return null;
         }
