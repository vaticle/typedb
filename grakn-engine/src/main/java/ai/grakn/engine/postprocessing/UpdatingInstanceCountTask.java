/*
 * Grakn - A Distributed Semantic Database
 * Copyright (C) 2016  Grakn Labs Limited
 *
 * Grakn is free software: you can redistribute it and/or modify
 * it under the terms of the GNU General Public License as published by
 * the Free Software Foundation, either version 3 of the License, or
 * (at your option) any later version.
 *
 * Grakn is distributed in the hope that it will be useful,
 * but WITHOUT ANY WARRANTY; without even the implied warranty of
 * MERCHANTABILITY or FITNESS FOR A PARTICULAR PURPOSE.  See the
 * GNU General Public License for more details.
 *
 * You should have received a copy of the GNU General Public License
 * along with Grakn. If not, see <http://www.gnu.org/licenses/gpl.txt>.
 */

package ai.grakn.engine.postprocessing;

import ai.grakn.GraknGraph;
import ai.grakn.concept.TypeLabel;
import ai.grakn.engine.tasks.TaskCheckpoint;
import ai.grakn.engine.tasks.TaskConfiguration;
<<<<<<< HEAD
import java.util.stream.Collectors;
=======
import ai.grakn.engine.tasks.storage.LockingBackgroundTask;
import ai.grakn.engine.factory.EngineGraknGraphFactory;
import ai.grakn.util.ErrorMessage;
import mjson.Json;
import org.slf4j.Logger;
import org.slf4j.LoggerFactory;
>>>>>>> e3dc265c

import java.util.Map;
import java.util.function.Consumer;

import static ai.grakn.util.REST.Request.COMMIT_LOG_COUNTING;
import static ai.grakn.util.REST.Request.COMMIT_LOG_INSTANCE_COUNT;
import static ai.grakn.util.REST.Request.COMMIT_LOG_TYPE_NAME;

/**
 * <p>
 *     Task that controls when types are updated with their new instance counts
 * </p>
 *
 * <p>
 *     This task begins only if enough time has passed (configurable) since the last time a job was added.
 * </p>
 *
 * @author fppt
 */
<<<<<<< HEAD
public class UpdatingInstanceCountTask extends AbstractLockingGraphMutationTask {

    public static final String LOCK_KEY = "updating-instance-count-lock";
=======
public class UpdatingInstanceCountTask extends LockingBackgroundTask {
    public static final String LOCK_KEY = "/updating-instance-count-lock";
    private static final Logger LOG = LoggerFactory.getLogger(UpdatingInstanceCountTask.class);
>>>>>>> e3dc265c

    @Override
    protected String getLockingKey() {
        return LOCK_KEY;
    }

    @Override
    public boolean runGraphMutatingTask(GraknGraph graph, Consumer<TaskCheckpoint> saveCheckpoint, TaskConfiguration configuration) {
        Map<TypeLabel, Long> jobs = getJobsFromConfiguration(configuration);

        graph.admin().updateTypeShards(jobs);
        graph.admin().commitNoLogs();

        return true;
    }

    @Override
    public boolean stop() {
        throw new UnsupportedOperationException("Not yet implemented");
    }

    @Override
    public void pause() {
        throw new UnsupportedOperationException("Not yet implemented");
    }

    @Override
    public boolean resume(Consumer<TaskCheckpoint> saveCheckpoint, TaskCheckpoint lastCheckpoint) {
        throw new UnsupportedOperationException("Not yet implemented");
    }

    private Map<TypeLabel, Long> getJobsFromConfiguration(TaskConfiguration configuration){
        return  configuration.json().at(COMMIT_LOG_COUNTING).asJsonList().stream()
                .collect(Collectors.toMap(
                        e -> TypeLabel.of(e.at(COMMIT_LOG_TYPE_NAME).asString()),
                        e -> e.at(COMMIT_LOG_INSTANCE_COUNT).asLong()));
    }
}<|MERGE_RESOLUTION|>--- conflicted
+++ resolved
@@ -22,16 +22,7 @@
 import ai.grakn.concept.TypeLabel;
 import ai.grakn.engine.tasks.TaskCheckpoint;
 import ai.grakn.engine.tasks.TaskConfiguration;
-<<<<<<< HEAD
 import java.util.stream.Collectors;
-=======
-import ai.grakn.engine.tasks.storage.LockingBackgroundTask;
-import ai.grakn.engine.factory.EngineGraknGraphFactory;
-import ai.grakn.util.ErrorMessage;
-import mjson.Json;
-import org.slf4j.Logger;
-import org.slf4j.LoggerFactory;
->>>>>>> e3dc265c
 
 import java.util.Map;
 import java.util.function.Consumer;
@@ -51,15 +42,9 @@
  *
  * @author fppt
  */
-<<<<<<< HEAD
 public class UpdatingInstanceCountTask extends AbstractLockingGraphMutationTask {
 
-    public static final String LOCK_KEY = "updating-instance-count-lock";
-=======
-public class UpdatingInstanceCountTask extends LockingBackgroundTask {
     public static final String LOCK_KEY = "/updating-instance-count-lock";
-    private static final Logger LOG = LoggerFactory.getLogger(UpdatingInstanceCountTask.class);
->>>>>>> e3dc265c
 
     @Override
     protected String getLockingKey() {
