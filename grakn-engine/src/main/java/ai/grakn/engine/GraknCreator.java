--- conflicted
+++ resolved
@@ -28,23 +28,13 @@
 import ai.grakn.engine.postprocessing.RedisCountStorage;
 import ai.grakn.engine.util.EngineID;
 import com.codahale.metrics.MetricRegistry;
-<<<<<<< HEAD
-=======
 import com.codahale.metrics.jvm.CachedThreadStatesGaugeSet;
 import com.codahale.metrics.jvm.GarbageCollectorMetricSet;
 import com.codahale.metrics.jvm.MemoryUsageGaugeSet;
->>>>>>> 04627055
 import redis.clients.jedis.Jedis;
 import redis.clients.util.Pool;
 import spark.Service;
 
-<<<<<<< HEAD
-=======
-import java.util.concurrent.TimeUnit;
-
-import static com.codahale.metrics.MetricRegistry.name;
-
->>>>>>> 04627055
 /**
  * Static configurator for classes
  *
@@ -172,41 +162,4 @@
         return EngineGraknTxFactory.create(lockProvider, config);
     }
 
-<<<<<<< HEAD
-=======
-    /**
-     * Check in with the properties file to decide which type of task manager should be started
-     * and return the TaskManager
-     *
-     * @param jedisPool
-     */
-    protected synchronized TaskManager instantiateTaskManager(MetricRegistry metricRegistry, GraknConfig config, EngineID engineId, EngineGraknTxFactory factory,
-                                                 final Pool<Jedis> jedisPool,
-                                                 PostProcessor postProcessor) {
-        if (taskManager == null) {
-            taskManager = taskManager(config, factory, jedisPool, engineId, metricRegistry, postProcessor);
-        }
-        return taskManager;
-    }
-
-    protected PostProcessor postProcessor(MetricRegistry metricRegistry, GraknConfig config, EngineGraknTxFactory factory, Pool<Jedis> jedisPool, LockProvider lockProvider){
-        return PostProcessor.create(config, jedisPool, factory, lockProvider, metricRegistry);
-    }
-
-    private static TaskManager taskManager(GraknConfig config, EngineGraknTxFactory factory, Pool<Jedis> jedisPool, EngineID engineId, MetricRegistry metricRegistry, PostProcessor postProcessor) {
-        metricRegistry.register(name(GraknEngineServer.class, "jedis", "idle"), (Gauge<Integer>) jedisPool::getNumIdle);
-        metricRegistry.register(name(GraknEngineServer.class, "jedis", "active"), (Gauge<Integer>) jedisPool::getNumActive);
-        metricRegistry.register(name(GraknEngineServer.class, "jedis", "waiters"), (Gauge<Integer>) jedisPool::getNumWaiters);
-        metricRegistry.register(name(GraknEngineServer.class, "jedis", "borrow_wait_time_ms", "max"), (Gauge<Long>) jedisPool::getMaxBorrowWaitTimeMillis);
-        metricRegistry.register(name(GraknEngineServer.class, "jedis", "borrow_wait_time_ms", "mean"), (Gauge<Long>) jedisPool::getMeanBorrowWaitTimeMillis);
-
-        metricRegistry.register(name(GraknEngineServer.class, "System", "gc"), new GarbageCollectorMetricSet());
-        metricRegistry.register(name(GraknEngineServer.class, "System", "threads"), new CachedThreadStatesGaugeSet(15, TimeUnit.SECONDS));
-        metricRegistry.register(name(GraknEngineServer.class, "System", "memory"), new MemoryUsageGaugeSet());
-
-        int consumers = config.getProperty(GraknConfigKey.QUEUE_CONSUMERS);
-        return new RedisTaskManager(engineId, config, jedisPool, consumers, factory, metricRegistry, postProcessor);
-    }
-
->>>>>>> 04627055
 }