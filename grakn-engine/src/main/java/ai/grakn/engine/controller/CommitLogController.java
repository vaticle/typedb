--- conflicted
+++ resolved
@@ -60,11 +60,11 @@
     @ApiOperation(value = "Delete all the post processing jobs for a specific keyspace")
     @ApiImplicitParam(name = "keyspace", value = "The key space of an opened graph", required = true, dataType = "string", paramType = "path")
     private String deleteConcepts(Request req, Response res){
-        String graphName = req.queryParams(REST.Request.KEYSPACE);
+        String graphName = req.queryParams(REST.Request.KEYSPACE_PARAM);
 
         if(graphName == null){
             res.status(400);
-           return ErrorMessage.NO_PARAMETER_PROVIDED.getMessage(REST.Request.KEYSPACE, "delete");
+           return ErrorMessage.NO_PARAMETER_PROVIDED.getMessage(REST.Request.KEYSPACE_PARAM, "delete");
         }
 
         cache.clearAllJobs(graphName);
@@ -82,12 +82,7 @@
         @ApiImplicitParam(name = REST.Request.COMMIT_LOG_COUNTING, value = "A Json Array types with new and removed instances", required = true, dataType = "string", paramType = "body")
     })
     private String submitConcepts(Request req, Response res) {
-<<<<<<< HEAD
-        try {
-            String graphName = req.queryParams(REST.Request.KEYSPACE);
-=======
         String graphName = req.queryParams(REST.Request.KEYSPACE_PARAM);
->>>>>>> 23ad3db3
 
         if (graphName == null) {
             graphName = GraknEngineConfig.getInstance().getProperty(GraknEngineConfig.DEFAULT_KEYSPACE_PROPERTY);
