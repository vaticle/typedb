package ai.grakn.engine.controller;

import ai.grakn.engine.user.UsersHandler;
import ai.grakn.exception.GraknEngineServerException;
import ai.grakn.util.REST;
import io.swagger.annotations.ApiImplicitParam;
import io.swagger.annotations.ApiImplicitParams;
import io.swagger.annotations.ApiOperation;
import mjson.Json;
import org.slf4j.Logger;
import org.slf4j.LoggerFactory;
import spark.Request;
import spark.Response;

import javax.ws.rs.GET;
import javax.ws.rs.POST;
import javax.ws.rs.PUT;
import javax.ws.rs.Path;
import javax.ws.rs.Produces;

import static spark.Spark.delete;
import static spark.Spark.get;
import static spark.Spark.post;
import static spark.Spark.put;

@Path("/user")
@Produces({"application/json", "text/plain"})
public class UserController {
    private final Logger LOG = LoggerFactory.getLogger(UserController.class);
<<<<<<< HEAD
    private UsersHandler users = UsersHandler.getInstance();

    public UserController() {
=======
	private final UsersHandler users = UsersHandler.getInstance();
	
	public UserController() {
>>>>>>> 9d543366
        get(REST.WebPath.ALL_USERS, this::findUsers);
        get(REST.WebPath.ONE_USER, this::getUser);
        post(REST.WebPath.ONE_USER, this::createUser);
        delete(REST.WebPath.ONE_USER, this::removeUser);
        put(REST.WebPath.ONE_USER, this::updateUser);
    }

    @GET
    @Path("/all")
    @ApiOperation(value = "Get users.")
    @ApiImplicitParams({
        @ApiImplicitParam(name = "limit", value = "Limit the number of users returned.", dataType = "int", paramType = "query"),
        @ApiImplicitParam(name = "offset", value = "Start results from the given offset.", dataType = "int", paramType = "query")
    })
    private Json findUsers(Request request, Response response) {
        int limit, offset;
        try {
            limit = !request.params().containsKey("limit") ? Integer.MAX_VALUE : Integer.parseInt(request.params().get("limit"));
            offset = !request.params().containsKey("offset") ? Integer.MAX_VALUE : Integer.parseInt(request.params().get("offset"));
            return users.allUsers(offset, limit);
        }
        catch (NumberFormatException ex) {
            response.status(400);
            return Json.nil();
        }
    }
    
    @GET
    @Path("/one/:user-name")
    @ApiOperation(value = "Get one user.")
    @ApiImplicitParam(name = "user-name", value = "Username of user.", required = true, dataType = "string", paramType = "path")
    private Json getUser(Request request, Response response) {
        return users.getUser(request.queryParams(UsersHandler.USER_NAME));
    }
    
    @POST
    @Path("/one")
    @ApiOperation(value = "Create a new user.")
    @ApiImplicitParam(name = "user", value = "A JSON object representing the new user, with a unique username and a valid password.", dataType = "String", paramType = "body")
    private boolean createUser(Request request, Response response) {
        try {
            Json user = Json.read(request.body());
            if (users.userExists(user.at(UsersHandler.USER_NAME).asString())) {
                return false;
            }
            users.addUser(user);
            return true;
        } catch(Exception e){
            LOG.error("Error during creating new user", e);
            throw new GraknEngineServerException(500,e);
        }
    }
    
    @GET
    @Path("/one/:user-name")
    @ApiOperation(value = "Delete a user.")
    @ApiImplicitParam(name = "user-name", value = "Username of user.", required = true, dataType = "string", paramType = "path")
    private boolean removeUser(Request request, Response response) {
        return users.removeUser(request.queryParams(UsersHandler.USER_NAME));
    }
    
    @PUT
    @Path("/one")
    @ApiOperation(value = "Update an existing user.")
    @ApiImplicitParam(name = "user", value = "A JSON object representing the user.", dataType = "String", paramType = "body")
    private boolean updateUser(Request request, Response response) {
        Json user = Json.read(request.body());
        if (!users.userExists(user.at(UsersHandler.USER_NAME).asString())) {
            return false;
        }
        return users.updateUser(user);
    }
}<|MERGE_RESOLUTION|>--- conflicted
+++ resolved
@@ -27,15 +27,9 @@
 @Produces({"application/json", "text/plain"})
 public class UserController {
     private final Logger LOG = LoggerFactory.getLogger(UserController.class);
-<<<<<<< HEAD
-    private UsersHandler users = UsersHandler.getInstance();
+    private final UsersHandler users = UsersHandler.getInstance();
 
     public UserController() {
-=======
-	private final UsersHandler users = UsersHandler.getInstance();
-	
-	public UserController() {
->>>>>>> 9d543366
         get(REST.WebPath.ALL_USERS, this::findUsers);
         get(REST.WebPath.ONE_USER, this::getUser);
         post(REST.WebPath.ONE_USER, this::createUser);
