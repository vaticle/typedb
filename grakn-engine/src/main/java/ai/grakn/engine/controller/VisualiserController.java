/*
 * Grakn - A Distributed Semantic Database
 * Copyright (C) 2016  Grakn Labs Limited
 *
 * Grakn is free software: you can redistribute it and/or modify
 * it under the terms of the GNU General Public License as published by
 * the Free Software Foundation, either version 3 of the License, or
 * (at your option) any later version.
 *
 * Grakn is distributed in the hope that it will be useful,
 * but WITHOUT ANY WARRANTY; without even the implied warranty of
 * MERCHANTABILITY or FITNESS FOR A PARTICULAR PURPOSE.  See the
 * GNU General Public License for more details.
 *
 * You should have received a copy of the GNU General Public License
 * along with Grakn. If not, see <http://www.gnu.org/licenses/gpl.txt>.
 */

package ai.grakn.engine.controller;

import ai.grakn.GraknGraph;
import ai.grakn.concept.Concept;
import ai.grakn.concept.Type;
import ai.grakn.engine.util.ConfigProperties;
import ai.grakn.exception.GraknEngineServerException;
import ai.grakn.graql.*;
import ai.grakn.graql.ComputeQuery;
import ai.grakn.graql.MatchQuery;
import ai.grakn.graql.Query;
import ai.grakn.graql.QueryBuilder;
import ai.grakn.graql.Reasoner;
import ai.grakn.graql.internal.printer.Printers;
import ai.grakn.util.REST;
import io.swagger.annotations.Api;
import io.swagger.annotations.ApiImplicitParam;
import io.swagger.annotations.ApiImplicitParams;
import io.swagger.annotations.ApiOperation;
import mjson.Json;
import org.json.JSONArray;
import org.json.JSONObject;
import spark.Request;
import spark.Response;

import javax.ws.rs.GET;
import javax.ws.rs.Path;
import javax.ws.rs.Produces;
import java.util.Collection;
import java.util.List;
import java.util.Map;
import java.util.stream.Collectors;

import static ai.grakn.engine.controller.Utilities.getAcceptType;
import static ai.grakn.engine.controller.Utilities.getKeyspace;
import static ai.grakn.engine.util.ConfigProperties.HAL_DEGREE_PROPERTY;
import static ai.grakn.factory.GraphFactory.getInstance;
import static ai.grakn.graql.internal.hal.HALConceptRepresentationBuilder.renderHALArrayData;
import static ai.grakn.graql.internal.hal.HALConceptRepresentationBuilder.renderHALConceptData;
import static ai.grakn.graql.internal.hal.HALConceptRepresentationBuilder.renderHALConceptOntology;
import static ai.grakn.util.REST.Request.GRAQL_CONTENTTYPE;
import static ai.grakn.util.REST.Request.HAL_CONTENTTYPE;
import static ai.grakn.util.REST.Request.ID_PARAMETER;
import static ai.grakn.util.REST.Request.QUERY_FIELD;
import static ai.grakn.util.REST.Response.ENTITIES_JSON_FIELD;
import static ai.grakn.util.REST.Response.RELATIONS_JSON_FIELD;
import static ai.grakn.util.REST.Response.RESOURCES_JSON_FIELD;
import static ai.grakn.util.REST.Response.ROLES_JSON_FIELD;
<<<<<<< HEAD
import static java.util.stream.Collectors.toList;
import static spark.Spark.get;
=======
>>>>>>> 52b90308
import static java.lang.Boolean.parseBoolean;
import static java.util.stream.Collectors.toList;
import static spark.Spark.get;

@Path("/graph")
@Api(value = "/graph", description = "Endpoints used to query the graph by ID or Graql match query and build HAL objects.")
@Produces({"application/json", "text/plain"})
public class VisualiserController {

    private final static ConfigProperties properties = ConfigProperties.getInstance();

    private final static int separationDegree = properties.getPropertyAsInt(HAL_DEGREE_PROPERTY);
    private final static String SHORTEST_PATH_QUERY = "path";
    private final static String COMPUTE_RESPONSE_TYPE = "type";
    private final static String COMPUTE_RESPONSE_FIELD = "response";
    private final static String ROOT_CONCEPT = "type";


    //TODO: implement a pagination system.
    public VisualiserController() {
        get(REST.WebPath.CONCEPT_BY_ID_URI + ID_PARAMETER, this::conceptById);
        get(REST.WebPath.CONCEPT_BY_ID_ONTOLOGY_URI + ID_PARAMETER, this::conceptByIdOntology);
        get(REST.WebPath.GRAPH_ONTOLOGY_URI, this::ontology);
        get(REST.WebPath.GRAPH_MATCH_QUERY_URI, this::match);
        get(REST.WebPath.GRAPH_ANALYTICS_QUERY_URI, this::compute);
        get(REST.WebPath.GRAPH_PRE_MATERIALISE_QUERY_URI, this::preMaterialiseAll);
    }

    @GET
    @Path("/concept/:uuid")
    @ApiOperation(
            value = "Return the HAL representation of a given concept.")
    @ApiImplicitParams({
            @ApiImplicitParam(name = "id", value = "ID of the concept", required = true, dataType = "string", paramType = "path"),
            @ApiImplicitParam(name = "keyspace", value = "Name of graph to use", dataType = "string", paramType = "query")
    })
    private String conceptById(Request req, Response res) {
        String keyspace = getKeyspace(req);

        try (GraknGraph graph = getInstance().getGraph(keyspace)) {
            Concept concept = graph.getConcept(req.params(ID_PARAMETER));

            return renderHALConceptData(concept, separationDegree, keyspace);
        } catch (Exception e) {
            throw new GraknEngineServerException(500, e);
        }
    }

    @GET
    @Path("/concept/ontology/:uuid")
    @ApiOperation(
            value = "Return the HAL representation of a given concept.")
    @ApiImplicitParams({
            @ApiImplicitParam(name = "id", value = "ID of the concept", required = true, dataType = "string", paramType = "path"),
            @ApiImplicitParam(name = "keyspace", value = "Name of graph to use", dataType = "string", paramType = "query")
    })
    private String conceptByIdOntology(Request req, Response res) {
        String keyspace = getKeyspace(req);

        try (GraknGraph graph = getInstance().getGraph(keyspace)) {
            Concept concept = graph.getConcept(req.params(ID_PARAMETER));
            return renderHALConceptOntology(concept, graph.getType(ROOT_CONCEPT).getId());
        } catch (Exception e) {
            throw new GraknEngineServerException(500, e);
        }
    }

    @GET
    @Path("/ontology")
    @ApiOperation(
            value = "Produces a JSONObject containing meta-ontology types instances.",
            notes = "The built JSONObject will contain ontology nodes divided in roles, entities, relations and resources.",
            response = JSONObject.class)
    @ApiImplicitParam(name = "keyspace", value = "Name of graph to use", dataType = "string", paramType = "query")
    private String ontology(Request req, Response res) {
        String keyspace = getKeyspace(req);

        try (GraknGraph graph = getInstance().getGraph(keyspace)) {
            JSONObject responseObj = new JSONObject();
            responseObj.put(ROLES_JSON_FIELD, instances(graph.getMetaRoleType()));
            responseObj.put(ENTITIES_JSON_FIELD, instances(graph.getMetaEntityType()));
            responseObj.put(RELATIONS_JSON_FIELD, instances(graph.getMetaRelationType()));
            responseObj.put(RESOURCES_JSON_FIELD, instances(graph.getMetaResourceType()));
            return responseObj.toString();
        } catch (Exception e) {
            throw new GraknEngineServerException(500, e);
        }
    }

    @GET
    @Path("/match")
    @ApiOperation(
            value = "Executes match query on the server and build a representation for each concept in the query result. " +
                    "Return type is determined by the content type. Either application/graql or application/json/hal")
    @ApiImplicitParams({
            @ApiImplicitParam(name = "keyspace", value = "Name of graph to use", dataType = "string", paramType = "query"),
            @ApiImplicitParam(name = "query", value = "Match query to execute", required = true, dataType = "string", paramType = "query"),
            @ApiImplicitParam(name = "reasoner", value = "Boolean used to decide whether run reasoner together with the current query.", required = true, dataType = "sting/boolean", paramType = "query")
    })
    private String match(Request req, Response res) {
        String keyspace = getKeyspace(req);
        boolean useReasoner = parseBoolean(req.queryParams("reasoner"));

        // TODO: Remove "reasoner" parameter properly

        try (GraknGraph graph = getInstance().getGraph(keyspace)) {
<<<<<<< HEAD
            Query parsedQuery = graph.graql().setInference(useReasoner).parse(req.queryParams(QUERY_FIELD));
            if (parsedQuery instanceof MatchQuery || parsedQuery instanceof AggregateQuery) {
                switch (getAcceptType(req)) {
                    case HAL_CONTENTTYPE:
                        return formatAsHAL((MatchQuery) parsedQuery, keyspace);
                    case GRAQL_CONTENTTYPE:
                        return formatAsGraql(parsedQuery);
                    default:
                        return formatAsHAL((MatchQuery)parsedQuery, keyspace);
                }
            }else{
                throw new GraknEngineServerException(500, "Only \"read-only\" queries are allowed from Grakn web-dashboard.");
=======
            QueryBuilder qb = graph.graql().setInference(useReasoner);
            MatchQuery matchQuery = qb.parse(req.queryParams(QUERY_FIELD));

            switch (getAcceptType(req)){
                case HAL_CONTENTTYPE:
                    return formatAsHAL(matchQuery,keyspace);
                case GRAQL_CONTENTTYPE:
                    return formatAsGraql(matchQuery);
                default: return formatAsHAL(matchQuery,keyspace);
>>>>>>> 52b90308
            }
        } catch (Exception e) {
            throw new GraknEngineServerException(500, e);
        }
    }

    @GET
    @Path("/analytics")
    @ApiOperation(
            value = "Executes compute query on the server and build HAL representation of result or returns string containing statistics.")
    @ApiImplicitParams({
            @ApiImplicitParam(name = "keyspace", value = "Name of graph to use", dataType = "string", paramType = "query"),
            @ApiImplicitParam(name = "query", value = "Compute query to execute", required = true, dataType = "string", paramType = "query")
    })
    private String compute(Request req, Response res) {
        try (GraknGraph graph = getInstance().getGraph(getKeyspace(req))) {

            ComputeQuery computeQuery = graph.graql().parse(req.queryParams(QUERY_FIELD));
            JSONObject response = new JSONObject();
            if (req.queryParams(QUERY_FIELD).contains(SHORTEST_PATH_QUERY)) {
                response.put(COMPUTE_RESPONSE_TYPE, "HAL");
                JSONArray array = new JSONArray();
                ((List<Concept>) computeQuery.execute()).iterator().forEachRemaining(concept ->
                        array.put(renderHALConceptData(concept, 0, getKeyspace(req))));
                response.put(COMPUTE_RESPONSE_FIELD, array);
            } else {
                response.put(COMPUTE_RESPONSE_TYPE, "string");
                response.put(COMPUTE_RESPONSE_FIELD, formatAsGraql(computeQuery));
            }
            return response.toString();
        } catch (Exception e) {
            throw new GraknEngineServerException(500, e);
        }
    }

    @GET
    @Path("/preMaterialiseAll")
    @ApiOperation(value = "Pre materialise all the rules on the graph.")
    @ApiImplicitParam(name = "keyspace", value = "Name of graph to use", dataType = "string", paramType = "query")
    private String preMaterialiseAll(Request req, Response res) {
        try (GraknGraph graph = getInstance().getGraph(getKeyspace(req))) {
            new Reasoner(graph).precomputeInferences();
            return "Done.";
        } catch (Exception e) {
            throw new GraknEngineServerException(500, e);
        }
    }

    /**
     * Format a match query as HAL
     *
     * @param query query to format
     * @return HAL representation
     */
    private String formatAsHAL(MatchQuery query, String keyspace) {
        Collection<Map<String, Concept>> results = query.stream().collect(toList());
        Json resultobj = renderHALArrayData(query, results, keyspace);
        return resultobj.toString();
    }

    /**
     * Format a match query results as Graql
     *
     * @param query query to format
     * @return Graql representation
     */
    private String formatAsGraql(Query query) {
        return ((Query<String>) query).resultsString(Printers.graql())
                .map(x -> x.replaceAll("\u001B\\[\\d+[m]", ""))
                .collect(Collectors.joining("\n"));
    }

    /**
     * Return all of the instances of the given type
     *
     * @param type type to find instances of
     * @return JSONArray with IDs of instances
     */
    private JSONArray instances(Type type) {
        return new JSONArray(type.instances().stream().map(x -> x.asType().getName()).toArray());
    }
}<|MERGE_RESOLUTION|>--- conflicted
+++ resolved
@@ -64,11 +64,11 @@
 import static ai.grakn.util.REST.Response.RELATIONS_JSON_FIELD;
 import static ai.grakn.util.REST.Response.RESOURCES_JSON_FIELD;
 import static ai.grakn.util.REST.Response.ROLES_JSON_FIELD;
-<<<<<<< HEAD
 import static java.util.stream.Collectors.toList;
 import static spark.Spark.get;
-=======
->>>>>>> 52b90308
+import static java.lang.Boolean.parseBoolean;
+import static java.util.stream.Collectors.toList;
+import static spark.Spark.get;
 import static java.lang.Boolean.parseBoolean;
 import static java.util.stream.Collectors.toList;
 import static spark.Spark.get;
@@ -175,8 +175,8 @@
         // TODO: Remove "reasoner" parameter properly
 
         try (GraknGraph graph = getInstance().getGraph(keyspace)) {
-<<<<<<< HEAD
-            Query parsedQuery = graph.graql().setInference(useReasoner).parse(req.queryParams(QUERY_FIELD));
+            QueryBuilder qb = graph.graql().setInference(useReasoner);
+            Query parsedQuery = qb.parse(req.queryParams(QUERY_FIELD));
             if (parsedQuery instanceof MatchQuery || parsedQuery instanceof AggregateQuery) {
                 switch (getAcceptType(req)) {
                     case HAL_CONTENTTYPE:
@@ -186,19 +186,8 @@
                     default:
                         return formatAsHAL((MatchQuery)parsedQuery, keyspace);
                 }
-            }else{
+            } else {
                 throw new GraknEngineServerException(500, "Only \"read-only\" queries are allowed from Grakn web-dashboard.");
-=======
-            QueryBuilder qb = graph.graql().setInference(useReasoner);
-            MatchQuery matchQuery = qb.parse(req.queryParams(QUERY_FIELD));
-
-            switch (getAcceptType(req)){
-                case HAL_CONTENTTYPE:
-                    return formatAsHAL(matchQuery,keyspace);
-                case GRAQL_CONTENTTYPE:
-                    return formatAsGraql(matchQuery);
-                default: return formatAsHAL(matchQuery,keyspace);
->>>>>>> 52b90308
             }
         } catch (Exception e) {
             throw new GraknEngineServerException(500, e);
