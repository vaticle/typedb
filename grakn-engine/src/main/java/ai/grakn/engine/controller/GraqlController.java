--- conflicted
+++ resolved
@@ -180,10 +180,6 @@
         //Define all anonymous variables in the query
         Optional<Boolean> defineAllVars = queryParameter(request, DEFINE_ALL_VARS).map(Boolean::parseBoolean);
 
-<<<<<<< HEAD
-        LOG.debug("Executing graql query: {}", queryString.substring(0, 100));
-        LOG.trace("Full query: {}", queryString);
-=======
         //Used to check if serialisation of results is needed. When loading we skip this for the sake of speed
         boolean skipSerialisation = parseBoolean(queryParameter(request, LOADING_DATA).orElse("false"));
 
@@ -202,8 +198,8 @@
         response.type(APPLICATION_JSON);
 
         //Execute the query and get the results
-        LOG.trace(String.format("Executing graql statements: {%s}", queryString));
->>>>>>> 9d9ef812
+        LOG.debug("Executing graql query: {}", queryString.substring(0, 100));
+        LOG.trace("Full query: {}", queryString);
 
         return executeFunctionWithRetrying(() -> {
             try (GraknTx tx = factory.tx(keyspace, txType); Timer.Context context = executeGraql.time()) {
@@ -218,13 +214,9 @@
 
                 response.status(SC_OK);
 
-<<<<<<< HEAD
-                return resp;
+                return executeQuery(tx, queryString, acceptType, multiQuery, skipSerialisation, parser);
             } finally {
                 LOG.debug("Executed graql query");
-=======
-                return executeQuery(tx, queryString, acceptType, multiQuery, skipSerialisation, parser);
->>>>>>> 9d9ef812
             }
         });
     }
