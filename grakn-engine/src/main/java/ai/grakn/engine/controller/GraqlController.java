--- conflicted
+++ resolved
@@ -30,20 +30,12 @@
 import ai.grakn.graql.Query;
 import ai.grakn.graql.QueryBuilder;
 import ai.grakn.graql.QueryParser;
-<<<<<<< HEAD
-=======
-import ai.grakn.graql.analytics.PathQuery;
->>>>>>> 8243cf35
 import ai.grakn.graql.internal.printer.Printers;
 import ai.grakn.util.REST.WebPath.KB;
 import com.codahale.metrics.MetricRegistry;
 import com.codahale.metrics.Timer;
-<<<<<<< HEAD
-import io.swagger.annotations.Api;
-=======
 import io.swagger.annotations.ApiImplicitParam;
 import io.swagger.annotations.ApiImplicitParams;
->>>>>>> 8243cf35
 import io.swagger.annotations.ApiOperation;
 import mjson.Json;
 import org.apache.http.entity.ContentType;
@@ -53,16 +45,8 @@
 import spark.Response;
 import spark.Service;
 
-<<<<<<< HEAD
 import javax.ws.rs.POST;
 import javax.ws.rs.Path;
-import javax.ws.rs.Produces;
-=======
-import javax.ws.rs.GET;
-import javax.ws.rs.POST;
-import javax.ws.rs.Path;
-import java.util.ArrayList;
->>>>>>> 8243cf35
 import java.util.List;
 import java.util.Optional;
 import java.util.stream.Collectors;
@@ -70,25 +54,13 @@
 
 import static ai.grakn.GraknTxType.WRITE;
 import static ai.grakn.engine.controller.util.Requests.mandatoryBody;
-<<<<<<< HEAD
-import static ai.grakn.engine.controller.util.Requests.mandatoryQueryParameter;
+import static ai.grakn.engine.controller.util.Requests.mandatoryPathParameter;
 import static ai.grakn.engine.controller.util.Requests.queryParameter;
-=======
-import static ai.grakn.engine.controller.util.Requests.mandatoryPathParameter;
-import static ai.grakn.engine.controller.util.Requests.mandatoryQueryParameter;
-import static ai.grakn.engine.controller.util.Requests.queryParameter;
-import static ai.grakn.graql.internal.hal.HALBuilder.renderHALArrayData;
-import static ai.grakn.graql.internal.hal.HALBuilder.renderHALConceptData;
->>>>>>> 8243cf35
 import static ai.grakn.util.REST.Request.Graql.DEFINE_ALL_VARS;
 import static ai.grakn.util.REST.Request.Graql.INFER;
 import static ai.grakn.util.REST.Request.Graql.LIMIT_EMBEDDED;
 import static ai.grakn.util.REST.Request.Graql.MATERIALISE;
 import static ai.grakn.util.REST.Request.Graql.MULTI;
-<<<<<<< HEAD
-=======
-import static ai.grakn.util.REST.Request.Graql.QUERY;
->>>>>>> 8243cf35
 import static ai.grakn.util.REST.Request.KEYSPACE;
 import static ai.grakn.util.REST.Response.ContentType.APPLICATION_HAL;
 import static ai.grakn.util.REST.Response.ContentType.APPLICATION_JSON_GRAQL;
@@ -133,18 +105,18 @@
     @Path("/kb/{keyspace}/graql")
     @ApiOperation(value = "Execute an arbitrary Graql query")
     @ApiImplicitParams({
-            @ApiImplicitParam(value="Query to execute", dataType="string", required=true, paramType="body"),
-            @ApiImplicitParam(name=INFER, value="Enable inference", dataType="boolean", paramType="query"),
-            @ApiImplicitParam(name=MATERIALISE, value="Enable materialisation", dataType="boolean", paramType="query"),
+            @ApiImplicitParam(value = "Query to execute", dataType = "string", required = true, paramType = "body"),
+            @ApiImplicitParam(name = INFER, value = "Enable inference", dataType = "boolean", paramType = "query"),
+            @ApiImplicitParam(name = MATERIALISE, value = "Enable materialisation", dataType = "boolean", paramType = "query"),
             @ApiImplicitParam(
-                    name=LIMIT_EMBEDDED,
-                    value="Limit of embedded objects in HAL response", dataType="int", paramType="query"
+                    name = LIMIT_EMBEDDED,
+                    value = "Limit of embedded objects in HAL response", dataType = "int", paramType = "query"
             ),
             @ApiImplicitParam(
-                    name=DEFINE_ALL_VARS,
-                    value="Define all variables in response", dataType="boolean", paramType="query"
+                    name = DEFINE_ALL_VARS,
+                    value = "Define all variables in response", dataType = "boolean", paramType = "query"
             ),
-            @ApiImplicitParam(name=MULTI, dataType="boolean", paramType="query")
+            @ApiImplicitParam(name = MULTI, dataType = "boolean", paramType = "query")
     })
     private Object executeGraql(Request request, Response response) {
         String queryString = mandatoryBody(request);
@@ -157,54 +129,22 @@
 
         Optional<Boolean> defineAllVars = queryParameter(request, DEFINE_ALL_VARS).map(Boolean::parseBoolean);
 
-<<<<<<< HEAD
         try (GraknTx graph = factory.tx(keyspace, WRITE); Timer.Context context = executeGraqlPostTimer.time()) {
-            QueryParser parser = graph.graql().materialise(materialise).infer(infer).parser();
-=======
-        try(GraknTx graph = factory.tx(keyspace, WRITE); Timer.Context context = executeGraqlPostTimer.time()) {
             QueryBuilder builder = graph.graql();
 
             infer.ifPresent(builder::infer);
             materialise.ifPresent(builder::materialise);
 
             QueryParser parser = builder.parser();
-
->>>>>>> 8243cf35
             defineAllVars.ifPresent(parser::defineAllVars);
             Object responseBody = executeQuery(graph, limitEmbedded, queryString,
-                    acceptType, multi, parser, materialise);
+                    acceptType, multi, parser, materialise.orElse(false));
+
             Object resp = respond(response, acceptType, responseBody);
 
             return resp;
         }
     }
-<<<<<<< HEAD
-=======
-
-    @GET
-    @Path("/graph/graql")
-    @ApiOperation(
-            value = "Executes graql query on the server and build a representation for each concept in the query result. " +
-                    "Return type is determined by the provided accept type: application/graql+json, application/hal+json or application/text")
-    @ApiImplicitParams({
-            @ApiImplicitParam(name = KEYSPACE,    value = "Name of graph to use", required = true, dataType = "string", paramType = "query"),
-            @ApiImplicitParam(name = QUERY,       value = "Get query to execute", required = true, dataType = "string", paramType = "query"),
-            @ApiImplicitParam(name = INFER,       value = "Should reasoner with the current query.", required = true, dataType = "boolean", paramType = "query"),
-            @ApiImplicitParam(name = MATERIALISE, value = "Should reasoner materialise results with the current query.", required = true, dataType = "boolean", paramType = "query")
-    })
-    private Object executeGraqlGET(Request request, Response response) {
-        String keyspace = mandatoryQueryParameter(request, KEYSPACE);
-        String queryString = mandatoryQueryParameter(request, QUERY);
-        boolean infer = parseBoolean(mandatoryQueryParameter(request, INFER));
-        boolean materialise = parseBoolean(mandatoryQueryParameter(request, MATERIALISE));
-        int limitEmbedded = queryParameter(request, LIMIT_EMBEDDED).map(Integer::parseInt).orElse(-1);
-        String acceptType = getAcceptType(request);
-
-        try(GraknTx graph = factory.tx(keyspace, WRITE); Timer.Context context = executeGraqlGetTimer.time()) {
-            Query<?> query = graph.graql().materialise(materialise).infer(infer).parse(queryString);
-
-            if(!query.isReadOnly()) throw GraknServerException.invalidQuery("\"read-only\"");
->>>>>>> 8243cf35
 
 
     /**
@@ -239,7 +179,7 @@
     /**
      * Execute a query and return a response in the format specified by the request.
      *
-     * @param keyspace    the keyspace the query is running on
+     * @param graph    open transaction to current graph
      * @param queryString read query to be executed
      * @param acceptType  response format that the client will accept
      * @param multi       execute multiple statements
