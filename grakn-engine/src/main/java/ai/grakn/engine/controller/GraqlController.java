--- conflicted
+++ resolved
@@ -26,11 +26,7 @@
 import ai.grakn.exception.GraqlQueryException;
 import ai.grakn.exception.GraqlSyntaxException;
 import ai.grakn.exception.InvalidKBException;
-<<<<<<< HEAD
-=======
 import ai.grakn.exception.TemporaryWriteException;
-import ai.grakn.graql.Printer;
->>>>>>> 0e3718e5
 import ai.grakn.graql.Query;
 import ai.grakn.graql.QueryBuilder;
 import ai.grakn.graql.QueryParser;
@@ -86,11 +82,8 @@
  */
 public class GraqlController {
     private static final Logger LOG = LoggerFactory.getLogger(GraqlController.class);
-<<<<<<< HEAD
     private static final JacksonPrinter printer = JacksonPrinter.create();
-=======
     private static final int MAX_RETRY = 10;
->>>>>>> 0e3718e5
     private final EngineGraknTxFactory factory;
     private final Timer executeGraql;
 
@@ -121,14 +114,8 @@
             ),
             @ApiImplicitParam(name = ALLOW_MULTIPLE_QUERIES, dataType = "boolean", paramType = "query")
     })
-<<<<<<< HEAD
-    private String executeGraql(Request request, Response response) {
+    private String executeGraql(Request request, Response response) throws RetryException, ExecutionException {
         response.type(APPLICATION_JSON);
-
-=======
-    private Object executeGraql(Request request, Response response) throws RetryException, ExecutionException {
-        String queryString = mandatoryBody(request);
->>>>>>> 0e3718e5
         Keyspace keyspace = Keyspace.of(mandatoryPathParameter(request, KEYSPACE_PARAM));
         String queryString = mandatoryBody(request);
 
@@ -143,40 +130,26 @@
 
         //Execute the query and get the results
         LOG.trace(String.format("Executing graql statements: {%s}", queryString));
-<<<<<<< HEAD
-        try (GraknTx tx = factory.tx(keyspace, WRITE); Timer.Context context = executeGraql.time()) {
-            QueryBuilder builder = tx.graql();
-=======
->>>>>>> 0e3718e5
 
         return executeFunctionWithRetrying(() -> {
-            try (GraknTx graph = factory.tx(keyspace, WRITE); Timer.Context context = executeGraqlPostTimer.time()) {
-                QueryBuilder builder = graph.graql();
+            try (GraknTx tx = factory.tx(keyspace, WRITE); Timer.Context context = executeGraql.time()) {
+                QueryBuilder builder = tx.graql();
 
                 infer.ifPresent(builder::infer);
 
-<<<<<<< HEAD
             QueryParser parser = builder.parser();
             defineAllVars.ifPresent(parser::defineAllVars);
 
+
             response.status(SC_OK);
-            return executeQuery(tx, queryString, multiQuery, parser);
-=======
-                QueryParser parser = builder.parser();
-                defineAllVars.ifPresent(parser::defineAllVars);
-                Object responseBody = executeQuery(graph, limitEmbedded, queryString,
-                        acceptType, multi, parser);
-
-                Object resp = respond(response, acceptType, responseBody);
-
-                return resp;
-            }
+
+            return executeQuery(tx, queryString, multiQuery, parser);}
         });
     }
 
-    private Object executeFunctionWithRetrying(Callable<Object> callable) throws RetryException, ExecutionException {
+    private String executeFunctionWithRetrying(Callable<String> callable) throws RetryException, ExecutionException {
         try {
-            Retryer<Object> retryer = RetryerBuilder.newBuilder()
+            Retryer<String> retryer = RetryerBuilder.<String>newBuilder()
                 .retryIfExceptionOfType(TemporaryWriteException.class)
                 .withWaitStrategy(WaitStrategies.exponentialWait(100, 5, TimeUnit.MINUTES))
                 .withStopStrategy(StopStrategies.stopAfterAttempt(MAX_RETRY))
@@ -190,7 +163,6 @@
             } else {
                 throw e;
             }
->>>>>>> 0e3718e5
         }
     }
 
