--- conflicted
+++ resolved
@@ -50,12 +50,6 @@
 import javax.ws.rs.POST;
 import javax.ws.rs.Path;
 import javax.ws.rs.Produces;
-<<<<<<< HEAD
-import java.util.Collection;
-import java.util.stream.Collectors;
-=======
-import java.util.ArrayList;
->>>>>>> 0f1eebab
 
 import static ai.grakn.GraknTxType.WRITE;
 import static ai.grakn.engine.controller.util.Requests.mandatoryBody;
@@ -67,7 +61,6 @@
 import static ai.grakn.util.REST.Request.Graql.QUERY;
 import static ai.grakn.util.REST.Request.KEYSPACE;
 import static ai.grakn.util.REST.Response.ContentType.APPLICATION_HAL;
-import static ai.grakn.util.REST.Response.ContentType.APPLICATION_JSON;
 import static ai.grakn.util.REST.Response.ContentType.APPLICATION_JSON_GRAQL;
 import static ai.grakn.util.REST.Response.ContentType.APPLICATION_TEXT;
 import static ai.grakn.util.REST.Response.Graql.RESPONSE;
@@ -119,28 +112,9 @@
 
         try(GraknGraph graph = factory.getGraph(keyspace, WRITE)){
             Query<?> query = graph.graql().materialise(materialise).infer(infer).parse(queryString);
-<<<<<<< HEAD
-            Json resp = respond(response, query, acceptType, executeQuery(keyspace, limitEmbedded, query, acceptType));
+            Object resp = respond(response, acceptType, executeQuery(keyspace, limitEmbedded, query, acceptType));
             graph.commit();
             return resp;
-=======
-            if(!validContentType(acceptType, query)) {
-                throw GraknServerException.contentTypeQueryMismatch(acceptType, query);
-            }            
-            if (query instanceof DeleteQuery) {
-                query.execute();
-                graph.commit();
-                return respond(response, APPLICATION_TEXT, Json.object());
-            }
-            else if (query instanceof InsertQuery) {
-                Object resp = respond(response, APPLICATION_JSON, executeQuery(request, query, acceptType));
-                graph.commit();
-                return resp;
-            }
-            else {
-                return respond(response, acceptType, executeQuery(request, query, acceptType));
-            }
->>>>>>> 0f1eebab
         }
     }
     
@@ -170,13 +144,8 @@
 
             if(!validContentType(acceptType, query)) throw GraknServerException.contentTypeQueryMismatch(acceptType, query);
 
-<<<<<<< HEAD
             Json responseBody = executeQuery(keyspace, limitEmbedded, query, acceptType);
-            return respond(response, query, acceptType, responseBody);
-=======
-            Object responseBody = executeQuery(request, query, acceptType);
             return respond(response, acceptType, responseBody);
->>>>>>> 0f1eebab
         }
     }
 
@@ -192,13 +161,14 @@
         String queryString = mandatoryBody(request);
         String keyspace = mandatoryQueryParameter(request, KEYSPACE);
         String acceptType = getAcceptType(request);
+        int limitEmbedded = queryParameter(request, LIMIT_EMBEDDED).map(Integer::parseInt).orElse(-1);
 
         try(GraknGraph graph = factory.getGraph(keyspace, WRITE)){
             Query<?> query = graph.graql().materialise(false).infer(false).parse(queryString);
 
             if(!(query instanceof InsertQuery)) throw GraknServerException.invalidQuery("INSERT");
 
-            Object responseBody = executeQuery(request, query, acceptType);
+            Object responseBody = executeQuery(keyspace, limitEmbedded, query, acceptType);
 
             // Persist the transaction results TODO This should use a within-engine commit
             graph.commit();
@@ -284,32 +254,12 @@
     }
 
     /**
-<<<<<<< HEAD
-     * Execute an insert query on the server and return a Json object with the Ids of the inserted elements.
-     *
-     * @param query insert query to be executed
-     */
-    private Json executeInsertQuery(InsertQuery query){
-        Collection<String> concepts = query.execute().stream()
-                .flatMap(answer -> answer.values().stream())
-                .map(Concept::getId)
-                .map(ConceptId::getValue)
-                .collect(Collectors.toList());
-
-        return Json.object(RESPONSE, concepts);
-    }
-
-    /**
      * Execute a query and return a response in the format specified by the request.
-=======
-     * Execute a read query and return a response in the format specified by the request.
->>>>>>> 0f1eebab
      *
      * @param keyspace the keyspace the query is running on
      * @param query read query to be executed
      * @param acceptType response format that the client will accept
      */
-<<<<<<< HEAD
     private Json executeQuery(String keyspace, int limitEmbedded, Query<?> query, String acceptType){
         Printer<?> printer;
 
@@ -323,20 +273,6 @@
             case APPLICATION_HAL:
                 printer = Printers.hal(keyspace, limitEmbedded);
                 break;
-=======
-    private Object executeQuery(Request request, Query<?> query, String acceptType){
-        switch (acceptType){
-            case APPLICATION_TEXT:
-                return formatAsGraql(Printers.graql(false), query);
-            case APPLICATION_JSON_GRAQL:
-                return formatAsGraql(Printers.json(), query);
-            case APPLICATION_HAL:
-                // Extract extra information needed by HAL renderer
-                String keyspace = mandatoryQueryParameter(request, KEYSPACE);
-                int limitEmbedded = queryParameter(request, LIMIT_EMBEDDED).map(Integer::parseInt).orElse(-1);
-
-                return formatAsHAL(query, keyspace, limitEmbedded);
->>>>>>> 0f1eebab
             default:
                 throw GraknServerException.unsupportedContentType(acceptType);
         }
@@ -345,18 +281,7 @@
 
         Object response = acceptType.equals(APPLICATION_TEXT) ? formatted : Json.read(formatted);
 
-<<<<<<< HEAD
         return Json.object(RESPONSE, response);
-=======
-    /**
-     * Format query results as Graql based on the provided printer
-     *
-     * @param query query to format
-     * @return Graql representation
-     */
-    private Object formatAsGraql(Printer printer, Query<?> query) {
-        return printer.graqlString(query.execute());
->>>>>>> 0f1eebab
     }
 
     static String getAcceptType(Request request) {
