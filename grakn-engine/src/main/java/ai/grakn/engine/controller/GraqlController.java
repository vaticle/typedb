/*
 * Grakn - A Distributed Semantic Database
 * Copyright (C) 2016  Grakn Labs Limited
 *
 * Grakn is free software: you can redistribute it and/or modify
 * it under the terms of the GNU General Public License as published by
 * the Free Software Foundation, either version 3 of the License, or
 * (at your option) any later version.
 *
 * Grakn is distributed in the hope that it will be useful,
 * but WITHOUT ANY WARRANTY; without even the implied warranty of
 * MERCHANTABILITY or FITNESS FOR A PARTICULAR PURPOSE.  See the
 * GNU General Public License for more details.
 *
 * You should have received a copy of the GNU General Public License
 * along with Grakn. If not, see <http://www.gnu.org/licenses/gpl.txt>.
 */

package ai.grakn.engine.controller;

import ai.grakn.GraknTx;
import ai.grakn.GraknTxType;
import ai.grakn.Keyspace;
import ai.grakn.engine.controller.response.ExplanationBuilder;
import ai.grakn.engine.controller.util.Requests;
import ai.grakn.engine.factory.EngineGraknTxFactory;
import ai.grakn.engine.postprocessing.PostProcessingTask;
import ai.grakn.engine.postprocessing.PostProcessor;
import ai.grakn.engine.tasks.manager.TaskManager;
import ai.grakn.exception.GraknTxOperationException;
import ai.grakn.exception.GraqlQueryException;
import ai.grakn.exception.GraqlSyntaxException;
import ai.grakn.exception.InvalidKBException;
import ai.grakn.exception.TemporaryWriteException;
import ai.grakn.graql.GetQuery;
import ai.grakn.graql.Printer;
import ai.grakn.graql.Query;
import ai.grakn.graql.QueryBuilder;
import ai.grakn.graql.QueryParser;
import ai.grakn.graql.admin.Answer;
import ai.grakn.graql.internal.printer.Printers;
<<<<<<< HEAD
import ai.grakn.graql.internal.query.QueryAnswer;
=======
import ai.grakn.kb.log.CommitLog;
>>>>>>> d8ebf4a5
import ai.grakn.util.REST;
import com.codahale.metrics.MetricRegistry;
import com.codahale.metrics.Timer;
import com.fasterxml.jackson.core.JsonProcessingException;
import com.fasterxml.jackson.databind.ObjectMapper;
import com.github.rholder.retry.Attempt;
import com.github.rholder.retry.RetryException;
import com.github.rholder.retry.RetryListener;
import com.github.rholder.retry.Retryer;
import com.github.rholder.retry.RetryerBuilder;
import com.github.rholder.retry.StopStrategies;
import com.github.rholder.retry.WaitStrategies;
import io.swagger.annotations.ApiImplicitParam;
import io.swagger.annotations.ApiImplicitParams;
import io.swagger.annotations.ApiOperation;
import mjson.Json;
import org.apache.http.entity.ContentType;
import org.slf4j.Logger;
import org.slf4j.LoggerFactory;
import spark.Request;
import spark.Response;
import spark.Service;

import javax.ws.rs.POST;
import javax.ws.rs.Path;
import java.util.List;
import java.util.Optional;
import java.util.concurrent.Callable;
import java.util.concurrent.ExecutionException;
import java.util.concurrent.TimeUnit;
import java.util.stream.Collectors;
import java.util.stream.Stream;

import static ai.grakn.engine.controller.util.Requests.mandatoryBody;
import static ai.grakn.engine.controller.util.Requests.mandatoryPathParameter;
import static ai.grakn.engine.controller.util.Requests.queryParameter;
import static ai.grakn.util.REST.Request.Graql.ALLOW_MULTIPLE_QUERIES;
import static ai.grakn.util.REST.Request.Graql.DEFINE_ALL_VARS;
import static ai.grakn.util.REST.Request.Graql.EXECUTE_WITH_INFERENCE;
import static ai.grakn.util.REST.Request.Graql.LOADING_DATA;
import static ai.grakn.util.REST.Request.Graql.TX_TYPE;
import static ai.grakn.util.REST.Request.KEYSPACE_PARAM;
import static ai.grakn.util.REST.Response.ContentType.APPLICATION_JSON;
import static ai.grakn.util.REST.Response.ContentType.APPLICATION_TEXT;
import static com.codahale.metrics.MetricRegistry.name;
import static java.lang.Boolean.parseBoolean;
import static org.apache.http.HttpStatus.SC_OK;


/**
 * <p>
 * Endpoints used to query the graph using Graql and build a HAL, Graql or Json response.
 * </p>
 *
 * @author Marco Scoppetta, alexandraorth
 */
public class GraqlController {
    private static final ObjectMapper mapper = new ObjectMapper();
    private static final Logger LOG = LoggerFactory.getLogger(GraqlController.class);
    private static final RetryLogger retryLogger = new RetryLogger();
    private static final int MAX_RETRY = 10;
    private final Printer printer;
    private final EngineGraknTxFactory factory;
    private final TaskManager taskManager;
    private final PostProcessor postProcessor;
    private final Timer executeGraql;
    private final Timer executeExplanation;

    public GraqlController(
            EngineGraknTxFactory factory, Service spark, TaskManager taskManager,
            PostProcessor postProcessor, Printer printer, MetricRegistry metricRegistry
    ) {
        this.factory = factory;
        this.taskManager = taskManager;
        this.postProcessor = postProcessor;
        this.printer = printer;
        this.executeGraql = metricRegistry.timer(name(GraqlController.class, "execute-graql"));
        this.executeExplanation = metricRegistry.timer(name(GraqlController.class, "execute-explanation"));

        spark.post(REST.WebPath.KEYSPACE_GRAQL, this::executeGraql);
        spark.get(REST.WebPath.KEYSPACE_EXPLAIN, this::explainGraql);

        spark.exception(GraqlQueryException.class, (e, req, res) -> handleError(400, e, res));
        spark.exception(GraqlSyntaxException.class, (e, req, res) -> handleError(400, e, res));

        // Handle invalid type castings and invalid insertions
        spark.exception(GraknTxOperationException.class, (e, req, res) -> handleError(422, e, res));
        spark.exception(InvalidKBException.class, (e, req, res) -> handleError(422, e, res));
    }

    @POST
    @Path("/kb/{keyspace}/explain")
    @ApiOperation(value = "Execute an arbitrary Graql query and get the explanation from the results")
    @ApiImplicitParams({
            @ApiImplicitParam(value = "Query to execute", dataType = "string", required = true, paramType = "body"),
    })
    private String explainGraql(Request request, Response response) throws RetryException, ExecutionException {
        Keyspace keyspace = Keyspace.of(mandatoryPathParameter(request, KEYSPACE_PARAM));
        String queryString = mandatoryBody(request);

        response.status(SC_OK);

        return executeFunctionWithRetrying(() -> {
            try (GraknTx tx = factory.tx(keyspace, GraknTxType.WRITE); Timer.Context context = executeExplanation.time()) {
                Answer answer = tx.graql().infer(true).parser().<GetQuery>parseQuery(queryString).execute().stream().findFirst().orElse(new QueryAnswer());
                return mapper.writeValueAsString(ExplanationBuilder.buildExplanation(answer, printer));
            }
        });
    }

    @POST
    @Path("/kb/{keyspace}/graql")
    @ApiOperation(value = "Execute an arbitrary Graql query")
    @ApiImplicitParams({
            @ApiImplicitParam(value = "Query to execute", dataType = "string", required = true, paramType = "body"),
            @ApiImplicitParam(name = EXECUTE_WITH_INFERENCE, value = "Enable inference", dataType = "boolean", paramType = "query"),
            @ApiImplicitParam(
                    name = DEFINE_ALL_VARS,
                    value = "Define all variables in response", dataType = "boolean", paramType = "query"
            ),
            @ApiImplicitParam(name = ALLOW_MULTIPLE_QUERIES, dataType = "boolean", paramType = "query"),
            @ApiImplicitParam(name = TX_TYPE, dataType = "string", paramType = "query")
    })
    private String executeGraql(Request request, Response response) throws RetryException, ExecutionException {
        Keyspace keyspace = Keyspace.of(mandatoryPathParameter(request, KEYSPACE_PARAM));
        String queryString = mandatoryBody(request);

        //Run the query with reasoning on or off
        Optional<Boolean> infer = queryParameter(request, EXECUTE_WITH_INFERENCE).map(Boolean::parseBoolean);

        //Allow multiple queries to be executed
        boolean multiQuery = parseBoolean(queryParameter(request, ALLOW_MULTIPLE_QUERIES).orElse("false"));

        //Define all anonymous variables in the query
        Optional<Boolean> defineAllVars = queryParameter(request, DEFINE_ALL_VARS).map(Boolean::parseBoolean);

        //Used to check if serialisation of results is needed. When loading we skip this for the sake of speed
        boolean skipSerialisation = parseBoolean(queryParameter(request, LOADING_DATA).orElse("false"));

        //Check the transaction type to use
        GraknTxType txType = Requests.queryParameter(request, TX_TYPE)
                .map(String::toUpperCase).map(GraknTxType::valueOf).orElse(GraknTxType.WRITE);

        //This is used to determine the response format
        //TODO: Maybe we should really try to stick with one representation? This would require dashboard console interpreting the json representation
        final String acceptType;
        if (APPLICATION_TEXT.equals(Requests.getAcceptType(request))) {
            acceptType = APPLICATION_TEXT;
        } else {
            acceptType = APPLICATION_JSON;
        }
        response.type(APPLICATION_JSON);

        //Execute the query and get the results
        LOG.trace(String.format("Executing graql statements: {%s}", queryString));

        return executeFunctionWithRetrying(() -> {
            try (GraknTx tx = factory.tx(keyspace, txType); Timer.Context context = executeGraql.time()) {
<<<<<<< HEAD
=======
                System.out.println("RUNNING: " + queryString);
>>>>>>> d8ebf4a5
                QueryBuilder builder = tx.graql();

                infer.ifPresent(builder::infer);

                QueryParser parser = builder.parser();
                defineAllVars.ifPresent(parser::defineAllVars);

                response.status(SC_OK);

<<<<<<< HEAD
                return executeQuery(tx, queryString, acceptType, multiQuery, parser);
=======
                return executeQuery(tx, queryString, acceptType, multiQuery, skipSerialisation, parser);
>>>>>>> d8ebf4a5
            }
        });
    }

    private String executeFunctionWithRetrying(Callable<String> callable) throws RetryException, ExecutionException {
        try {
            Retryer<String> retryer = RetryerBuilder.<String>newBuilder()
                    .retryIfExceptionOfType(TemporaryWriteException.class)
                    .withRetryListener(retryLogger)
                    .withWaitStrategy(WaitStrategies.exponentialWait(100, 5, TimeUnit.MINUTES))
                    .withStopStrategy(StopStrategies.stopAfterAttempt(MAX_RETRY))
                    .build();

            return retryer.call(callable);
        } catch (ExecutionException e) {
            Throwable cause = e.getCause();
            if (cause instanceof RuntimeException) {
                throw (RuntimeException) cause;
            } else {
                throw e;
            }
        }
    }

    private static class RetryLogger implements RetryListener {
        @Override
        public <V> void onRetry(Attempt<V> attempt) {
            if (attempt.hasException()) {
                LOG.warn("Retrying transaction after {" + attempt.getAttemptNumber() + "} attempts due to exception {" + attempt.getExceptionCause().getMessage() + "}");
            }
        }
    }


    /**
     * Handle any {@link Exception} that are thrown by the server. Configures and returns
     * the correct JSON response with the given status.
     *
     * @param exception exception thrown by the server
     * @param response  response to the client
     */
    private static void handleError(int status, Exception exception, Response response) {
        LOG.error("REST error", exception);
        response.status(status);
        response.body(Json.object("exception", exception.getMessage()).toString());
        response.type(ContentType.APPLICATION_JSON.getMimeType());
    }

    /**
     * Execute a query and return a response in the format specified by the request.
     *
     * @param tx          open transaction to current graph
     * @param queryString read query to be executed
     * @param acceptType  response format that the client will accept
     * @param multi       execute multiple statements
     * @param parser
     */
    private String executeQuery(GraknTx tx, String queryString, String acceptType, boolean multi, boolean skipSerialisation, QueryParser parser) throws JsonProcessingException {
        Printer printer = this.printer;

        if (APPLICATION_TEXT.equals(acceptType)) printer = Printers.graql(false);

        String formatted = "";
        boolean commitQuery = true;
        if (multi) {
            Stream<Query<?>> query = parser.parseList(queryString);
            List<?> collectedResults = query.map(this::executeAndMonitor).collect(Collectors.toList());
            if(skipSerialisation) {
                formatted = mapper.writeValueAsString(new Object [collectedResults.size()]);
            } else {
                formatted = printer.graqlString(collectedResults);
            }
        } else {
            Query<?> query = parser.parseQuery(queryString);
            if(skipSerialisation){
                formatted = "";
            } else {
                formatted = printer.graqlString(executeAndMonitor(query));
            }
            commitQuery = !query.isReadOnly();
        }

        if (commitQuery) commitAndSubmitPPTask(tx, postProcessor, taskManager);

        return formatted;
    }

    private static void commitAndSubmitPPTask(
            GraknTx graph, PostProcessor postProcessor, TaskManager taskSubmitter
    ) {
<<<<<<< HEAD
        Optional<String> result = graph.admin().commitSubmitNoLogs();
        if (result.isPresent()) { // Submit more tasks if commit resulted in created commit logs
            String logs = result.get();
=======
        Optional<CommitLog> result = graph.admin().commitSubmitNoLogs();
        if(result.isPresent()){ // Submit more tasks if commit resulted in created commit logs
            CommitLog logs = result.get();

            //Update the attributes which need to be merged
            System.out.println("Adding task to manager . . . ");
>>>>>>> d8ebf4a5
            taskSubmitter.addTask(
                    PostProcessingTask.createTask(GraqlController.class),
                    PostProcessingTask.createConfig(logs)
            );

            //Update the counts which need to be updated
            System.out.println("Updating counts . . . ");
            postProcessor.updateCounts(graph.keyspace(), logs);
        }
    }

    private Object executeAndMonitor(Query<?> query) {
        return query.execute();
    }

}<|MERGE_RESOLUTION|>--- conflicted
+++ resolved
@@ -39,11 +39,8 @@
 import ai.grakn.graql.QueryParser;
 import ai.grakn.graql.admin.Answer;
 import ai.grakn.graql.internal.printer.Printers;
-<<<<<<< HEAD
 import ai.grakn.graql.internal.query.QueryAnswer;
-=======
 import ai.grakn.kb.log.CommitLog;
->>>>>>> d8ebf4a5
 import ai.grakn.util.REST;
 import com.codahale.metrics.MetricRegistry;
 import com.codahale.metrics.Timer;
@@ -79,11 +76,13 @@
 
 import static ai.grakn.engine.controller.util.Requests.mandatoryBody;
 import static ai.grakn.engine.controller.util.Requests.mandatoryPathParameter;
+import static ai.grakn.engine.controller.util.Requests.mandatoryQueryParameter;
 import static ai.grakn.engine.controller.util.Requests.queryParameter;
 import static ai.grakn.util.REST.Request.Graql.ALLOW_MULTIPLE_QUERIES;
 import static ai.grakn.util.REST.Request.Graql.DEFINE_ALL_VARS;
 import static ai.grakn.util.REST.Request.Graql.EXECUTE_WITH_INFERENCE;
 import static ai.grakn.util.REST.Request.Graql.LOADING_DATA;
+import static ai.grakn.util.REST.Request.Graql.QUERY;
 import static ai.grakn.util.REST.Request.Graql.TX_TYPE;
 import static ai.grakn.util.REST.Request.KEYSPACE_PARAM;
 import static ai.grakn.util.REST.Response.ContentType.APPLICATION_JSON;
@@ -138,11 +137,11 @@
     @Path("/kb/{keyspace}/explain")
     @ApiOperation(value = "Execute an arbitrary Graql query and get the explanation from the results")
     @ApiImplicitParams({
-            @ApiImplicitParam(value = "Query to execute", dataType = "string", required = true, paramType = "body"),
+            @ApiImplicitParam(value = "Query to execute", dataType = "string", required = true, paramType = "query"),
     })
     private String explainGraql(Request request, Response response) throws RetryException, ExecutionException {
         Keyspace keyspace = Keyspace.of(mandatoryPathParameter(request, KEYSPACE_PARAM));
-        String queryString = mandatoryBody(request);
+        String queryString = mandatoryQueryParameter(request, QUERY);
 
         response.status(SC_OK);
 
@@ -184,7 +183,7 @@
         boolean skipSerialisation = parseBoolean(queryParameter(request, LOADING_DATA).orElse("false"));
 
         //Check the transaction type to use
-        GraknTxType txType = Requests.queryParameter(request, TX_TYPE)
+        GraknTxType txType = queryParameter(request, TX_TYPE)
                 .map(String::toUpperCase).map(GraknTxType::valueOf).orElse(GraknTxType.WRITE);
 
         //This is used to determine the response format
@@ -202,10 +201,8 @@
 
         return executeFunctionWithRetrying(() -> {
             try (GraknTx tx = factory.tx(keyspace, txType); Timer.Context context = executeGraql.time()) {
-<<<<<<< HEAD
-=======
+
                 System.out.println("RUNNING: " + queryString);
->>>>>>> d8ebf4a5
                 QueryBuilder builder = tx.graql();
 
                 infer.ifPresent(builder::infer);
@@ -215,11 +212,7 @@
 
                 response.status(SC_OK);
 
-<<<<<<< HEAD
-                return executeQuery(tx, queryString, acceptType, multiQuery, parser);
-=======
                 return executeQuery(tx, queryString, acceptType, multiQuery, skipSerialisation, parser);
->>>>>>> d8ebf4a5
             }
         });
     }
@@ -282,19 +275,19 @@
 
         if (APPLICATION_TEXT.equals(acceptType)) printer = Printers.graql(false);
 
-        String formatted = "";
+        String formatted;
         boolean commitQuery = true;
         if (multi) {
             Stream<Query<?>> query = parser.parseList(queryString);
             List<?> collectedResults = query.map(this::executeAndMonitor).collect(Collectors.toList());
-            if(skipSerialisation) {
-                formatted = mapper.writeValueAsString(new Object [collectedResults.size()]);
+            if (skipSerialisation) {
+                formatted = mapper.writeValueAsString(new Object[collectedResults.size()]);
             } else {
                 formatted = printer.graqlString(collectedResults);
             }
         } else {
             Query<?> query = parser.parseQuery(queryString);
-            if(skipSerialisation){
+            if (skipSerialisation) {
                 formatted = "";
             } else {
                 formatted = printer.graqlString(executeAndMonitor(query));
@@ -310,18 +303,12 @@
     private static void commitAndSubmitPPTask(
             GraknTx graph, PostProcessor postProcessor, TaskManager taskSubmitter
     ) {
-<<<<<<< HEAD
-        Optional<String> result = graph.admin().commitSubmitNoLogs();
+        Optional<CommitLog> result = graph.admin().commitSubmitNoLogs();
         if (result.isPresent()) { // Submit more tasks if commit resulted in created commit logs
-            String logs = result.get();
-=======
-        Optional<CommitLog> result = graph.admin().commitSubmitNoLogs();
-        if(result.isPresent()){ // Submit more tasks if commit resulted in created commit logs
             CommitLog logs = result.get();
 
             //Update the attributes which need to be merged
             System.out.println("Adding task to manager . . . ");
->>>>>>> d8ebf4a5
             taskSubmitter.addTask(
                     PostProcessingTask.createTask(GraqlController.class),
                     PostProcessingTask.createConfig(logs)
