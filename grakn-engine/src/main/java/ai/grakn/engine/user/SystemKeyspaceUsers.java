package ai.grakn.engine.user;

import ai.grakn.GraknGraph;
import ai.grakn.concept.Concept;
import ai.grakn.factory.GraphFactory;
import ai.grakn.factory.SystemKeyspace;
import ai.grakn.graql.AskQuery;
import ai.grakn.graql.InsertQuery;
import ai.grakn.graql.MatchQuery;
import ai.grakn.graql.Var;
import mjson.Json;
import org.slf4j.Logger;
import org.slf4j.LoggerFactory;

import java.util.List;
import java.util.Map;

import static ai.grakn.graql.Graql.var;

/**
 * A DAO for managing users in the Grakn system keyspace. System the 'system.gql' ontology
 * for how users are modeled.
 * 
 * @author borislav
 *
 */
public class SystemKeyspaceUsers extends UsersHandler {
    private final Logger LOG = LoggerFactory.getLogger(SystemKeyspaceUsers.class);

    /**
     * Add a new user. To make sure a user doesn't already exist, please
     *
     * @return <code>true</code> if the new user was added successfully and <code>false</code>
     * otherwise.
     */
    @Override
    public boolean addUser(Json userJson) {
        final Var user = var().isa(USER_ENTITY);
        try (GraknGraph graph = GraphFactory.getInstance().getGraph(SystemKeyspace.SYSTEM_GRAPH_NAME)) {

            userJson.asJsonMap().forEach( (property, value) -> {
                if(property.equals(UsersHandler.USER_PASSWORD)){//Hash the password with a salt
                    byte[] salt = Password.getNextSalt(graph);
                    byte[] hashedPassword = Password.hash(value.getValue().toString().toCharArray(), salt);

                    user.has(UsersHandler.USER_PASSWORD, Password.getString(hashedPassword));
                    user.has(UsersHandler.USER_SALT, Password.getString(salt));
                } else {
                    user.has(property, value.getValue());
                }
            });

            InsertQuery query = graph.graql().insert(user);
            query.execute();
            graph.commit();
            LOG.debug("Created user " + userJson);
            return true;
        } catch (Throwable t) {
            LOG.error("Could not add user "  + userJson + " to system graph: ", t);
            rethrow(t);
            return false;
        }
    }

    /**
     * Return <code>true</code> if the user with the specified name exists and <code>false</code> otherwise.
     */
    @Override
    public boolean userExists(String username) {
        Var lookup = var().isa(USER_ENTITY).has(USER_NAME, username);
        try (GraknGraph graph = GraphFactory.getInstance().getGraph(SystemKeyspace.SYSTEM_GRAPH_NAME)) {
            AskQuery query = graph.graql().match(lookup).ask();
            return query.execute();
        }
        catch (Throwable t) {
            LOG.error("While getting all users.", t);
            rethrow(t);
            return false;
        }
    }

    /**
     * Return the user with the specified name as a JSON object where the properties have the same
     * names as the Grakn resource types. If the user does not exist, <code>Json.nil()</code> is returned.
     */
    @Override
    public Json getUser(String username) {
        Var lookup = var("entity").isa(USER_ENTITY).has(USER_NAME, username);
        Var resource = var("property");
        try (GraknGraph graph = GraphFactory.getInstance().getGraph(SystemKeyspace.SYSTEM_GRAPH_NAME)) {
            MatchQuery query = graph.graql().match(lookup.has(resource));
            List<Map<String, Concept>> L = query.execute();
            if (L.isEmpty()) {
                return Json.nil();
            }
            Json user = Json.object();
            L.forEach(property -> {
                String name = property.get("property").asInstance().type().getName();
                Object value = property.get("property").asResource().getValue();
                user.set(name, value);
            });
            return user;
        }
        catch (Throwable t) {
            LOG.error("While getting all users.", t);
            rethrow(t);
            return Json.nil();
        }
    }

    /**
     *
     * @param username The username of the user to validate.
     * @param passwordClient The password sent from the client.
     * @return true if the user exists and if the password is correct
     */
    @Override
    public boolean validateUser(String username, String passwordClient) {
        try (GraknGraph graph = GraphFactory.getInstance().getGraph(SystemKeyspace.SYSTEM_GRAPH_NAME)) {
            List<Map<String, Concept>> results = graph.graql().match(
                    var("salt").isa(USER_SALT),
                    var("stored-password").isa(USER_PASSWORD),
                    var("entity").isa(USER_ENTITY).
                            has(USER_NAME, username).
                            has(USER_PASSWORD, var("stored-password")).
                            has(USER_SALT, var("salt"))).execute();

            if(!results.isEmpty()){
                Concept saltConcept = results.get(0).get("salt");
                Concept passwordConcept = results.get(0).get("stored-password");

                if(saltConcept != null && passwordConcept != null && saltConcept.isResource() && passwordConcept.isResource()){
                    byte[] salt = Password.getBytes(saltConcept.asResource().getValue().toString());
                    byte[] expectedPassword = Password.getBytes(passwordConcept.asResource().getValue().toString());
                    return Password.isExpectedPassword(passwordClient.toCharArray(), salt, expectedPassword);
                }
            }
        }
        return false;
    }

<<<<<<< HEAD
    /**
     * Retrieve the list of all users with all their properties.
     *
     * @param offset
     * @param limit
     * @return
     */
    @Override
    public Json allUsers(int offset, int limit) {
        Var lookup = var("entity").isa(USER_ENTITY);
        try (GraknGraph graph = GraphFactory.getInstance().getGraph(SystemKeyspace.SYSTEM_GRAPH_NAME)) {
            MatchQuery query = graph.graql().match(lookup.has(USER_NAME, var("username"))).limit(limit).offset(offset);
            List<Map<String, Concept>> L = query.execute();
            Json all = Json.array();
            L.forEach(concepts -> {
                String username = concepts.get("username").asResource().getValue().toString();
                all.add(getUser(username));
            });
            return all;
        }
        catch (Throwable t) {
            LOG.error("While getting all users.", t);
            rethrow(t);
            return Json.nil();
        }
    }

    /**
     * Removes a user with the given username.
     *
     * @return <code>true</code> if the user was removed successfully and <code>false</code> otherwise.
     */
    @Override
    public boolean removeUser(String username) {
        Var lookup = var("entity").isa(USER_ENTITY).has(USER_NAME, username);
        Var resource = var("property");
        try (GraknGraph graph = GraphFactory.getInstance().getGraph(SystemKeyspace.SYSTEM_GRAPH_NAME)) {
            MatchQuery query = graph.graql().match(lookup.has(resource));
            List<Map<String, Concept>> L = query.execute();
            boolean existing = !L.isEmpty();
            L.forEach(map -> {
                map.forEach( (k,v) -> {
                    if ("entity".equals(k)) {
                        v.asInstance().resources().forEach(r -> r.delete() );
                        v.delete();
                    }
                });
            });
            return existing;
        }
        catch (Throwable t) {
            LOG.error("While getting all users.", t);
            rethrow(t);
            return false;
        }
    }

    /**
     * Update a given user.
     *
     * @return <Code>true</code> if the user was updated successfully and <code>false</code> otherwise.
     */
    public boolean updateUser(Json user) {
        throw new UnsupportedOperationException();
    }

    private void rethrow(Throwable t) {
        if (t instanceof Error) {
            throw (Error) t;
        } else if (t instanceof RuntimeException) {
            throw (RuntimeException) t;
        } else {
            throw new RuntimeException(t);
        }
    }
=======
	/**
	 * Retrieve the list of all users with all their properties. 
	 * 
	 * @param offset
	 * @param limit
	 * @return
	 */
	@Override
	public Json allUsers(int offset, int limit) {
		Var lookup = var("entity").isa(USER_ENTITY);		
		try (GraknGraph graph = GraphFactory.getInstance().getGraph(SystemKeyspace.SYSTEM_GRAPH_NAME)) {
			MatchQuery query = graph.graql().match(lookup.has(USER_NAME, var("username"))).limit(limit).offset(offset);
			List<Map<String, Concept>> L = query.execute();
			Json all = Json.array();
			L.forEach(concepts -> {
				String username = concepts.get("username").asResource().getValue().toString();
				all.add(getUser(username));
			});
			return all;
		}		
		catch (Throwable t) {
			LOG.error("While getting all users.", t);
			rethrow(t);
			return Json.nil();
		}
	}
	
	/**
	 * Removes a user with the given username.
	 * 
	 * @return <code>true</code> if the user was removed successfully and <code>false</code> otherwise.
	 */
	@Override
	public boolean removeUser(String username) {
		Var lookup = var("entity").isa(USER_ENTITY).has(USER_NAME, username);
		Var resource = var("property");
		try (GraknGraph graph = GraphFactory.getInstance().getGraph(SystemKeyspace.SYSTEM_GRAPH_NAME)) {
			MatchQuery query = graph.graql().match(lookup.has(resource));
			List<Map<String, Concept>> L = query.execute();
			boolean existing = !L.isEmpty();
			L.forEach(map -> {
				map.forEach( (k,v) -> {
					if ("entity".equals(k)) {
						v.asInstance().resources().forEach(Concept::delete);
						v.delete();
					}
				});
			});
			return existing;
		}		
		catch (Throwable t) {
			LOG.error("While getting all users.", t);
			rethrow(t);
			return false;
		}		
	}	

	/**
	 * Update a given user.
	 * 
	 * @return <Code>true</code> if the user was updated successfully and <code>false</code> otherwise.
	 */
	public boolean updateUser(Json user) {
		throw new UnsupportedOperationException();
	}
	
	private void rethrow(Throwable t) {
		if (t instanceof Error)
			throw (Error)t;
		else if (t instanceof RuntimeException)
			throw (RuntimeException)t;
		else
			throw new RuntimeException(t);
	}
>>>>>>> 9d543366
}<|MERGE_RESOLUTION|>--- conflicted
+++ resolved
@@ -139,7 +139,6 @@
         return false;
     }
 
-<<<<<<< HEAD
     /**
      * Retrieve the list of all users with all their properties.
      *
@@ -183,7 +182,7 @@
             L.forEach(map -> {
                 map.forEach( (k,v) -> {
                     if ("entity".equals(k)) {
-                        v.asInstance().resources().forEach(r -> r.delete() );
+                        v.asInstance().resources().forEach(Concept::delete);
                         v.delete();
                     }
                 });
@@ -215,80 +214,4 @@
             throw new RuntimeException(t);
         }
     }
-=======
-	/**
-	 * Retrieve the list of all users with all their properties. 
-	 * 
-	 * @param offset
-	 * @param limit
-	 * @return
-	 */
-	@Override
-	public Json allUsers(int offset, int limit) {
-		Var lookup = var("entity").isa(USER_ENTITY);		
-		try (GraknGraph graph = GraphFactory.getInstance().getGraph(SystemKeyspace.SYSTEM_GRAPH_NAME)) {
-			MatchQuery query = graph.graql().match(lookup.has(USER_NAME, var("username"))).limit(limit).offset(offset);
-			List<Map<String, Concept>> L = query.execute();
-			Json all = Json.array();
-			L.forEach(concepts -> {
-				String username = concepts.get("username").asResource().getValue().toString();
-				all.add(getUser(username));
-			});
-			return all;
-		}		
-		catch (Throwable t) {
-			LOG.error("While getting all users.", t);
-			rethrow(t);
-			return Json.nil();
-		}
-	}
-	
-	/**
-	 * Removes a user with the given username.
-	 * 
-	 * @return <code>true</code> if the user was removed successfully and <code>false</code> otherwise.
-	 */
-	@Override
-	public boolean removeUser(String username) {
-		Var lookup = var("entity").isa(USER_ENTITY).has(USER_NAME, username);
-		Var resource = var("property");
-		try (GraknGraph graph = GraphFactory.getInstance().getGraph(SystemKeyspace.SYSTEM_GRAPH_NAME)) {
-			MatchQuery query = graph.graql().match(lookup.has(resource));
-			List<Map<String, Concept>> L = query.execute();
-			boolean existing = !L.isEmpty();
-			L.forEach(map -> {
-				map.forEach( (k,v) -> {
-					if ("entity".equals(k)) {
-						v.asInstance().resources().forEach(Concept::delete);
-						v.delete();
-					}
-				});
-			});
-			return existing;
-		}		
-		catch (Throwable t) {
-			LOG.error("While getting all users.", t);
-			rethrow(t);
-			return false;
-		}		
-	}	
-
-	/**
-	 * Update a given user.
-	 * 
-	 * @return <Code>true</code> if the user was updated successfully and <code>false</code> otherwise.
-	 */
-	public boolean updateUser(Json user) {
-		throw new UnsupportedOperationException();
-	}
-	
-	private void rethrow(Throwable t) {
-		if (t instanceof Error)
-			throw (Error)t;
-		else if (t instanceof RuntimeException)
-			throw (RuntimeException)t;
-		else
-			throw new RuntimeException(t);
-	}
->>>>>>> 9d543366
 }