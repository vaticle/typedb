/*
 * Grakn - A Distributed Semantic Database
 * Copyright (C) 2016  Grakn Labs Limited
 *
 * Grakn is free software: you can redistribute it and/or modify
 * it under the terms of the GNU General Public License as published by
 * the Free Software Foundation, either version 3 of the License, or
 * (at your option) any later version.
 *
 * Grakn is distributed in the hope that it will be useful,
 * but WITHOUT ANY WARRANTY; without even the implied warranty of
 * MERCHANTABILITY or FITNESS FOR A PARTICULAR PURPOSE.  See the
 * GNU General Public License for more details.
 *
 * You should have received a copy of the GNU General Public License
 * along with Grakn. If not, see <http://www.gnu.org/licenses/gpl.txt>.
 */

package ai.grakn.engine.tasks.storage;

import ai.grakn.GraknGraph;
import ai.grakn.GraknTxType;
import ai.grakn.concept.Concept;
import ai.grakn.concept.Instance;
import ai.grakn.concept.Resource;
import ai.grakn.concept.ResourceType;
import ai.grakn.concept.RoleType;
import ai.grakn.concept.TypeLabel;
import ai.grakn.engine.TaskId;
import ai.grakn.engine.TaskStatus;
import ai.grakn.engine.cache.EngineCacheProvider;
import ai.grakn.engine.tasks.TaskSchedule;
import ai.grakn.engine.tasks.TaskState;
import ai.grakn.engine.tasks.TaskStateStorage;
import ai.grakn.engine.util.EngineID;
import ai.grakn.exception.EngineStorageException;
import ai.grakn.exception.GraknBackendException;
import ai.grakn.factory.EngineGraknGraphFactory;
import ai.grakn.factory.SystemKeyspace;
import ai.grakn.graql.Graql;
import ai.grakn.graql.MatchQuery;
import ai.grakn.graql.Var;
import ai.grakn.util.Schema;
import org.slf4j.Logger;
import org.slf4j.LoggerFactory;

import java.time.Duration;
import java.util.Collection;
import java.util.Date;
import java.util.HashSet;
import java.util.Optional;
import java.util.Set;
import java.util.function.Function;

import static ai.grakn.engine.TaskStatus.CREATED;
import static ai.grakn.engine.tasks.TaskStateDeserializer.deserializeFromString;
import static ai.grakn.engine.tasks.TaskStateSerializer.serializeToString;
import static ai.grakn.engine.util.SystemOntologyElements.CREATED_BY;
import static ai.grakn.engine.util.SystemOntologyElements.ENGINE_ID;
import static ai.grakn.engine.util.SystemOntologyElements.RECURRING;
import static ai.grakn.engine.util.SystemOntologyElements.RECUR_INTERVAL;
import static ai.grakn.engine.util.SystemOntologyElements.RUN_AT;
import static ai.grakn.engine.util.SystemOntologyElements.SCHEDULED_TASK;
import static ai.grakn.engine.util.SystemOntologyElements.SERIALISED_TASK;
import static ai.grakn.engine.util.SystemOntologyElements.STACK_TRACE;
import static ai.grakn.engine.util.SystemOntologyElements.STATUS;
import static ai.grakn.engine.util.SystemOntologyElements.STATUS_CHANGE_TIME;
import static ai.grakn.engine.util.SystemOntologyElements.TASK_CHECKPOINT;
import static ai.grakn.engine.util.SystemOntologyElements.TASK_CLASS_NAME;
import static ai.grakn.engine.util.SystemOntologyElements.TASK_CONFIGURATION;
import static ai.grakn.engine.util.SystemOntologyElements.TASK_EXCEPTION;
import static ai.grakn.engine.util.SystemOntologyElements.TASK_ID;
import static ai.grakn.graql.Graql.var;
import static java.lang.Thread.sleep;
import static java.util.stream.Collectors.toSet;
import static org.apache.commons.lang.exception.ExceptionUtils.getFullStackTrace;

/**
 * <p>
 *     Implementation of StateStorage that stores task state in the Grakn system graph.
 * </p>
 *
 * @author Denis Lobanov, alexandraorth
 */
public class TaskStateGraphStore implements TaskStateStorage {
    private final static String TASK_VAR = "task";
    private final static int retries = 10;

    private final Logger LOG = LoggerFactory.getLogger(TaskStateGraphStore.class);

    @Override
    public TaskId newState(TaskState task) throws EngineStorageException {
        TaskSchedule schedule = task.schedule();
        Var state = var(TASK_VAR).isa(Graql.label(SCHEDULED_TASK))
                .has(TASK_ID.getValue(), task.getId().getValue())
                .has(STATUS, var().val(CREATED.toString()))
                .has(TASK_CLASS_NAME, var().val(task.taskClass().getName()))
                .has(CREATED_BY, var().val(task.creator()))
                .has(RUN_AT, var().val(schedule.runAt().toEpochMilli()))
                .has(RECURRING, var().val(schedule.isRecurring()))
                .has(SERIALISED_TASK, var().val(serializeToString(task)));

        if (schedule.interval().isPresent()) {
            Duration interval = schedule.interval().get();
            state = state.has(RECUR_INTERVAL, var().val(interval.getSeconds()));
        }

        if(task.configuration() != null) {
            state = state.has(TASK_CONFIGURATION, var().val(task.configuration().toString()));
        }

        if(task.engineID() != null){
            state = state.has(ENGINE_ID, var().val(task.engineID().value()));
        }

        Var finalState = state;
        Optional<Boolean> result = attemptCommitToSystemGraph((graph) -> {
            graph.graql().insert(finalState).execute();
            return true;
        }, true);

        if(!result.isPresent()){
            throw new EngineStorageException("Concept " + task.getId() + " could not be saved in storage");
        }

        return task.getId();
    }

    @Override
    public Boolean updateState(TaskState task) {
        // Existing resource relations to remove
        final Set<TypeLabel> resourcesToDettach = new HashSet<>();
        
        // New resources to add
        Var resources = var(TASK_VAR);

        resourcesToDettach.add(SERIALISED_TASK);
        resources = resources.has(SERIALISED_TASK, var().val(serializeToString(task)));

        // TODO make sure all properties are being updated
        if(task.status() != null) {
            resourcesToDettach.add(STATUS);
            resourcesToDettach.add(STATUS_CHANGE_TIME);
            resources = resources.has(STATUS, var().val(task.status().toString()))
                     .has(STATUS_CHANGE_TIME, var().val(new Date().getTime()));
        }
        if(task.engineID() != null) {
            resourcesToDettach.add(ENGINE_ID);
            resources = resources.has(ENGINE_ID, var().val(task.engineID().value()));
        } else{
            resourcesToDettach.add(ENGINE_ID);
        }
        if(task.exception() != null) {
            resourcesToDettach.add(TASK_EXCEPTION);
            resourcesToDettach.add(STACK_TRACE);            
            resources = resources.has(TASK_EXCEPTION, var().val(task.exception()));
            if(task.stackTrace() != null) {
                resources = resources.has(STACK_TRACE, var().val(task.stackTrace()));
            }
        }
        if(task.checkpoint() != null) {
            resourcesToDettach.add(TASK_CHECKPOINT);
            resources = resources.has(TASK_CHECKPOINT, var().val(task.checkpoint()));
        }
        if(task.configuration() != null) {
            resourcesToDettach.add(TASK_CONFIGURATION);            
            resources = resources.has(TASK_CONFIGURATION, var().val(task.configuration().toString()));
        }

        Var finalResources = resources;
        Optional<Boolean> result = attemptCommitToSystemGraph((graph) -> {
            Instance taskConcept = graph.getResourcesByValue(task.getId().getValue()).iterator().next().owner();
            // Remove relations to any resources we want to currently update
<<<<<<< HEAD
            resourcesToDettach.forEach(typeName -> {
                RoleType roleType = graph.getType(Schema.ImplicitType.HAS_OWNER.getName(typeName));
=======
            resourcesToDettach.forEach(typeLabel -> {
                RoleType roleType = graph.getType(Schema.ImplicitType.HAS_RESOURCE_OWNER.getLabel(typeLabel));
>>>>>>> 5ae0249a
                taskConcept.relations(roleType).forEach(Concept::delete);
            });

            // Insert new resources with new values
            graph.graql().insert(finalResources.id(taskConcept.getId())).execute();
            return true;
        }, true);

        return result.isPresent();
    }

    @Override
    public TaskState getState(TaskId id) throws EngineStorageException {
        Optional<TaskState> result = attemptCommitToSystemGraph((graph) -> {
            Collection<Resource<String>> resourceList = graph.getResourcesByValue(id.getValue());
            if(resourceList.isEmpty()){
                throw new EngineStorageException("Concept " + id + " not found in storage");
            }

            Instance instance = resourceList.iterator().next().owner();
            return instanceToState(graph, instance);
        }, false);

        if(!result.isPresent()){
            throw new EngineStorageException("Concept " + id + " not found in storage");
        }

        return result.get();
    }

    @Override
    public boolean containsTask(TaskId id) {
        Optional<Boolean> result = attemptCommitToSystemGraph(graph -> {
            Collection<Resource<String>> resourceList = graph.getResourcesByValue(id.getValue());
            if(resourceList.isEmpty()){
                return false;
            }

            Instance instance = resourceList.iterator().next().owner();
            return instance != null;
        }, false);

        if(!result.isPresent()){
            return false;
        }

        return result.get();
    }

    /**
     * Given an instance concept, turn it into a TaskState object.
     * This is done by retrieving the serialized TaskState from the given graph and deserialising it.
     *
     * @param graph Graph in which to fetch serialized state
     * @param instance Task instance to turn into task state
     * @return TaskState representing given instance
     */
    public TaskState instanceToState(GraknGraph graph, Instance instance){
        ResourceType<String> serialisedResourceType = graph.getResourceType(SERIALISED_TASK.getValue());
        String serialisedTask = (String) instance.resources(serialisedResourceType).iterator().next().getValue();

        return deserializeFromString(serialisedTask);
    }

    @Override
    public Set<TaskState> getTasks(TaskStatus taskStatus, String taskClassName, String createdBy, EngineID engineRunningOn,
                                                 int limit, int offset) {
        return getTasks(taskStatus, taskClassName, createdBy, engineRunningOn, limit, offset, false);
    }

    public Set<TaskState> getTasks(TaskStatus taskStatus, String taskClassName, String createdBy, EngineID engineRunningOn,
                                                 int limit, int offset, Boolean recurring) {
        Var matchVar = var(TASK_VAR).isa(Graql.label(SCHEDULED_TASK));

        if(taskStatus != null) {
            matchVar = matchVar.has(STATUS, var().val(taskStatus.toString()));
        }
        if(taskClassName != null) {
            matchVar = matchVar.has(TASK_CLASS_NAME, var().val(taskClassName));
        }
        if(createdBy != null) {
            matchVar = matchVar.has(CREATED_BY, var().val(createdBy));
        }
        if(engineRunningOn != null){
            matchVar = matchVar.has(ENGINE_ID, var().val(engineRunningOn.value()));
        }
        if(recurring != null) {
            matchVar = matchVar.has(RECURRING, var().val(recurring));
        }

        Var finalMatchVar = matchVar;
        Optional<Set<TaskState>> result = attemptCommitToSystemGraph((graph) -> {
            MatchQuery q = graph.graql().match(finalMatchVar);

            if (limit > 0) {
                q.limit(limit);
            }
            if (offset > 0) {
                q.offset(offset);
            }

            return q.execute().stream()
                    .map(map -> map.values().stream().findFirst())
                    .map(Optional::get)
                    .map(c -> instanceToState(graph, c.asInstance()))
                    .collect(toSet());
        }, false);

        return result.isPresent() ? result.get() : new HashSet<>();
    }

    private <T> Optional<T> attemptCommitToSystemGraph(Function<GraknGraph, T> function, boolean commit){
        double sleepFor = 100;
        for (int i = 0; i < retries; i++) {

            LOG.debug("Attempting "  + (commit ? "commit" : "query") + " on system graph @ t"+Thread.currentThread().getId());
            long time = System.currentTimeMillis();

            try (GraknGraph graph = EngineGraknGraphFactory.getInstance().getGraph(SystemKeyspace.SYSTEM_GRAPH_NAME, GraknTxType.WRITE)) {
                T result = function.apply(graph);
                if (commit) {
                    graph.admin().commit(EngineCacheProvider.getCache());
                }

                return Optional.of(result);
            } catch (GraknBackendException e) {
                // retry...
                LOG.debug("Trouble inserting " + getFullStackTrace(e));
            } catch (Throwable e) {
                LOG.error("Failed to validate the graph when updating the state " + getFullStackTrace(e));
                break;
            } finally {
                LOG.debug("Took " + (System.currentTimeMillis() - time) + " to " + (commit ? "commit" : "query") + " to system graph @ t" + Thread.currentThread().getId());
            }

            // Sleep
            try {
                sleep((long)sleepFor);
            } catch (InterruptedException e) {
                LOG.error(getFullStackTrace(e));
            } finally {
                sleepFor = ((1d/2d) * (Math.pow(2d,i) - 1d));
            }
        }

        return Optional.empty();
    }
}<|MERGE_RESOLUTION|>--- conflicted
+++ resolved
@@ -171,13 +171,8 @@
         Optional<Boolean> result = attemptCommitToSystemGraph((graph) -> {
             Instance taskConcept = graph.getResourcesByValue(task.getId().getValue()).iterator().next().owner();
             // Remove relations to any resources we want to currently update
-<<<<<<< HEAD
-            resourcesToDettach.forEach(typeName -> {
-                RoleType roleType = graph.getType(Schema.ImplicitType.HAS_OWNER.getName(typeName));
-=======
             resourcesToDettach.forEach(typeLabel -> {
-                RoleType roleType = graph.getType(Schema.ImplicitType.HAS_RESOURCE_OWNER.getLabel(typeLabel));
->>>>>>> 5ae0249a
+                RoleType roleType = graph.getType(Schema.ImplicitType.HAS_OWNER.getLabel(typeLabel));
                 taskConcept.relations(roleType).forEach(Concept::delete);
             });
 
