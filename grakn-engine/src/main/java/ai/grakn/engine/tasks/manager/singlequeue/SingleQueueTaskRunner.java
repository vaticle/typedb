/*
 * Grakn - A Distributed Semantic Database
 * Copyright (C) 2016  Grakn Labs Limited
 *
 * Grakn is free software: you can redistribute it and/or modify
 * it under the terms of the GNU General Public License as published by
 * the Free Software Foundation, either version 3 of the License, or
 * (at your option) any later version.
 *
 * Grakn is distributed in the hope that it will be useful,
 * but WITHOUT ANY WARRANTY; without even the implied warranty of
 * MERCHANTABILITY or FITNESS FOR A PARTICULAR PURPOSE.  See the
 * GNU General Public License for more details.
 *
 * You should have received a copy of the GNU General Public License
 * along with Grakn. If not, see <http://www.gnu.org/licenses/gpl.txt>.
 *
 */

package ai.grakn.engine.tasks.manager.singlequeue;

import ai.grakn.engine.TaskId;
import ai.grakn.engine.tasks.BackgroundTask;
import ai.grakn.engine.tasks.ExternalOffsetStorage;
import ai.grakn.engine.tasks.TaskCheckpoint;
import ai.grakn.engine.tasks.TaskState;
import ai.grakn.engine.tasks.TaskStateStorage;
import ai.grakn.engine.util.EngineID;
import org.apache.kafka.clients.consumer.Consumer;
import org.apache.kafka.clients.consumer.ConsumerRecord;
import org.apache.kafka.clients.consumer.ConsumerRecords;
import org.apache.kafka.common.TopicPartition;
import org.slf4j.Logger;
import org.slf4j.LoggerFactory;

import java.time.Instant;
import java.util.concurrent.CountDownLatch;
import java.util.concurrent.atomic.AtomicBoolean;

import static ai.grakn.engine.TaskStatus.FAILED;
import static ai.grakn.engine.TaskStatus.RUNNING;
import static ai.grakn.engine.TaskStatus.STOPPED;
import static ai.grakn.engine.tasks.config.KafkaTerms.HIGH_PRIORITY_TASKS_TOPIC;
import static ai.grakn.engine.util.ExceptionWrapper.noThrow;
import static java.time.Duration.between;
import static java.time.Instant.now;

/**
 * The {@link SingleQueueTaskRunner} is used by the {@link SingleQueueTaskManager} to execute tasks from a Kafka queue.
 *
 * @author aelred, alexandrorth
 */
public class SingleQueueTaskRunner implements Runnable, AutoCloseable {

    private final static Logger LOG = LoggerFactory.getLogger(SingleQueueTaskRunner.class);

    private final Consumer<TaskId, TaskState> highPriorityConsumer;
    private final Consumer<TaskId, TaskState> lowPriorityConsumer;
    private final SingleQueueTaskManager manager;
    private final TaskStateStorage storage;
    private final ExternalOffsetStorage offsetStorage;

    private final AtomicBoolean wakeUp = new AtomicBoolean(false);
    private final CountDownLatch countDownLatch = new CountDownLatch(1);
    private final EngineID engineID;

    private TaskId runningTaskId = null;
    private BackgroundTask runningTask = null;

    private static final int INITIAL_BACKOFF = 1_000;
    private static final int MAX_BACKOFF = 60_000;
    private final int MAX_TIME_SINCE_HANDLED_BEFORE_BACKOFF;
    private Instant timeTaskLastHandled;

    /**
     * Create a {@link SingleQueueTaskRunner} which retrieves tasks from the given {@param consumer} and uses the given
     * {@param storage} to store and retrieve information about tasks.
     *
     * @param engineID identifier of the engine this task runner is on
     * @param manager a place to control the lifecycle of tasks
     * @param offsetStorage a place to externally store kafka offsets
     */
    public SingleQueueTaskRunner(SingleQueueTaskManager manager, EngineID engineID, ExternalOffsetStorage offsetStorage, int timeUntilBackoff){
        this.manager = manager;
        this.storage = manager.storage();
        this.highPriorityConsumer = manager.newHighPriorityConsumer();
        this.lowPriorityConsumer = manager.newLowPriorityConsumer();
        this.engineID = engineID;
        this.offsetStorage = offsetStorage;
        this.MAX_TIME_SINCE_HANDLED_BEFORE_BACKOFF = timeUntilBackoff;
    }

    /**
     * Poll Kafka for any new tasks. Will not return until {@link SingleQueueTaskRunner#close()} is called.
     * After receiving tasks, accept as many as possible, up to the maximum allowed number of tasks.
     * For each task, follow the workflow based on its type:
     *  - If not created or not in storage:
     *    - Record that this engine is running this task
     *      Record that this task is running
     *    - Send to thread pool for execution:
     *       - Use reflection to retrieve task
     *       - Start from checkpoint if necessary, or from beginning (TODO)
     *       - Record that this engine is no longer running this task
     *         Mark as completed or failed
     *  - Acknowledge message in queue
     */
    @Override
    public void run() {
        LOG.debug("started");

        timeTaskLastHandled = now();
        int backOff = INITIAL_BACKOFF;

        while (!wakeUp.get()) {
            try {
                // Reading from both the regular consumer and recurring consumer every time means that we will handle
                // recurring tasks regularly, even if there are lots of non-recurring tasks to process.
                readRecords(highPriorityConsumer);
                readRecords(lowPriorityConsumer);

                // Exponential back-off: sleep longer and longer when receiving the same tasks
                long timeSinceLastHandledTask = between(timeTaskLastHandled, now()).toMillis();
                if (timeSinceLastHandledTask >= MAX_TIME_SINCE_HANDLED_BEFORE_BACKOFF) {
                    LOG.debug("has been  " + timeSinceLastHandledTask + " ms since handeled task, sleeping for " + backOff + "ms");
                    Thread.sleep(backOff);
                    backOff *= 2;
                    if (backOff > MAX_BACKOFF) backOff = MAX_BACKOFF;
                } else {
                    backOff = INITIAL_BACKOFF;
                }

            } catch (Throwable throwable){
                LOG.error("error thrown", throwable);
                assert false; // This should be unreachable, but in production we still handle it for robustness
            }
        }

        countDownLatch.countDown();
        LOG.debug("stopped");
    }

    /**
     * Close connection to Kafka and thread pool.
     *
     * Inform {@link SingleQueueTaskRunner#run()} method to stop and block until it returns.
     */
    @Override
    public void close() throws Exception {
        wakeUp.set(true);
        noThrow(countDownLatch::await, "Error waiting for the TaskRunner loop to finish");
        noThrow(highPriorityConsumer::close, "Error closing the task runner");
        noThrow(lowPriorityConsumer::close, "Error closing the task runner");
    }

    /**
     * Stop the task if it is executing on this machine
     * @param taskId Identifier of the task to stop
     * @return True if the task is stopped
     */
    public boolean stopTask(TaskId taskId) {
        return taskId.equals(runningTaskId) && runningTask.stop();
    }

    /**
     * Read and handle some records from the given consumer
     */
    private void readRecords(Consumer<TaskId, TaskState> theConsumer) {
        // This TaskRunner should only ever receive one record from each consumer
        ConsumerRecords<TaskId, TaskState> records = theConsumer.poll(1000);
        debugConsumerStatus(theConsumer, records);

        for (ConsumerRecord<TaskId, TaskState> record : records) {
            TaskState task = record.value();
            boolean handled = handleTask(task, record.topic());

            if (handled) {
                timeTaskLastHandled = now();
            }

            offsetStorage.saveOffset(theConsumer, new TopicPartition(record.topic(), record.partition()));

            LOG.trace("{} acknowledged", record.key().getValue());
        }
    }

    /**
     * Returns whether the task was succesfully handled, or was just re-submitted.
     */
<<<<<<< HEAD
    private boolean handleTask(TaskState task, String priority) {
        LOG.debug("{}\treceived", task);
=======
    private boolean handleTask(TaskState taskFromkafka) {
        LOG.debug("{}\treceived", taskFromkafka);
>>>>>>> a6522a73

        TaskState latestState = getLatestState(taskFromkafka);

        if (shouldStopTask(latestState)) {
            stopTask(latestState);
            return true;
<<<<<<< HEAD
        } else if(shouldDelayTask(task)){
            resubmitTask(task, priority);
=======
        } else if(shouldDelayTask(latestState)){
            resubmitTask(latestState);
>>>>>>> a6522a73
            return false;
        } else {
            // Need updated state to reflect task state changes in the execute method
            TaskState updatedState = executeTask(latestState);

<<<<<<< HEAD
            if(taskShouldRecur(task)){
                // re-schedule
                task.schedule(task.schedule().incrementByInterval());
                resubmitTask(task, priority);
=======
            if(taskShouldRecur(updatedState)){
                resubmitTask(updatedState);
>>>>>>> a6522a73
            }

            return true;
        }
    }

    /**
     * Execute a task.
     *
     * If a task is resuming, it should not be re-marked as running and should be started from it's checkpoint.
     * If a task is seen for the first time, it should be marked as running and started with it's original configuration.
     *
     * @param task the task to execute from the kafka queue
     */
    private TaskState executeTask(TaskState task){
        try {
            runningTaskId = task.getId();
            runningTask = task.taskClass().newInstance();

            boolean completed;

            //TODO pass a method to retrieve checkpoint from storage to task and remove "resume" method in interface
            if(taskShouldResume(task)){
                LOG.debug("{}\tresuming ", task);

                completed = runningTask.resume(saveCheckpoint(task), task.checkpoint());
            } else {
                //Mark as running
                task.markRunning(engineID);

                putState(task);

                LOG.debug("{}\tmarked as running", task);

                completed = runningTask.start(saveCheckpoint(task), task.configuration());
            }

            if (completed) {
                task.markCompleted();
            } else {
                task.markStopped();
            }
        } catch (Throwable throwable) {
            task.markFailed(throwable);
        } finally {
            runningTask = null;
            runningTaskId = null;

            // Update the schedule of the task if it should recur
            if(taskShouldRecur(task)) {
                task.schedule(task.schedule().incrementByInterval());
            }

            storage.updateState(task);

            LOG.debug("{}\tmarked as {}", task, task.status());
        }

        return task;
    }

    /**
     * Tasks are delayed by re-submitting them to the queue until it is time for them
     * to be executed
     * @param task Task to be delayed
     */
    private void resubmitTask(TaskState task, String priority){
        if(priority.equals(HIGH_PRIORITY_TASKS_TOPIC)){
            manager.addHighPriorityTask(task);
        } else {
            manager.addLowPriorityTask(task);
        }
        LOG.debug("{}\tresubmitted with {}", task, priority);
    }

    private void stopTask(TaskState task) {
        task.markStopped();
        putState(task);
        LOG.debug("{}\t marked as stopped", task);
    }

    /**
     * Tasks should be delayed when their schedule is set for after the current moment.
     * This applies to recurring tasks as well.
     * @return If the provided task should be delayed.
     */
    private boolean shouldDelayTask(TaskState task){
        return !task.schedule().runAt().isBefore(now());
    }

    /**
     * Determine if task is recurring and should be re-run. Recurring tasks should not
     * be re-run when they are stopped or failed.
     * @return If the task should be run again
     */
    private boolean taskShouldRecur(TaskState task){
        return task.schedule().isRecurring() && !task.status().equals(FAILED) && !task.status().equals(STOPPED);
    }

    /**
     * Tasks should resume from the last checkpoint when their checkpoint is
     * non null and they are in the RUNNING state. This status should be taken from
     * the latest snapshot of task state in storage.
     *
     * Recurring tasks should
     * @param task Task that should be checked
     * @return If the given task can resume
     */
    private boolean taskShouldResume(TaskState task){
        return task.status() == RUNNING;
    }

    private boolean shouldStopTask(TaskState task) {
        return task.status() == STOPPED || manager.isTaskMarkedStopped(task.getId());
    }

    /**
     * Return the latest state of the task from storage. If the task
     * has not been saved in storage, return the state that was given.
     * @return Latest state of the given task
     */
    private TaskState getLatestState(TaskState task){
        if(storage.containsTask(task.getId())){
            return storage.getState(task.getId());
        }

        return task;
    }

    private void putState(TaskState taskState) {
        //TODO Make this a put within state storage
        if(storage.containsTask(taskState.getId())) {
            storage.updateState(taskState);
        } else {
            storage.newState(taskState);
        }
    }

    /**
     * Log debug information about the given set of {@param records} polled from Kafka
     * @param records Polled-for records to return information about
     */
    private void debugConsumerStatus(Consumer<TaskId, TaskState> theConsumer, ConsumerRecords<TaskId, TaskState> records ){
        for (TopicPartition partition : theConsumer.assignment()) {
            LOG.debug("Partition {}{} has offset {} after receiving {} records",
                    partition.topic(), partition.partition(), theConsumer.position(partition), records.records(partition).size());
        }
    }

    /**
     * Persists a Background Task's checkpoint to ZK and graph.
     * @param taskState task to update in storage
     * @return A Consumer<String> function that can be called by the background task on demand to save its checkpoint.
     */
    private java.util.function.Consumer<TaskCheckpoint> saveCheckpoint(TaskState taskState) {
        return checkpoint -> storage.updateState(taskState.checkpoint(checkpoint));
    }
}<|MERGE_RESOLUTION|>--- conflicted
+++ resolved
@@ -186,40 +186,23 @@
     /**
      * Returns whether the task was succesfully handled, or was just re-submitted.
      */
-<<<<<<< HEAD
-    private boolean handleTask(TaskState task, String priority) {
-        LOG.debug("{}\treceived", task);
-=======
-    private boolean handleTask(TaskState taskFromkafka) {
+    private boolean handleTask(TaskState taskFromkafka, String priority) {
         LOG.debug("{}\treceived", taskFromkafka);
->>>>>>> a6522a73
 
         TaskState latestState = getLatestState(taskFromkafka);
 
         if (shouldStopTask(latestState)) {
             stopTask(latestState);
             return true;
-<<<<<<< HEAD
-        } else if(shouldDelayTask(task)){
-            resubmitTask(task, priority);
-=======
-        } else if(shouldDelayTask(latestState)){
-            resubmitTask(latestState);
->>>>>>> a6522a73
+        } else if(shouldDelayTask(taskFromkafka)){
+            resubmitTask(taskFromkafka, priority);
             return false;
         } else {
             // Need updated state to reflect task state changes in the execute method
             TaskState updatedState = executeTask(latestState);
 
-<<<<<<< HEAD
-            if(taskShouldRecur(task)){
-                // re-schedule
-                task.schedule(task.schedule().incrementByInterval());
-                resubmitTask(task, priority);
-=======
             if(taskShouldRecur(updatedState)){
-                resubmitTask(updatedState);
->>>>>>> a6522a73
+                resubmitTask(updatedState, priority);
             }
 
             return true;
