/*
 * Grakn - A Distributed Semantic Database
 * Copyright (C) 2016  Grakn Labs Limited
 *
 * Grakn is free software: you can redistribute it and/or modify
 * it under the terms of the GNU General Public License as published by
 * the Free Software Foundation, either version 3 of the License, or
 * (at your option) any later version.
 *
 * Grakn is distributed in the hope that it will be useful,
 * but WITHOUT ANY WARRANTY; without even the implied warranty of
 * MERCHANTABILITY or FITNESS FOR A PARTICULAR PURPOSE.  See the
 * GNU General Public License for more details.
 *
 * You should have received a copy of the GNU General Public License
 * along with Grakn. If not, see <http://www.gnu.org/licenses/gpl.txt>.
 *
 */

package ai.grakn.engine.tasks.manager.singlequeue;

import ai.grakn.engine.TaskStatus;
import ai.grakn.engine.tasks.BackgroundTask;
import ai.grakn.engine.tasks.TaskId;
import ai.grakn.engine.tasks.TaskState;
import ai.grakn.engine.tasks.TaskStateStorage;
import ai.grakn.engine.tasks.config.ConfigHelper;
import ai.grakn.engine.tasks.manager.ZookeeperConnection;
import ai.grakn.engine.util.EngineID;
import com.google.common.collect.ImmutableList;
import org.apache.kafka.clients.consumer.Consumer;
import org.apache.kafka.clients.consumer.ConsumerRecord;
import org.apache.kafka.clients.consumer.ConsumerRecords;
import org.apache.kafka.common.TopicPartition;
import org.slf4j.Logger;
import org.slf4j.LoggerFactory;

import java.util.concurrent.CountDownLatch;
import java.util.concurrent.atomic.AtomicBoolean;

import static ai.grakn.engine.TaskStatus.COMPLETED;
import static ai.grakn.engine.TaskStatus.CREATED;
import static ai.grakn.engine.TaskStatus.FAILED;
import static ai.grakn.engine.TaskStatus.STOPPED;
import static ai.grakn.engine.tasks.config.KafkaTerms.NEW_TASKS_TOPIC;
import static ai.grakn.engine.tasks.config.KafkaTerms.TASK_RUNNER_GROUP;
import static ai.grakn.engine.tasks.manager.ExternalStorageRebalancer.rebalanceListener;
import static ai.grakn.engine.util.ExceptionWrapper.noThrow;

/**
 * The {@link SingleQueueTaskRunner} is used by the {@link SingleQueueTaskManager} to execute tasks from a Kafka queue.
 *
 * @author aelred, alexandrorth
 */
public class SingleQueueTaskRunner implements Runnable, AutoCloseable {

    private final static Logger LOG = LoggerFactory.getLogger(SingleQueueTaskRunner.class);

    private final Consumer<TaskId, TaskState> consumer;
    private final TaskStateStorage storage;

    private final AtomicBoolean wakeUp = new AtomicBoolean(false);
    private final CountDownLatch countDownLatch = new CountDownLatch(1);
    private final EngineID engineID;

    private BackgroundTask runningTask = null;

    /**
     * Create a {@link SingleQueueTaskRunner} which creates a {@link Consumer} with the given {@param connection)}
     * to retrieve tasks and uses the given {@param storage} to store and retrieve information about tasks.
     *
     * @param engineID identifier of the engine this task runner is on
     * @param storage a place to store and retrieve information about tasks.
     * @param zookeeper a connection to the running zookeeper instance.
     */

    public SingleQueueTaskRunner(EngineID engineID, TaskStateStorage storage, ZookeeperConnection zookeeper){
        this.storage = storage;
        this.engineID = engineID;

        consumer = ConfigHelper.kafkaConsumer(TASK_RUNNER_GROUP);
        consumer.subscribe(ImmutableList.of(NEW_TASKS_TOPIC), rebalanceListener(consumer, zookeeper));
    }

    /**
     * Create a {@link SingleQueueTaskRunner} which retrieves tasks from the given {@param consumer} and uses the given
     * {@param storage} to store and retrieve information about tasks.
     *
     * @param engineID identifier of the engine this task runner is on
     * @param storage a place to store and retrieve information about tasks.
     * @param consumer a Kafka consumer from which to poll for tasks
     */
    public SingleQueueTaskRunner(EngineID engineID,
            TaskStateStorage storage, Consumer<TaskId, TaskState> consumer) {
        this.engineID = engineID;
        this.storage = storage;
        this.consumer = consumer;
    }

    /**
     * Poll Kafka for any new tasks. Will not return until {@link SingleQueueTaskRunner#close()} is called.
     * After receiving tasks, accept as many as possible, up to the maximum allowed number of tasks.
     * For each task, follow the workflow based on its type:
     *  - If not created or not in storage:
     *    - Record that this engine is running this task
     *      Record that this task is running
     *    - Send to thread pool for execution:
     *       - Use reflection to retrieve task
     *       - Start from checkpoint if necessary, or from beginning (TODO)
     *       - Record that this engine is no longer running this task
     *         Mark as completed or failed
     *  - Acknowledge message in queue
     */
    @Override
    public void run() {
        LOG.debug("started");

        while (!wakeUp.get()) {
            try {
                ConsumerRecords<TaskId, TaskState> records = consumer.poll(1000);
                debugConsumerStatus(records);

                // This TskRunner should only ever receive one record
                for (ConsumerRecord<TaskId, TaskState> record : records) {
                    handleRecord(record);

                    consumer.seek(new TopicPartition(record.topic(), record.partition()), record.offset() + 1);
                    consumer.commitSync();

                    LOG.trace("{} acknowledged", record.key().getValue());
                }
            } catch (Throwable throwable){
                LOG.error("error thrown", throwable);
            }
        }

        countDownLatch.countDown();
        LOG.debug("stopped");
    }

    /**
     * Close connection to Kafka and thread pool.
     *
     * Inform {@link SingleQueueTaskRunner#run()} method to stop and block until it returns.
     */
    @Override
    public void close() throws Exception {
        wakeUp.set(true);
        noThrow(countDownLatch::await, "Error waiting for the TaskRunner loop to finish");
        noThrow(consumer::close, "Error closing the task runner");
    }

    public boolean stopTask(TaskId taskId) {
        return runningTask != null && runningTask.stop();
    }

    /**
     * Returns false if cannot handle record because the executor is full
     */
    private void handleRecord(ConsumerRecord<TaskId, TaskState> record) {
        TaskState task = record.value();

        LOG.debug("{}\treceived", task);

        if (shouldExecuteTask(task)) {

            // Mark as running
            task.markRunning(engineID);

            //TODO Make this a put within state storage
            if(storage.containsTask(task.getId())) {
                storage.updateState(task);
            } else {
                storage.newState(task);
            }

            LOG.debug("{}\tmarked as running", task);

            // Execute task
            try {
<<<<<<< HEAD
                runningTask = task.taskClass().newInstance();
                boolean completed = runningTask.start(null, task.configuration());
                if (completed) {
                    task.status(COMPLETED);
                } else {
                    task.status(STOPPED);
                }
=======
                task.taskClass().newInstance().start(null, task.configuration());
                task.markCompleted();
>>>>>>> acae30f9
                LOG.debug("{}\tmarked as completed", task);
            } catch (Throwable throwable) {
                task.markFailed(throwable);
                LOG.debug("{}\tmarked as failed", task);
            } finally {
<<<<<<< HEAD
                runningTask = null;
=======
                // Remove this task from running on this engine
>>>>>>> acae30f9
                storage.updateState(task);
            }
        }
    }

    private boolean shouldExecuteTask(TaskState task) {
        TaskId taskId = task.getId();

        if (task.status().equals(CREATED)) {
            // Only run created tasks if they are not being retried
            return !storage.containsTask(taskId);
        } else {
            // Only run retried tasks if they are not marked completed or failed
            // TODO: what if another task runner is running this task? (due to rebalance)
            TaskStatus status = storage.getState(taskId).status();
            return !status.equals(COMPLETED) && !status.equals(FAILED);
        }
    }

    /**
     * Log debug information about the given set of {@param records} polled from Kafka
     * @param records Polled-for records to return information about
     */
    private void debugConsumerStatus(ConsumerRecords<TaskId, TaskState> records ){
        for (TopicPartition partition : consumer.assignment()) {
            LOG.debug("Partition {}{} has offset {} after receiving {} records",
                    partition.topic(), partition.partition(), consumer.position(partition), records.records(partition).size());
        }
    }
}<|MERGE_RESOLUTION|>--- conflicted
+++ resolved
@@ -41,7 +41,6 @@
 import static ai.grakn.engine.TaskStatus.COMPLETED;
 import static ai.grakn.engine.TaskStatus.CREATED;
 import static ai.grakn.engine.TaskStatus.FAILED;
-import static ai.grakn.engine.TaskStatus.STOPPED;
 import static ai.grakn.engine.tasks.config.KafkaTerms.NEW_TASKS_TOPIC;
 import static ai.grakn.engine.tasks.config.KafkaTerms.TASK_RUNNER_GROUP;
 import static ai.grakn.engine.tasks.manager.ExternalStorageRebalancer.rebalanceListener;
@@ -178,28 +177,19 @@
 
             // Execute task
             try {
-<<<<<<< HEAD
                 runningTask = task.taskClass().newInstance();
                 boolean completed = runningTask.start(null, task.configuration());
                 if (completed) {
-                    task.status(COMPLETED);
+                    task.markCompleted();
                 } else {
-                    task.status(STOPPED);
+                    task.markStopped();
                 }
-=======
-                task.taskClass().newInstance().start(null, task.configuration());
-                task.markCompleted();
->>>>>>> acae30f9
                 LOG.debug("{}\tmarked as completed", task);
             } catch (Throwable throwable) {
                 task.markFailed(throwable);
                 LOG.debug("{}\tmarked as failed", task);
             } finally {
-<<<<<<< HEAD
                 runningTask = null;
-=======
-                // Remove this task from running on this engine
->>>>>>> acae30f9
                 storage.updateState(task);
             }
         }
