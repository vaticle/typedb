/*
 * Copyright (C) 2020 Grakn Labs
 *
 * This program is free software: you can redistribute it and/or modify
 * it under the terms of the GNU Affero General Public License as
 * published by the Free Software Foundation, either version 3 of the
 * License, or (at your option) any later version.
 *
 * This program is distributed in the hope that it will be useful,
 * but WITHOUT ANY WARRANTY; without even the implied warranty of
 * MERCHANTABILITY or FITNESS FOR A PARTICULAR PURPOSE.  See the
 * GNU Affero General Public License for more details.
 *
 * You should have received a copy of the GNU Affero General Public License
 * along with this program.  If not, see <https://www.gnu.org/licenses/>.
 *
 */

package grakn.core.test.behaviour.resolution;

import grakn.core.kb.server.Session;
<<<<<<< HEAD
import grakn.core.kb.server.Transaction;
=======
import grakn.core.test.behaviour.connection.session.SessionManager;
>>>>>>> 6466aef3
import grakn.core.test.behaviour.resolution.framework.Resolution;
import graql.lang.Graql;
import graql.lang.query.GraqlGet;
import io.cucumber.java.After;
import io.cucumber.java.Before;
import io.cucumber.java.en.Then;
import io.cucumber.java.en.When;

<<<<<<< HEAD
import java.util.function.Function;
=======
import java.util.Arrays;
>>>>>>> 6466aef3

import static grakn.core.test.behaviour.connection.ConnectionSteps.sessions;

public class ResolutionSteps {

<<<<<<< HEAD
    private Session reasonedSession;
    private Session materialisedSession;
    private GraqlGet queryToTest;
    private Resolution resolution;

    @Given("for each session, graql define")
    public void graql_define(String defineQueryStatements) {
        graql_query(defineQueryStatements, GraqlQuery::asDefine);
    }

    @Given("for each session, graql insert")
    public void graql_insert(String insertQueryStatements) {
        graql_query(insertQueryStatements, GraqlQuery::asInsert);
    }

    @Given("materialised keyspace is named: {string}")
    public void materialised_keyspace_is_named(final String keyspaceName) {
        final Session materialisedSession = sessions.stream()
                .filter(s -> s.keyspace().name().equals(keyspaceName))
                .findAny()
                .orElse(null);
        setMaterialisedSession(materialisedSession);
    }

    @Given("reasoned keyspace is named: {string}")
    public void reasoned_keyspace_is_named(final String keyspaceName) {
        final Session reasonedSession = sessions.stream()
                .filter(s -> s.keyspace().name().equals(keyspaceName))
                .findAny()
                .orElse(null);
        setReasonedSession(reasonedSession);
    }

    @When("materialised keyspace is completed")
    public void materialised_keyspace_is_completed() {
        resolution = new Resolution(getMaterialisedSession(), getReasonedSession());
=======
    private SessionManager sessionManager;
    private static GraqlGet query;
    private static Resolution resolution;

    @Before
    public void testSetup() {
        sessionManager = new SessionManager();
    }

    @After
    public void cleanup() {
        resolution.close();
    }

    @When("reference kb is completed")
    public void reference_kb_is_completed() {
        final Session completionSession = sessions.stream()
                .filter(s -> s.keyspace().name().equalsIgnoreCase("completion"))
                .findAny()
                .orElse(null);
        final Session testSession = sessions.stream()
                .filter(s -> s.keyspace().name().equalsIgnoreCase("test"))
                .findAny()
                .orElse(null);
        sessionManager.createSessions(Arrays.asList(completionSession, testSession));
        resolution = new Resolution(sessionManager);
>>>>>>> 6466aef3
    }

    @Then("for graql query")
    public void for_graql_query(String graqlQuery) {
        queryToTest = Graql.parse(graqlQuery).asGet();
    }

<<<<<<< HEAD
    @Then("in reasoned keyspace, answer size is: {number}")
    public void reasoned_keyspace_answer_size_is(final int expectedCount) {
        resolution.manuallyValidateAnswerSize(queryToTest, expectedCount);
=======
    @Then("answer count is: {number}")
    public void answer_count_is(final int expectedCount) {
        resolution.manuallyTestQuery(query, expectedCount);
    }

    @Then("answer count is correct")
    public void answer_count_is_correct() {
        resolution.testQuery(query);
>>>>>>> 6466aef3
    }

    @Then("in reasoned keyspace, all answers are correct")
    public void reasoned_keyspace_all_answers_are_correct() {
        // TODO: refactor these into a single method that compares the set of expected answers to the actual answers
        resolution.testQuery(queryToTest);
        resolution.testResolution(queryToTest);
    }

    @Then("materialised and reasoned keyspaces are the same size")
    public void keyspaces_are_the_same_size() {
        resolution.testCompleteness();
    }

    private <TQuery extends GraqlQuery> void graql_query(final String queryStatements, final Function<GraqlQuery, TQuery> queryTypeFn) {
        sessions.forEach(session -> {
            final Transaction tx = session.transaction(Transaction.Type.WRITE);
            final TQuery graqlQuery = queryTypeFn.apply(Graql.parse(String.join("\n", queryStatements)));
            tx.execute(graqlQuery, true, true); // always use inference and have explanations
            tx.commit();
        });
    }

    private Session getReasonedSession() {
        return reasonedSession;
    }

    private Session getMaterialisedSession() {
        return materialisedSession;
    }

    private void setReasonedSession(Session value) {
        reasonedSession = value;
    }

    private void setMaterialisedSession(Session value) {
        materialisedSession = value;
    }
}<|MERGE_RESOLUTION|>--- conflicted
+++ resolved
@@ -19,11 +19,7 @@
 package grakn.core.test.behaviour.resolution;
 
 import grakn.core.kb.server.Session;
-<<<<<<< HEAD
 import grakn.core.kb.server.Transaction;
-=======
-import grakn.core.test.behaviour.connection.session.SessionManager;
->>>>>>> 6466aef3
 import grakn.core.test.behaviour.resolution.framework.Resolution;
 import graql.lang.Graql;
 import graql.lang.query.GraqlGet;
@@ -32,17 +28,12 @@
 import io.cucumber.java.en.Then;
 import io.cucumber.java.en.When;
 
-<<<<<<< HEAD
 import java.util.function.Function;
-=======
-import java.util.Arrays;
->>>>>>> 6466aef3
 
 import static grakn.core.test.behaviour.connection.ConnectionSteps.sessions;
 
 public class ResolutionSteps {
 
-<<<<<<< HEAD
     private Session reasonedSession;
     private Session materialisedSession;
     private GraqlGet queryToTest;
@@ -79,34 +70,6 @@
     @When("materialised keyspace is completed")
     public void materialised_keyspace_is_completed() {
         resolution = new Resolution(getMaterialisedSession(), getReasonedSession());
-=======
-    private SessionManager sessionManager;
-    private static GraqlGet query;
-    private static Resolution resolution;
-
-    @Before
-    public void testSetup() {
-        sessionManager = new SessionManager();
-    }
-
-    @After
-    public void cleanup() {
-        resolution.close();
-    }
-
-    @When("reference kb is completed")
-    public void reference_kb_is_completed() {
-        final Session completionSession = sessions.stream()
-                .filter(s -> s.keyspace().name().equalsIgnoreCase("completion"))
-                .findAny()
-                .orElse(null);
-        final Session testSession = sessions.stream()
-                .filter(s -> s.keyspace().name().equalsIgnoreCase("test"))
-                .findAny()
-                .orElse(null);
-        sessionManager.createSessions(Arrays.asList(completionSession, testSession));
-        resolution = new Resolution(sessionManager);
->>>>>>> 6466aef3
     }
 
     @Then("for graql query")
@@ -114,20 +77,9 @@
         queryToTest = Graql.parse(graqlQuery).asGet();
     }
 
-<<<<<<< HEAD
     @Then("in reasoned keyspace, answer size is: {number}")
     public void reasoned_keyspace_answer_size_is(final int expectedCount) {
         resolution.manuallyValidateAnswerSize(queryToTest, expectedCount);
-=======
-    @Then("answer count is: {number}")
-    public void answer_count_is(final int expectedCount) {
-        resolution.manuallyTestQuery(query, expectedCount);
-    }
-
-    @Then("answer count is correct")
-    public void answer_count_is_correct() {
-        resolution.testQuery(query);
->>>>>>> 6466aef3
     }
 
     @Then("in reasoned keyspace, all answers are correct")
