/*
 * Copyright (C) 2020 Grakn Labs
 *
 * This program is free software: you can redistribute it and/or modify
 * it under the terms of the GNU Affero General Public License as
 * published by the Free Software Foundation, either version 3 of the
 * License, or (at your option) any later version.
 *
 * This program is distributed in the hope that it will be useful,
 * but WITHOUT ANY WARRANTY; without even the implied warranty of
 * MERCHANTABILITY or FITNESS FOR A PARTICULAR PURPOSE.  See the
 * GNU Affero General Public License for more details.
 *
 * You should have received a copy of the GNU Affero General Public License
 * along with this program.  If not, see <https://www.gnu.org/licenses/>.
 */

package grakn.core.graql.reasoner.atomic;

import com.google.common.collect.HashMultimap;
import com.google.common.collect.ImmutableSetMultimap;
import com.google.common.collect.Iterables;
import com.google.common.collect.Multimap;
import com.google.common.collect.Sets;
import grakn.core.common.config.Config;
import grakn.core.core.Schema;
import grakn.core.graql.reasoner.atom.Atom;
import grakn.core.graql.reasoner.atom.binary.AttributeAtom;
import grakn.core.graql.reasoner.atom.binary.IsaAtom;
import grakn.core.graql.reasoner.atom.binary.RelationAtom;
import grakn.core.graql.reasoner.query.ReasonerQueryFactory;
import grakn.core.graql.reasoner.rule.InferenceRule;
import grakn.core.kb.concept.api.Attribute;
import grakn.core.kb.concept.api.AttributeType;
import grakn.core.kb.concept.api.Concept;
import grakn.core.kb.concept.api.EntityType;
import grakn.core.kb.concept.api.Label;
import grakn.core.kb.concept.api.Relation;
import grakn.core.kb.concept.api.Role;
import grakn.core.kb.concept.api.Rule;
import grakn.core.kb.concept.api.Thing;
import grakn.core.kb.concept.api.Type;
import grakn.core.kb.server.Session;
import grakn.core.kb.server.Transaction;
import grakn.core.test.rule.GraknTestStorage;
import grakn.core.test.rule.SessionUtil;
import grakn.core.test.rule.TestTransactionProvider;
import graql.lang.Graql;
import graql.lang.pattern.Conjunction;
import graql.lang.pattern.Pattern;
import graql.lang.statement.Statement;
import graql.lang.statement.Variable;
import org.junit.AfterClass;
import org.junit.BeforeClass;
import org.junit.ClassRule;
import org.junit.Test;

import java.util.Arrays;
import java.util.HashSet;
import java.util.List;
import java.util.Set;
import java.util.stream.Collectors;

import static grakn.core.test.common.GraqlTestUtil.loadFromFileAndCommit;
import static graql.lang.Graql.var;
import static java.util.stream.Collectors.toSet;
import static org.hamcrest.Matchers.empty;
import static org.junit.Assert.assertEquals;
import static org.junit.Assert.assertThat;
import static org.junit.Assert.assertTrue;

@SuppressWarnings("CheckReturnValue")
public class RuleApplicabilityIT {

    @ClassRule
    public static final GraknTestStorage storage = new GraknTestStorage();

    private static Session ruleApplicabilitySession;
    private static Session resourceApplicabilitySession;
    private static Session explicitOwnershipRelationSession;

    private static Thing putEntityWithResource(Transaction tx, EntityType type, Label resource, Object value) {
        Thing inst = type.create();
        putResource(inst, tx.getSchemaConcept(resource), value);
        return inst;
    }

    private static <T> void putResource(Thing thing, AttributeType<T> attributeType, T value) {
        Attribute attributeInstance = attributeType.create(value);
        thing.has(attributeInstance);
    }

    @BeforeClass
    public static void loadContext(){
        Config mockServerConfig = storage.createCompatibleServerConfig();
        resourceApplicabilitySession = SessionUtil.serverlessSessionWithNewKeyspace(mockServerConfig);
        String resourcePath = "test/integration/graql/reasoner/resources/";
        loadFromFileAndCommit(resourcePath,"resourceApplicabilityTest.gql", resourceApplicabilitySession);
        explicitOwnershipRelationSession =  SessionUtil.serverlessSessionWithNewKeyspace(mockServerConfig);
        loadFromFileAndCommit(resourcePath,"explicitOwnershipRelationApplicabilityTest.gql", explicitOwnershipRelationSession);
        ruleApplicabilitySession =  SessionUtil.serverlessSessionWithNewKeyspace(mockServerConfig);
        loadFromFileAndCommit(resourcePath,"ruleApplicabilityTest2.gql", ruleApplicabilitySession);

//        //add extra data so that all rules can be possibly triggered
//        try(Transaction tx = ruleApplicabilitySession.transaction(Transaction.Type.WRITE)) {
//            EntityType singleRoleEntity = tx.getEntityType("singleRoleEntity");
//            EntityType twoRoleEntity = tx.getEntityType("twoRoleEntity");
//            Thing x = putEntityWithResource(tx, singleRoleEntity, Label.of("resource-string"), "someValue");
//            Thing y = putEntityWithResource(tx, twoRoleEntity, Label.of("resource-long"), 2000L);
//
//            Role someRole = tx.getRole("upper-connected");
//            Role subRole = tx.getRole("lower-connected");
//            tx.getRelationType("ranked-connection")
//                    .create()
//                    .assign(someRole, x)
//                    .assign(subRole, y)
//                    .has(tx.getAttributeType("description").create("someDescription"));
//            tx.commit();
//        }
    }

    @AfterClass
    public static void closeSession(){
        ruleApplicabilitySession.close();
        resourceApplicabilitySession.close();
        explicitOwnershipRelationSession.close();
    }

    @Test
    public void metaAttributeMatchesAllAttributeRules(){
        try(Transaction tx = ruleApplicabilitySession.transaction(Transaction.Type.WRITE)) {
            TestTransactionProvider.TestTransaction testTx = (TestTransactionProvider.TestTransaction)tx;
            ReasonerQueryFactory reasonerQueryFactory = testTx.reasonerQueryFactory();
            Atom metaAttribute = reasonerQueryFactory.atomic(conjunction("{ $x isa attribute;};")).getAtom();
            Set<InferenceRule> rules = testTx.ruleCache().getRules().map(r -> new InferenceRule(r, reasonerQueryFactory)).collect(Collectors.toSet());

            assertEquals(
                    rules.stream().filter(r -> r.getHead().getAtom().getSchemaConcept().isAttributeType()).collect(Collectors.toSet()),
                    metaAttribute.getApplicableRules().collect(toSet()));
        }
    }

    @Test
    public void ontologicalAtomsDoNotMatchAnyRules(){
        try(Transaction tx = ruleApplicabilitySession.transaction(Transaction.Type.WRITE)) {
            ReasonerQueryFactory reasonerQueryFactory = ((TestTransactionProvider.TestTransaction)tx).reasonerQueryFactory();

            Atom subAtom = reasonerQueryFactory.atomic(conjunction("{ $x sub " + Schema.MetaSchema.RELATION.getLabel() + "; };")).getAtom();
            Atom hasAtom = reasonerQueryFactory.atomic(conjunction("{ $x has description; };")).getAtom();
            Atom relatesAtom = reasonerQueryFactory.atomic(conjunction("{ path relates $x; };")).getAtom();
            Atom relatesAtom2 = reasonerQueryFactory.atomic(conjunction("{ $x relates path_end; };")).getAtom();
            Atom playsAtom = reasonerQueryFactory.atomic(conjunction("{ $x plays path_end; };")).getAtom();

            assertThat(subAtom.getApplicableRules().collect(toSet()), empty());
            assertThat(hasAtom.getApplicableRules().collect(toSet()), empty());
            assertThat(relatesAtom.getApplicableRules().collect(toSet()), empty());
            assertThat(relatesAtom2.getApplicableRules().collect(toSet()), empty());
            assertThat(playsAtom.getApplicableRules().collect(toSet()), empty());
        }
    }

    @Test
    public void typeRelationMatchesAllRulesWithCorrespondingRelationType(){
        try(Transaction tx = ruleApplicabilitySession.transaction(Transaction.Type.WRITE)) {
            TestTransactionProvider.TestTransaction testTx = (TestTransactionProvider.TestTransaction)tx;
            ReasonerQueryFactory reasonerQueryFactory = testTx.reasonerQueryFactory();

            String typeString = "{ $x isa elevation-ranking; };";
            String typeString2 = "{ $x isa ternary-steep-path; };";
            String typeString3 = "{ $x isa located; };";
            Atom rankingAtom = reasonerQueryFactory.atomic(conjunction(typeString)).getAtom();
            Atom ternarySteepPathAtom = reasonerQueryFactory.atomic(conjunction(typeString2)).getAtom();
            Atom locatedAtom = reasonerQueryFactory.atomic(conjunction(typeString3)).getAtom();

            Type ternarySteepPath = testTx.getRelationType("ternary-steep-path");
            Type located = testTx.getRelationType("located");
            Type ranking = testTx.getRelationType("elevation-ranking");

            Set<InferenceRule> rules = testTx.ruleCache().getRules().map(r -> new InferenceRule(r, reasonerQueryFactory)).collect(Collectors.toSet());
            Set<InferenceRule> ternarySteepPathRules = rules.stream().filter(rule -> rule.getHead().getAtom().getSchemaConcept().equals(ternarySteepPath)).collect(toSet());
            Set<InferenceRule> locatedRules = rules.stream().filter(rule -> rule.getHead().getAtom().getSchemaConcept().equals(located)).collect(toSet());
            Set<InferenceRule> rankingRules = rules.stream().filter(rule -> rule.getHead().getAtom().getSchemaConcept().equals(ranking)).collect(toSet());

            assertEquals(
                    rankingRules.stream().map(InferenceRule::getRule).collect(toSet()),
                    rankingAtom.getApplicableRules().map(InferenceRule::getRule).collect(toSet()));
            assertEquals(
                    ternarySteepPathRules.stream().map(InferenceRule::getRule).collect(toSet()),
                    ternarySteepPathAtom.getApplicableRules().map(InferenceRule::getRule).collect(toSet()));
            assertEquals(
                    locatedRules.stream().map(InferenceRule::getRule).collect(toSet()),
                    locatedAtom.getApplicableRules().map(InferenceRule::getRule).collect(toSet()));
        }
    }

    @Test
    public void typeAttributeMatchesAllRulesWithCorrespondingAttributeType(){
        try(Transaction tx = resourceApplicabilitySession.transaction(Transaction.Type.WRITE)) {
            TestTransactionProvider.TestTransaction testTx = (TestTransactionProvider.TestTransaction)tx;
            ReasonerQueryFactory reasonerQueryFactory = testTx.reasonerQueryFactory();

            String typeString = "{ $x isa resource; };";
            Atom descriptionAtom = reasonerQueryFactory.atomic(conjunction(typeString)).getAtom();
            Type descriptionType = testTx.getAttributeType("resource");

            Set<InferenceRule> resourceRules = testTx.ruleCache().getRules()
                    .map(r -> new InferenceRule(r, reasonerQueryFactory))
                    .filter(rule -> rule.getHead().getAtom().getSchemaConcept().equals(descriptionType))
                    .collect(Collectors.toSet());

            assertEquals(resourceRules, descriptionAtom.getApplicableRules().collect(toSet()));
        }
    }

    @Test
    public void relationWithUnspecificRoles_typedRoleplayers_ambiguousRoleMapping(){
        try(Transaction tx = ruleApplicabilitySession.transaction(Transaction.Type.WRITE)) {
            ReasonerQueryFactory reasonerQueryFactory = ((TestTransactionProvider.TestTransaction)tx).reasonerQueryFactory();

            String relationString = "{ ($x, $y, attributed:$z); $x isa monument; $y isa discoverer; $z isa ranked-hill-city; };";
            RelationAtom relation = (RelationAtom) reasonerQueryFactory.atomic(conjunction(relationString)).getAtom();
            // to obtain a partial ambiguity, we have to induce the following:
            // one type should pin a role to an unambiguous super-relation -- the role will be known
            // both other role players need to be able to play two _mutually exclusive_ roles from the relation
            // or its children
            // we also use a role to restrict possible relations
            ImmutableSetMultimap<Role, Variable> roleMap = ImmutableSetMultimap.of(
                    tx.getRole("role"), new Variable("x"),
                    tx.getRole("role"), new Variable("y"),
                    tx.getRole("attributed"), new Variable("z"));
            assertEquals(roleMap, roleSetMap((relation.getRoleVarMap())));
            assertEquals(2, relation.getApplicableRules().count());
        }
    }
//
    // TODO what is this test meant to do?
//    @Test
//    public void relationWithUnspecifiedRoles_typedRoleplayers_rolePlayerTypeMismatch(){
//        try(Transaction tx = ruleApplicabilitySession.transaction(Transaction.Type.WRITE)){
//            ReasonerQueryFactory reasonerQueryFactory = ((TestTransactionProvider.TestTransaction)tx).reasonerQueryFactory();
//            String relationString = "{ ($x, $y, $z);$x isa singleRoleEntity; $y isa twoRoleEntity; $z isa threeRoleEntity; };";
//            RelationAtom relation = (RelationAtom) reasonerQueryFactory.atomic(conjunction(relationString)).getAtom();
//            ImmutableSetMultimap<Role, Variable> roleMap = ImmutableSetMultimap.of(
//                    tx.getRole("someRole"), new Variable("x"),
//                    tx.getRole("role"), new Variable("y"),
//                    tx.getRole("role"), new Variable("z"));
//            assertEquals(roleMap, roleSetMap(relation.getRoleVarMap()));
//            assertEquals(2, relation.getApplicableRules().count());
//        }
//    }

    @Test //threeRoleEntity subs twoRoleEntity -> (role, role, role)
    public void relationWithUnspecifiedRoles_typedRoleplayers_typeHierarchyEnablesExtraRule(){
        try(Transaction tx = ruleApplicabilitySession.transaction(Transaction.Type.WRITE)){
            ReasonerQueryFactory reasonerQueryFactory = ((TestTransactionProvider.TestTransaction)tx).reasonerQueryFactory();

            String relationString = "{ ($x, $y, $z);$x isa monument; $y isa discoverer; $z isa ranked-hill-city; };";
            RelationAtom relation = (RelationAtom) reasonerQueryFactory.atomic(conjunction(relationString)).getAtom();
            relation.getRoleVarMap().entries().forEach(e -> assertTrue(Schema.MetaSchema.isMetaLabel(e.getKey().label())));
            // long-attributed, mixed-attributed, located-in-all-combinations
            assertEquals(3, relation.getApplicableRules().count());
        }
    }

    @Test
    public void relationWithUnspecifiedRoles_roleplayersBoundByAttributes(){
        try(Transaction tx = ruleApplicabilitySession.transaction(Transaction.Type.WRITE)){
            TestTransactionProvider.TestTransaction testTx = (TestTransactionProvider.TestTransaction)tx;
            ReasonerQueryFactory reasonerQueryFactory = testTx.reasonerQueryFactory();

            //attribute mismatch with the rule
            String relationString = "{ ($x, $y) isa entities-with-attributes; $x has description 'nonexistant'; $y has name 'Big Rock'; };";

            //attributes matching with the ones from rule
            String relationString2 = "{ ($x, $y) isa entities-with-attributes; $x has description 'discovery is cool'; $y has name 'Big Rock'; };";

            //attributes matching with the ones from rule using 'contains'
            String relationString3 = "{ ($x, $y) isa entities-with-attributes; $x has description 'discovery is cool'; $y has name contains 'Rock'; };";

            //generic relation with attributes not matching the rule ones
            String relationString4 = "{ ($x, $y); $x has description 'nonexistant'; $y has name 'missing'; };";

            Atom relation = reasonerQueryFactory.create(conjunction(relationString)).getAtoms(RelationAtom.class).findFirst().orElse(null);
            Atom relation2 = reasonerQueryFactory.create(conjunction(relationString2)).getAtoms(RelationAtom.class).findFirst().orElse(null);
            Atom relation3 = reasonerQueryFactory.create(conjunction(relationString3)).getAtoms(RelationAtom.class).findFirst().orElse(null);
            Atom relation4 = reasonerQueryFactory.create(conjunction(relationString4)).getAtoms(RelationAtom.class).findFirst().orElse(null);
            Set<InferenceRule> rules = testTx.ruleCache().getRules().map(r -> new InferenceRule(r, reasonerQueryFactory)).collect(Collectors.toSet());

            // it is possible to match the rule that requires numerical values, when we only specify strings
            assertEquals(
                    rules.stream().filter(r -> r.getRule().label().getValue().contains("attributed-entities-relation")).collect(Collectors.toSet()),
                    relation.getApplicableRules().collect(toSet()));
            // with strings, we can confirm a rule matches, but also still may match the numerical valued rules
            assertEquals(
                    rules.stream().filter(r -> r.getRule().label().getValue().contains("attributed-entities-relation")).collect(toSet()),
                    relation2.getApplicableRules().collect(toSet()));
            assertEquals(
                    rules.stream().filter(r -> r.getRule().label().getValue().contains("attributed-entities-relation")).collect(toSet()),
                    relation3.getApplicableRules().collect(toSet()));


            // we can exclude the rules that infer attributes, relations should not trigger them
            int rulesInferringAttributeOwnerships = 2;
            assertEquals(
                    testTx.ruleCache().getRules().count() - rulesInferringAttributeOwnerships,
                    relation4.getApplicableRules().count());
        }
    }

    @Test
    public void typedAttributes(){
        try(Transaction tx = ruleApplicabilitySession.transaction(Transaction.Type.WRITE)) {
            TestTransactionProvider.TestTransaction testTx = (TestTransactionProvider.TestTransaction)tx;
            ReasonerQueryFactory reasonerQueryFactory = testTx.reasonerQueryFactory();

            String relationString = "{ $x isa located; $x has description $d; };";
            String relationString2 = "{ $x isa steep-path; $x has description $d; };";
            String relationString3 = "{ $x isa relation; $x has description $d; };";
            Atom attribute = reasonerQueryFactory.create(conjunction(relationString)).getAtoms(AttributeAtom.class).findFirst().orElse(null);
            Atom attribute2 = reasonerQueryFactory.create(conjunction(relationString2)).getAtoms(AttributeAtom.class).findFirst().orElse(null);
            Atom attribute3 = reasonerQueryFactory.create(conjunction(relationString3)).getAtoms(AttributeAtom.class).findFirst().orElse(null);
            Set<InferenceRule> attributeRules = testTx.ruleCache().getRules()
                    .map(r -> new InferenceRule(r, reasonerQueryFactory))
                    .filter(r -> r.getHead().getAtom().isAttributeAtom())
                    .collect(Collectors.toSet());

            assertEquals(
                    attributeRules.stream().filter(r -> !r.getRule().label().equals(Label.of("elevation-ranking-description"))).collect(toSet()),
                    attribute.getApplicableRules().collect(toSet()));
            assertEquals(
                    attributeRules.stream().filter(r -> !r.getRule().label().equals(Label.of("located-description"))).collect(toSet()),
                    attribute2.getApplicableRules().collect(toSet()));
            assertEquals(attributeRules, attribute3.getApplicableRules().collect(toSet()));
        }
    }

    @Test
    public void inferrableTypes(){
        try(Transaction tx = ruleApplicabilitySession.transaction(Transaction.Type.WRITE)) {
            TestTransactionProvider.TestTransaction testTx = (TestTransactionProvider.TestTransaction)tx;
            ReasonerQueryFactory reasonerQueryFactory = testTx.reasonerQueryFactory();

            String typeString = "{ $x isa elevation-ranking; };";
            String typeString2 = "{ $x isa located; };";
            String typeString3 = "{ $x isa description; };";
            String typeString4 = "{ $x isa attribute; };";
            String typeString5 = "{ $x isa relation; };";
            Atom type = reasonerQueryFactory.atomic(conjunction(typeString)).getAtom();
            Atom type2 = reasonerQueryFactory.atomic(conjunction(typeString2)).getAtom();
            Atom type3 = reasonerQueryFactory.atomic(conjunction(typeString3)).getAtom();
            Atom type4 = reasonerQueryFactory.atomic(conjunction(typeString4)).getAtom();
            Atom type5 = reasonerQueryFactory.atomic(conjunction(typeString5)).getAtom();

            List<InferenceRule> rules = testTx.ruleCache().getRules().map(r -> new InferenceRule(r, reasonerQueryFactory)).collect(Collectors.toList());
            assertEquals(2, type.getApplicableRules().count());
            assertEquals(1, type2.getApplicableRules().count());
            assertEquals(2, type3.getApplicableRules().count());
            assertEquals(rules.stream().filter(r -> r.getHead().getAtom().isAttributeAtom()).count(), type4.getApplicableRules().count());
            assertEquals(rules.stream().filter(r -> r.getHead().getAtom().isRelationAtom()).count(), type5.getApplicableRules().count());
        }
    }

    @Test //should assign (role: $x, role: $y) which is compatible with all rules
    public void genericRelation(){
        try(Transaction tx = ruleApplicabilitySession.transaction(Transaction.Type.WRITE)) {
            TestTransactionProvider.TestTransaction testTx = (TestTransactionProvider.TestTransaction)tx;
            ReasonerQueryFactory reasonerQueryFactory = testTx.reasonerQueryFactory();

            String relationString = "{ ($x, $y); };";
            Atom relation = reasonerQueryFactory.atomic(conjunction(relationString)).getAtom();
            Set<Rule> rulesInferringRelations = testTx.ruleCache().getRules()
                    .filter(rule -> rule.thenTypes().anyMatch(type -> type.isRelationType()))
                    .collect(toSet());
            assertEquals(
                    rulesInferringRelations.size(),
                    relation.getApplicableRules().count()
            );
        }
    }

    @Test
    public void genericTypeWithPossibleBounds(){
        try(Transaction tx = ruleApplicabilitySession.transaction(Transaction.Type.WRITE)) {
            TestTransactionProvider.TestTransaction testTx = (TestTransactionProvider.TestTransaction)tx;
            ReasonerQueryFactory reasonerQueryFactory = testTx.reasonerQueryFactory();

            String typeString = "{ $x isa $type; };";
            String typeString2 = "{ $x isa $type;$x isa entity; };";
            String typeString3 = "{ $x isa $type;$x isa relation; };";
            Atom type = reasonerQueryFactory.atomic(conjunction(typeString)).getAtom();
            Atom type2 = reasonerQueryFactory.atomic(conjunction(typeString2)).getAtom();
            Atom type3 = reasonerQueryFactory.create(conjunction(typeString3)).getAtoms(IsaAtom.class).filter(at -> at.getSchemaConcept() == null).findFirst().orElse(null);

            assertEquals(testTx.ruleCache().getRules().count(), type.getApplicableRules().count());
            assertThat(type2.getApplicableRules().collect(toSet()), empty());
            assertEquals(testTx.ruleCache().getRules().filter(r -> r.thenTypes().allMatch(Concept::isRelationType)).count(), type3.getApplicableRules().count());
        }
    }


    @Test
    public void genericTypeAsARoleplayer(){
        try(Transaction tx = ruleApplicabilitySession.transaction(Transaction.Type.WRITE)) {
            TestTransactionProvider.TestTransaction testTx = (TestTransactionProvider.TestTransaction)tx;
            ReasonerQueryFactory reasonerQueryFactory = testTx.reasonerQueryFactory();

            String typeString = "{ (ternary-steep-path_middle-end: $x); $x isa $type; };";
            String typeString2 = "{ (elevation-ranking_lower-path: $x); $x isa $type; };";
            // get Atoms of $type
            Atom type = reasonerQueryFactory.create(conjunction(typeString)).getAtoms(IsaAtom.class).findFirst().orElse(null);
            Atom type2 = reasonerQueryFactory.create(conjunction(typeString2)).getAtoms(IsaAtom.class).findFirst().orElse(null);
            // $type can only be an entity, so no rules derive it
            assertThat(type.getApplicableRules().collect(toSet()), empty());
            // $type can be relation or an entity, so some rules may apply
            assertEquals(
                    testTx.ruleCache().getRules().filter(r -> r.thenTypes().anyMatch(c ->
                            c.label().equals(Label.of("steep-path")) || c.label().equals(Label.of("ternary-steep-path")))
                    ).count(),
                    type2.getApplicableRules().count()
            );
        }
    }


    @Test
    public void relationWithUnspecifiedRoles_someRoleplayersTyped(){
        try(Transaction tx = ruleApplicabilitySession.transaction(Transaction.Type.WRITE)) {
            ReasonerQueryFactory reasonerQueryFactory = ((TestTransactionProvider.TestTransaction)tx).reasonerQueryFactory();

            String relationString = "{ ($x, $y, attributed:$z); $y isa monument; $z isa ranked-hill-city; };";
            RelationAtom relation = (RelationAtom) reasonerQueryFactory.atomic(conjunction(relationString)).getAtom();
            ImmutableSetMultimap<Role, Variable> roleMap = ImmutableSetMultimap.of(
                    tx.getRole("role"), new Variable("x"),
                    tx.getRole("role"), new Variable("y"),
                    tx.getRole("attributed"), new Variable("z"));
            assertEquals(roleMap, roleSetMap((relation.getRoleVarMap())));
            assertEquals(2, relation.getApplicableRules().count());;
        }
    }

    @Test //NB: subRole sub someRole
    public void relationWithRepeatingRoles_roleHierarchy(){
        try(Transaction tx = ruleApplicabilitySession.transaction(Transaction.Type.WRITE)) {
            ReasonerQueryFactory reasonerQueryFactory = ((TestTransactionProvider.TestTransaction)tx).reasonerQueryFactory();

            String relationString = "{ (path_end: $x1, path_end: $x2, steep-path_lower-end: $x3); };";
            String relationString2 = "{ (path_end: $x1, steep-path_lower-end: $x2, steep-path_lower-end: $x3); };";
            String relationString3 = "{ (steep-path_lower-end: $x1, steep-path_lower-end: $x2, steep-path_lower-end: $x3); };";
            Atom relation = reasonerQueryFactory.atomic(conjunction(relationString)).getAtom();
            Atom relation2 = reasonerQueryFactory.atomic(conjunction(relationString2)).getAtom();
            Atom relation3 = reasonerQueryFactory.atomic(conjunction(relationString3)).getAtom();
            assertEquals(2, relation.getApplicableRules().count());
            assertEquals(1, relation2.getApplicableRules().count());
            assertThat(relation3.getApplicableRules().collect(toSet()), empty());
        }
    }

    @Test
    public void genericRelationWithGenericallyTypedRolePlayer(){
        try(Transaction tx = ruleApplicabilitySession.transaction(Transaction.Type.WRITE)) {
            TestTransactionProvider.TestTransaction testTx = (TestTransactionProvider.TestTransaction)tx;
            ReasonerQueryFactory reasonerQueryFactory = testTx.reasonerQueryFactory();

            String relationString = "{ ($x, $y);$x isa root; };";
            String relationString2 = "{ ($x, $y);$x isa entity; };";
            String relationString3 = "{ ($x, $y);$x isa relation; };";
            Atom relation = reasonerQueryFactory.atomic(conjunction(relationString)).getAtom();
            Atom relation2 = reasonerQueryFactory.atomic(conjunction(relationString2)).getAtom();
            Atom relation3 = reasonerQueryFactory.create(conjunction(relationString3)).getAtoms(RelationAtom.class).findFirst().orElse(null);

<<<<<<< HEAD
=======
            assertEquals(7, relation.getApplicableRules().count());
            assertEquals(7, relation2.getApplicableRules().count());
>>>>>>> 909f26c5

            assertEquals(7, relation.getApplicableRules().count());
            // TODO this is actually incorrect, should also be 7 rules `isa entity` is not pruning the rule inferring relation of relations
            Set<Rule> rulesInferringRelations = testTx.ruleCache().getRules().filter(r -> r.thenTypes().allMatch(Concept::isRelationType)).collect(toSet());
            assertTrue(relation2.getApplicableRules().allMatch(r -> rulesInferringRelations.contains(r.getRule())));
            assertEquals(testTx.ruleCache().getRules().filter(r -> r.thenTypes().allMatch(Concept::isAttributeType)).count(), relation3.getApplicableRules().count());
        }
    }

    @Test
    public void relationsWithTypedRolePlayer(){
        try(Transaction tx = ruleApplicabilitySession.transaction(Transaction.Type.WRITE)) {
            ReasonerQueryFactory reasonerQueryFactory = ((TestTransactionProvider.TestTransaction)tx).reasonerQueryFactory();

            String relationString = "{ (ranked: $x, ranked: $y) isa elevation-ranking; };";
            String relationString2 = "{ $x isa entity;(ranked: $x, ranked: $y) isa elevation-ranking; };";
            String relationString3 = "{ $x isa city;(ranked: $x, ranked: $y) isa elevation-ranking; };";
            String relationString4 = "{ $x isa ranked-hill-city;(ranked: $x, ranked: $y) isa elevation-ranking; };";

            Atom relation = reasonerQueryFactory.atomic(conjunction(relationString)).getAtom();
            Atom relation2 = reasonerQueryFactory.atomic(conjunction(relationString2)).getAtom();
            Atom relation3 = reasonerQueryFactory.atomic(conjunction(relationString3)).getAtom();
            Atom relation4 = reasonerQueryFactory.atomic(conjunction(relationString4)).getAtom();
            assertEquals(2, relation.getApplicableRules().count());
<<<<<<< HEAD
            // TODO this can actually prune down to 1 rule based on role playability
            assertEquals(2, relation2.getApplicableRules().count());
=======
            assertEquals(1, relation2.getApplicableRules().count());
>>>>>>> 909f26c5
            assertEquals(1, relation3.getApplicableRules().count());
            assertEquals(1, relation4.getApplicableRules().count());
        }
    }

    @Test
    public void relationWithUnspecifiedRoles_typedRoleplayers_typePlayabilityDeterminesApplicability(){
        try(Transaction tx = ruleApplicabilitySession.transaction(Transaction.Type.WRITE)) {
            TestTransactionProvider.TestTransaction testTx = ((TestTransactionProvider.TestTransaction)tx);
            ReasonerQueryFactory reasonerQueryFactory = testTx.reasonerQueryFactory();

            //inferred relation (role {steep-path_lower-end, located-item, string-attributed, long-attributed} : $x, role {located-by, string-attributed, long-attributed} : $y)
            String relationString = "{ ($x, $y);$x isa monument; $y isa discoverer; };";

            //inferred relation: (string-attributed: $x, string-attributed: $y) -- no rules can also satisfy with-string
            String relationString2 = "{ ($x, $y);$x isa with-string; $y isa with-string; };";

            //inferred relation: (someRole: $x, role {located-by, string-attributed, long-attributed}: $y)
            String relationString3 = "{ ($x, $y);$x isa with-string; $y isa discoverer; };";

            //inferred relation: (role {located-by, string-attributed, long-attributed}: $x, role {located-by, string-attributed, long-attributed}: $y)
            String relationString4 = "{ ($x, $y);$x isa discoverer; $y isa discoverer; };";

            //won't match any rules because no rules allow trigger with any combination of the roles monument can play
            String relationString5 = "{ ($x, $y, $z);$x isa monument; $y isa monument; $z isa monument;};";


            Atom relation = reasonerQueryFactory.atomic(conjunction(relationString)).getAtom();
            Atom relation2 = reasonerQueryFactory.atomic(conjunction(relationString2)).getAtom();
            Atom relation3 = reasonerQueryFactory.atomic(conjunction(relationString3)).getAtom();
            Atom relation4 = reasonerQueryFactory.atomic(conjunction(relationString4)).getAtom();
            Atom relation5 = reasonerQueryFactory.atomic(conjunction(relationString5)).getAtom();

            assertEquals(3, relation.getApplicableRules().count());
            assertEquals(0, relation2.getApplicableRules().count());
            assertEquals(1, relation3.getApplicableRules().count());
            assertEquals(2, relation4.getApplicableRules().count());
            assertEquals(0, relation5.getApplicableRules().count());
        }
    }

    @Test
    public void typePlayabilityDeterminesRuleApplicability(){
        try(Transaction tx = ruleApplicabilitySession.transaction(Transaction.Type.WRITE)) {
            ReasonerQueryFactory reasonerQueryFactory = ((TestTransactionProvider.TestTransaction)tx).reasonerQueryFactory();

            String relationString = "{ $y isa city;(steep-path_lower-end:$x, role:$y, path_end: $z) isa ternary-steep-path; };";

            String relationString2 = "{ $y isa hill-city;(steep-path_lower-end:$x, ternary-steep-path_middle-end:$y, path_end: $z) isa ternary-steep-path; };";

            String relationString3 = "{ $y isa ranked-hill-city;(steep-path_lower-end:$x, ternary-steep-path_middle-end:$y, path_end: $z) isa ternary-steep-path; };";

            String relationString4 = "{ $y isa root;(steep-path_lower-end:$x, ternary-steep-path_middle-end:$y, path_end: $z) isa ternary-steep-path; };";

            String relationString5 = "{ $y isa entity;(steep-path_lower-end:$x, ternary-steep-path_middle-end:$y, path_end: $z) isa ternary-steep-path; };";
            Atom relation = reasonerQueryFactory.atomic(conjunction(relationString)).getAtom();
            Atom relation2 = reasonerQueryFactory.atomic(conjunction(relationString2)).getAtom();
            Atom relation3 = reasonerQueryFactory.atomic(conjunction(relationString3)).getAtom();
            Atom relation4 = reasonerQueryFactory.atomic(conjunction(relationString4)).getAtom();
            Atom relation5 = reasonerQueryFactory.atomic(conjunction(relationString5)).getAtom();

            Rule ternaryRule1 = tx.getRule("ternary-steep-path-from-steep-paths");
            Rule ternaryRule2 = tx.getRule("flat-ternary-steep-path");
            assertEquals(new HashSet<>(Arrays.asList(ternaryRule1, ternaryRule2)), relation.getApplicableRules().map(r -> r.getRule()).collect(toSet()));
            assertEquals(ternaryRule1, Iterables.getOnlyElement(relation2.getApplicableRules().collect(toSet())).getRule());
            assertEquals(ternaryRule1, Iterables.getOnlyElement(relation3.getApplicableRules().collect(toSet())).getRule());
            assertEquals(ternaryRule1, Iterables.getOnlyElement(relation4.getApplicableRules().collect(toSet())).getRule());
            assertEquals(ternaryRule1, Iterables.getOnlyElement(relation5.getApplicableRules().collect(toSet())).getRule());
        }
    }

    @Test
    public void typePlayabilityDeterminesRuleApplicability_matchSemantics() {
        Session session = SessionUtil.serverlessSessionWithNewKeyspace(storage.createCompatibleServerConfig());
        try (Transaction tx = session.transaction(Transaction.Type.WRITE)) {
            String schema = "define " +
                    "sourceEntity sub entity, plays sourceSubRole, plays symmetricRole;" +
                    "targetEntity sub entity, plays targetSubRole;" +
                    "baseRelation sub relation, relates sourceBaseRole, relates targetBaseRole;" +
                    "specialisedRelation sub baseRelation, relates sourceSubRole as sourceBaseRole, relates targetSubRole as targetBaseRole;" +
                    "derivedRelation sub relation, relates symmetricRole;" +
                    "someRule sub rule," +
                    "when {" +
                    "    (sourceBaseRole: $x, targetBaseRole: $o);" +
                    "    (sourceBaseRole: $y, targetBaseRole: $o);" +
                    "    $x != $y;" +
                    "}," +
                    "then {" +
                    "    (symmetricRole: $x, symmetricRole: $y) isa derivedRelation;" +
                    "};";
            String data = "insert " +
                    "$o isa targetEntity;" +
                    "$a isa sourceEntity;" +
                    "$b isa sourceEntity;" +
                    "(sourceSubRole: $a, targetSubRole: $o) isa specialisedRelation;" +
                    "(sourceSubRole: $b, targetSubRole: $o) isa specialisedRelation;";
            tx.execute(Graql.parse(schema).asDefine());
            tx.execute(Graql.parse(data).asInsert());
            tx.commit();
        }
        try (Transaction tx = session.transaction(Transaction.Type.WRITE)) {
            ReasonerQueryFactory reasonerQueryFactory = ((TestTransactionProvider.TestTransaction)tx).reasonerQueryFactory();
            String id = tx.getEntityType("sourceEntity").instances().iterator().next().id().getValue();
            String basePattern = "{ (symmetricRole: $x, symmetricRole: $y) isa derivedRelation; };";
            String typedPattern = "{ $x isa sourceEntity; (symmetricRole: $x, symmetricRole: $y) isa derivedRelation; };";
            String subbedPattern = "{ $x id " + id + "; (symmetricRole: $x, symmetricRole: $y) isa derivedRelation; };";
            Atom relation = reasonerQueryFactory.atomic(conjunction(basePattern)).getAtom();
            Atom typedRelation = reasonerQueryFactory.atomic(conjunction(typedPattern)).getAtom();
            Atom subbedRelation = reasonerQueryFactory.atomic(conjunction(subbedPattern)).getAtom();

            Rule rule = tx.getRule("someRule");
            assertEquals(rule, Iterables.getOnlyElement(relation.getApplicableRules().collect(toSet())).getRule());
            assertEquals(rule, Iterables.getOnlyElement(typedRelation.getApplicableRules().collect(toSet())).getRule());
            assertEquals(rule, Iterables.getOnlyElement(subbedRelation.getApplicableRules().collect(toSet())).getRule());
        }
    }

    /*
    when we have a specific instance, we only need to check compatibility of rules based on inheritance
     */
    @Test
    public void relationWithUnspecifiedRoles_specifyingRolePlayerMakesRuleInapplicable(){
        try(Transaction tx = ruleApplicabilitySession.transaction(Transaction.Type.WRITE)) {
            ReasonerQueryFactory reasonerQueryFactory = ((TestTransactionProvider.TestTransaction)tx).reasonerQueryFactory();

            Concept concept = tx.getType(Label.of("root")).instancesDirect().findAny().get();
            String relationString = "{" +
                    "($x, $y) isa ternary-steep-path;" +
                    "$x id " + concept.id().getValue() + ";" +
                    "};";
            Atom relation = reasonerQueryFactory.atomic(conjunction(relationString)).getAtom();
            assertThat(relation.getApplicableRules().collect(toSet()), empty());
        }
    }

    /*
    when we have a specific instance, we only need to check compatibility of rules based on inheritance
    */
    @Test
    public void relationWithUnspecifiedRoles_specifyingRolePlayerMakesRuleInapplicable_noRelationType(){
        try(Transaction tx = ruleApplicabilitySession.transaction(Transaction.Type.WRITE)) {
            ReasonerQueryFactory reasonerQueryFactory = ((TestTransactionProvider.TestTransaction)tx).reasonerQueryFactory();

            Concept concept = tx.getType(Label.of("root")).instancesDirect().findAny().get();
            String relationString = "{" +
                    "($x, $y);" +
                    "$x id " + concept.id().getValue() + ";" +
                    "};";

            Atom relation = reasonerQueryFactory.atomic(conjunction(relationString)).getAtom();
            assertThat(relation.getApplicableRules().collect(toSet()), empty());
        }
    }

    @Test
    public void whenMatchingDoubleAttributesWithDifferentValueRanges_rulesWithCompatibleRangesAreMatched(){
        try(Transaction tx = resourceApplicabilitySession.transaction(Transaction.Type.WRITE)) {
            ReasonerQueryFactory reasonerQueryFactory = ((TestTransactionProvider.TestTransaction)tx).reasonerQueryFactory();

            String resourceString = "{ $x has res-double > 3.0; };";
            String resourceString2 = "{ $x has res-double > 4.0; };";
            String resourceString3 = "{ $x has res-double < 3.0; };";
            String resourceString4 = "{ $x has res-double < 4.0; };";
            String resourceString5 = "{ $x has res-double >= 5.0; };";
            String resourceString6 = "{ $x has res-double <= 5.0; };";
            String resourceString7 = "{ $x has res-double == 3.14; };";
            String resourceString8 = "{ $x has res-double !== 5.0; };";

            Atom resource = reasonerQueryFactory.atomic(conjunction(resourceString)).getAtom();
            Atom resource2 = reasonerQueryFactory.atomic(conjunction(resourceString2)).getAtom();
            Atom resource3 = reasonerQueryFactory.atomic(conjunction(resourceString3)).getAtom();
            Atom resource4 = reasonerQueryFactory.atomic(conjunction(resourceString4)).getAtom();
            Atom resource5 = reasonerQueryFactory.atomic(conjunction(resourceString5)).getAtom();
            Atom resource6 = reasonerQueryFactory.atomic(conjunction(resourceString6)).getAtom();
            Atom resource7 = reasonerQueryFactory.atomic(conjunction(resourceString7)).getAtom();
            Atom resource8 = reasonerQueryFactory.atomic(conjunction(resourceString8)).getAtom();

            assertEquals(1, resource.getApplicableRules().count());
            assertThat(resource2.getApplicableRules().collect(toSet()), empty());
            assertThat(resource3.getApplicableRules().collect(toSet()), empty());
            assertEquals(1, resource4.getApplicableRules().count());
            assertThat(resource5.getApplicableRules().collect(toSet()), empty());
            assertEquals(1, resource6.getApplicableRules().count());
            assertEquals(1, resource7.getApplicableRules().count());
            assertEquals(1, resource8.getApplicableRules().count());
        }
    }

    @Test
    public void whenMatchingLongAttributesWithDifferentValueRanges_rulesWithCompatibleRangesAreMatched(){
        try(Transaction tx = resourceApplicabilitySession.transaction(Transaction.Type.WRITE)) {
            ReasonerQueryFactory reasonerQueryFactory = ((TestTransactionProvider.TestTransaction)tx).reasonerQueryFactory();

            String resourceString = "{ $x has res-long > 100; };";
            String resourceString2 = "{ $x has res-long > 150; };";
            String resourceString3 = "{ $x has res-long < 100; };";
            String resourceString4 = "{ $x has res-long < 200; };";
            String resourceString5 = "{ $x has res-long >= 130; };";
            String resourceString6 = "{ $x has res-long <= 130; };";
            String resourceString7 = "{ $x has res-long == 123; };";
            String resourceString8 = "{ $x has res-long !== 200; };";

            Atom resource = reasonerQueryFactory.atomic(conjunction(resourceString)).getAtom();
            Atom resource2 = reasonerQueryFactory.atomic(conjunction(resourceString2)).getAtom();
            Atom resource3 = reasonerQueryFactory.atomic(conjunction(resourceString3)).getAtom();
            Atom resource4 = reasonerQueryFactory.atomic(conjunction(resourceString4)).getAtom();
            Atom resource5 = reasonerQueryFactory.atomic(conjunction(resourceString5)).getAtom();
            Atom resource6 = reasonerQueryFactory.atomic(conjunction(resourceString6)).getAtom();
            Atom resource7 = reasonerQueryFactory.atomic(conjunction(resourceString7)).getAtom();
            Atom resource8 = reasonerQueryFactory.atomic(conjunction(resourceString8)).getAtom();

            assertEquals(1, resource.getApplicableRules().count());
            assertThat(resource2.getApplicableRules().collect(toSet()), empty());
            assertThat(resource3.getApplicableRules().collect(toSet()), empty());
            assertEquals(1, resource4.getApplicableRules().count());
            assertThat(resource5.getApplicableRules().collect(toSet()), empty());
            assertEquals(1, resource6.getApplicableRules().count());
            assertEquals(1, resource7.getApplicableRules().count());
            assertEquals(1, resource8.getApplicableRules().count());
        }
    }

    @Test
    public void whenMatchingStringAttributesWithDifferentValueDefinitions_rulesWithCompatibleValuesAreMatched(){
        try(Transaction tx = resourceApplicabilitySession.transaction(Transaction.Type.WRITE)) {
            ReasonerQueryFactory reasonerQueryFactory = ((TestTransactionProvider.TestTransaction)tx).reasonerQueryFactory();

            String resourceString = "{ $x has res-string contains 'ing'; };";
            String resourceString2 = "{ $x has res-string 'test' ; };";
            String resourceString3 = "{ $x has res-string like \".*(fast|string).*\"; };";
            String resourceString4 = "{ $x has res-string like \".*\"; };";

            Atom resource = reasonerQueryFactory.atomic(conjunction(resourceString)).getAtom();
            Atom resource2 = reasonerQueryFactory.atomic(conjunction(resourceString2)).getAtom();
            Atom resource3 = reasonerQueryFactory.atomic(conjunction(resourceString3)).getAtom();
            Atom resource4 = reasonerQueryFactory.atomic(conjunction(resourceString4)).getAtom();

            assertEquals(1, resource.getApplicableRules().count());
            assertThat(resource2.getApplicableRules().collect(toSet()), empty());
            assertEquals(1, resource3.getApplicableRules().count());
            assertEquals(1, resource4.getApplicableRules().count());
        }
    }

    @Test
    public void whenMatchingBooleanAttributes_rulesWithCompatibleValuesAreMatched(){
        try(Transaction tx = resourceApplicabilitySession.transaction(Transaction.Type.WRITE)) {
            ReasonerQueryFactory reasonerQueryFactory = ((TestTransactionProvider.TestTransaction)tx).reasonerQueryFactory();

            String resourceString = "{ $x has res-boolean 'true'; };";
            String resourceString2 = "{ $x has res-boolean 'false'; };";

            Atom resource = reasonerQueryFactory.atomic(conjunction(resourceString)).getAtom();
            Atom resource2 = reasonerQueryFactory.atomic(conjunction(resourceString2)).getAtom();

            assertEquals(1, resource.getApplicableRules().count());
            assertThat(resource2.getApplicableRules().collect(toSet()), empty());
        }
    }

    @Test
    public void whenMatchingTypesWithIllegalAttributes_noRulesAreMatched(){
        try(Transaction tx = resourceApplicabilitySession.transaction(Transaction.Type.WRITE)) {
            ReasonerQueryFactory reasonerQueryFactory = ((TestTransactionProvider.TestTransaction)tx).reasonerQueryFactory();

            String resourceString = "{ $x isa someEntity, has resource $r; };";
            String resourceString2 = "{ $x isa anotherEntity, has resource $r; };";
            String resourceString3 = "{ $x isa anotherEntity, has resource 'test'; };";

            Atom resource = reasonerQueryFactory.atomic(conjunction(resourceString)).getAtom();
            Atom resource2 = reasonerQueryFactory.atomic(conjunction(resourceString2)).getAtom();
            Atom resource3 = reasonerQueryFactory.atomic(conjunction(resourceString3)).getAtom();

            assertEquals(1, resource.getApplicableRules().count());
            assertThat(resource2.getApplicableRules().collect(toSet()), empty());
            assertThat(resource3.getApplicableRules().collect(toSet()), empty());
        }
    }

    @Test
    public void whenMatchingRelationsWithDoubleAttributeRolePlayers_rulesWithCompatibleValuesAreMatched(){
        try(Transaction tx = explicitOwnershipRelationSession.transaction(Transaction.Type.WRITE)) {
            ReasonerQueryFactory reasonerQueryFactory = ((TestTransactionProvider.TestTransaction)tx).reasonerQueryFactory();

            String queryString = "{ $x > 3.0 isa res-double; ($x, $y); };";
            String queryString2 = "{ $x > 4.0 isa res-double; ($x, $y); };";
            String queryString3 = "{ $x < 3.0 isa res-double; ($x, $y); };";
            String queryString4 = "{ $x < 4.0 isa res-double; ($x, $y); };";
            String queryString5 = "{ $x >= 5.0 isa res-double; ($x, $y); };";
            String queryString6 = "{ $x <= 5.0 isa res-double; ($x, $y); };";
            String queryString7 = "{ $x == 3.14 isa res-double; ($x, $y); };";
            String queryString8 = "{ $x !== 5.0 isa res-double; ($x, $y); };";

            Atom atom = reasonerQueryFactory.atomic(conjunction(queryString)).getAtom();
            Atom atom2 = reasonerQueryFactory.atomic(conjunction(queryString2)).getAtom();
            Atom atom3 = reasonerQueryFactory.atomic(conjunction(queryString3)).getAtom();
            Atom atom4 = reasonerQueryFactory.atomic(conjunction(queryString4)).getAtom();
            Atom atom5 = reasonerQueryFactory.atomic(conjunction(queryString5)).getAtom();
            Atom atom6 = reasonerQueryFactory.atomic(conjunction(queryString6)).getAtom();
            Atom atom7 = reasonerQueryFactory.atomic(conjunction(queryString7)).getAtom();
            Atom atom8 = reasonerQueryFactory.atomic(conjunction(queryString8)).getAtom();

            assertEquals(1, atom.getApplicableRules().count());
            assertThat(atom2.getApplicableRules().collect(toSet()), empty());
            assertThat(atom3.getApplicableRules().collect(toSet()), empty());
            assertEquals(1, atom4.getApplicableRules().count());
            assertThat(atom5.getApplicableRules().collect(toSet()), empty());
            assertEquals(1, atom6.getApplicableRules().count());
            assertEquals(1, atom7.getApplicableRules().count());
            assertEquals(1, atom8.getApplicableRules().count());
        }
    }

    @Test
    public void whenMatchingRelationsWithLongAttributeRolePlayers_rulesWithCompatibleValuesAreMatched(){
        try(Transaction tx = explicitOwnershipRelationSession.transaction(Transaction.Type.WRITE)) {
            ReasonerQueryFactory reasonerQueryFactory = ((TestTransactionProvider.TestTransaction)tx).reasonerQueryFactory();

            String queryString = "{ $x > 100 isa res-long; ($x, $y); };";
            String queryString2 = "{ $x > 150 isa res-long; ($x, $y); };";
            String queryString3 = "{ $x < 100 isa res-long; ($x, $y); };";
            String queryString4 = "{ $x < 200 isa res-long; ($x, $y); };";
            String queryString5 = "{ $x >= 130 isa res-long; ($x, $y); };";
            String queryString6 = "{ $x <= 130 isa res-long; ($x, $y); };";
            String queryString7 = "{ $x == 123 isa res-long; ($x, $y); };";
            String queryString8 = "{ $x !== 200 isa res-long; ($x, $y); };";

            Atom atom = reasonerQueryFactory.atomic(conjunction(queryString)).getAtom();
            Atom atom2 = reasonerQueryFactory.atomic(conjunction(queryString2)).getAtom();
            Atom atom3 = reasonerQueryFactory.atomic(conjunction(queryString3)).getAtom();
            Atom atom4 = reasonerQueryFactory.atomic(conjunction(queryString4)).getAtom();
            Atom atom5 = reasonerQueryFactory.atomic(conjunction(queryString5)).getAtom();
            Atom atom6 = reasonerQueryFactory.atomic(conjunction(queryString6)).getAtom();
            Atom atom7 = reasonerQueryFactory.atomic(conjunction(queryString7)).getAtom();
            Atom atom8 = reasonerQueryFactory.atomic(conjunction(queryString8)).getAtom();

            assertEquals(1, atom.getApplicableRules().count());
            assertThat(atom2.getApplicableRules().collect(toSet()), empty());
            assertThat(atom3.getApplicableRules().collect(toSet()), empty());
            assertEquals(1, atom4.getApplicableRules().count());
            assertThat(atom5.getApplicableRules().collect(toSet()), empty());
            assertEquals(1, atom6.getApplicableRules().count());
            assertEquals(1, atom7.getApplicableRules().count());
            assertEquals(1, atom8.getApplicableRules().count());
        }
    }

    @Test
    public void whenMatchingRelationsWithStringAttributeRolePlayers_rulesWithCompatibleValuesAreMatched(){
        try(Transaction tx = explicitOwnershipRelationSession.transaction(Transaction.Type.WRITE)) {
            ReasonerQueryFactory reasonerQueryFactory = ((TestTransactionProvider.TestTransaction)tx).reasonerQueryFactory();

            String queryString = "{ $x contains 'val' isa res-string; ($x, $y); };";
            String queryString2 = "{ $x 'test' isa res-string; ($x, $y); };";
            String queryString3 = "{ $x like \".*(fast|value).*\" isa res-string; ($x, $y); };";
            String queryString4 = "{ $x like \".*\" isa res-string; ($x, $y); };";

            Atom atom = reasonerQueryFactory.atomic(conjunction(queryString)).getAtom();
            Atom atom2 = reasonerQueryFactory.atomic(conjunction(queryString2)).getAtom();
            Atom atom3 = reasonerQueryFactory.atomic(conjunction(queryString3)).getAtom();
            Atom atom4 = reasonerQueryFactory.atomic(conjunction(queryString4)).getAtom();

            assertEquals(1, atom.getApplicableRules().count());
            assertThat(atom2.getApplicableRules().collect(toSet()), empty());
            assertEquals(1, atom3.getApplicableRules().count());
            assertEquals(1, atom4.getApplicableRules().count());
        }
    }

    @Test
    public void whenMatchingRelationsWithBooleanAttributeRolePlayers_rulesWithCompatibleValuesAreMatched() {
        try(Transaction tx = explicitOwnershipRelationSession.transaction(Transaction.Type.WRITE)) {
            ReasonerQueryFactory reasonerQueryFactory = ((TestTransactionProvider.TestTransaction)tx).reasonerQueryFactory();

            String queryString = "{ $x 'true' isa res-boolean;($x, $y); };";
            String queryString2 = "{ $x 'false' isa res-boolean;($x, $y); };";

            Atom atom = reasonerQueryFactory.atomic(conjunction(queryString)).getAtom();
            Atom atom2 = reasonerQueryFactory.atomic(conjunction(queryString2)).getAtom();

            assertEquals(1, atom.getApplicableRules().count());
            assertThat(atom2.getApplicableRules().collect(toSet()), empty());
        }
    }

    @Test
    public void whenMatchingRulesForGroundAtomRedefinedViaRule_ruleIsMatched(){
        try(Transaction tx = ruleApplicabilitySession.transaction(Transaction.Type.READ)) {
            ReasonerQueryFactory reasonerQueryFactory = ((TestTransactionProvider.TestTransaction)tx).reasonerQueryFactory();
            Relation instance = tx.stream(Graql.parse("match $r isa located; get;").asGet()).map(ans -> ans.get("r").asRelation()).findFirst().get();
            String queryString = "{ $r has description 'in a fictional hilly world'; $r id " + instance.id().getValue() + "; };";
            Atom atom = reasonerQueryFactory.atomic(conjunction(queryString)).getAtom();

            assertTrue(atom.getApplicableRules().findFirst().isPresent());
        }
    }

    @Test
    public void whenMatchingRulesForGroundTypeWhichIsNotRedefined_noRulesAreMatched(){
        try(Transaction tx = ruleApplicabilitySession.transaction(Transaction.Type.READ)) {
            ReasonerQueryFactory reasonerQueryFactory = ((TestTransactionProvider.TestTransaction)tx).reasonerQueryFactory();

            Relation instance = tx.getRelationType("steep-path").instances().findFirst().orElse(null);
            String queryString = "{ $x isa steep-path; $x id " + instance.id().getValue() + "; };";
            Atom atom = reasonerQueryFactory.atomic(conjunction(queryString)).getAtom();

            assertThat(atom.getApplicableRules().collect(toSet()), empty());
        }
    }

    /*
    we cant infer a relation concept that already exists by ID - so we don't need to try to apply any rules to it
     */
    @Test
    public void whenMatchingRulesForASpecificRelation_noRulesAreMatched(){
        try(Transaction tx = ruleApplicabilitySession.transaction(Transaction.Type.READ)) {
            ReasonerQueryFactory reasonerQueryFactory = ((TestTransactionProvider.TestTransaction)tx).reasonerQueryFactory();

            Relation instance = tx.getRelationType("steep-path").instances().findFirst().orElse(null);
            String queryString = "{ $r ($x, $y) isa steep-path; $r id " + instance.id().getValue() + "; };";
            Atom atom = reasonerQueryFactory.atomic(conjunction(queryString)).getAtom();

            assertThat(atom.getApplicableRules().collect(toSet()), empty());
        }
    }

    private Conjunction<Statement> conjunction(String patternString){
        Set<Statement> vars = Graql.parsePattern(patternString)
                .getDisjunctiveNormalForm().getPatterns()
                .stream().flatMap(p -> p.getPatterns().stream()).collect(toSet());
        return Graql.and(vars);
    }

    private Multimap<Role, Variable> roleSetMap(Multimap<Role, Variable> roleVarMap) {
        Multimap<Role, Variable> roleMap = HashMultimap.create();
        roleVarMap.entries().forEach(e -> roleMap.put(e.getKey(), e.getValue()));
        return roleMap;
    }

    private Concept getConcept(Transaction tx, String typeName, String val){
        return tx.stream(Graql.match((Pattern) var("x").has(typeName, val)).get("x"))
                .map(ans -> ans.get("x")).findAny().orElse(null);
    }
}<|MERGE_RESOLUTION|>--- conflicted
+++ resolved
@@ -468,16 +468,9 @@
             Atom relation2 = reasonerQueryFactory.atomic(conjunction(relationString2)).getAtom();
             Atom relation3 = reasonerQueryFactory.create(conjunction(relationString3)).getAtoms(RelationAtom.class).findFirst().orElse(null);
 
-<<<<<<< HEAD
-=======
+
             assertEquals(7, relation.getApplicableRules().count());
             assertEquals(7, relation2.getApplicableRules().count());
->>>>>>> 909f26c5
-
-            assertEquals(7, relation.getApplicableRules().count());
-            // TODO this is actually incorrect, should also be 7 rules `isa entity` is not pruning the rule inferring relation of relations
-            Set<Rule> rulesInferringRelations = testTx.ruleCache().getRules().filter(r -> r.thenTypes().allMatch(Concept::isRelationType)).collect(toSet());
-            assertTrue(relation2.getApplicableRules().allMatch(r -> rulesInferringRelations.contains(r.getRule())));
             assertEquals(testTx.ruleCache().getRules().filter(r -> r.thenTypes().allMatch(Concept::isAttributeType)).count(), relation3.getApplicableRules().count());
         }
     }
@@ -497,12 +490,8 @@
             Atom relation3 = reasonerQueryFactory.atomic(conjunction(relationString3)).getAtom();
             Atom relation4 = reasonerQueryFactory.atomic(conjunction(relationString4)).getAtom();
             assertEquals(2, relation.getApplicableRules().count());
-<<<<<<< HEAD
             // TODO this can actually prune down to 1 rule based on role playability
             assertEquals(2, relation2.getApplicableRules().count());
-=======
-            assertEquals(1, relation2.getApplicableRules().count());
->>>>>>> 909f26c5
             assertEquals(1, relation3.getApplicableRules().count());
             assertEquals(1, relation4.getApplicableRules().count());
         }
