--- conflicted
+++ resolved
@@ -18,26 +18,6 @@
 load("@graknlabs_dependencies//tool/checkstyle:rules.bzl", "checkstyle_test")
 
 java_test(
-<<<<<<< HEAD
-=======
-    name = "direct-sub-it",
-    size = "small",
-    srcs = ["DirectSubIT.java"],
-    classpath_resources = ["//test/resources:logback-test"],
-    test_class = "grakn.core.graql.executor.DirectSubIT",
-    deps = [
-        "//kb/server",
-        "//kb/concept/api",
-        "//concept/answer",
-        "//test/rule:grakn-test-server",
-        "@graknlabs_graql//java:graql",
-        "@maven//:com_google_guava_guava",
-        "@maven//:org_hamcrest_hamcrest_library",
-    ],
-)
-
-java_test(
->>>>>>> 32e69871
     name = "direct-isa-it",
     size = "medium",
     srcs = ["DirectIsaIT.java"],
