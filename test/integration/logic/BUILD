#
# Copyright (C) 2021 Grakn Labs
#
# This program is free software: you can redistribute it and/or modify
# it under the terms of the GNU Affero General Public License as
# published by the Free Software Foundation, either version 3 of the
# License, or (at your option) any later version.
#
# This program is distributed in the hope that it will be useful,
# but WITHOUT ANY WARRANTY; without even the implied warranty of
# MERCHANTABILITY or FITNESS FOR A PARTICULAR PURPOSE.  See the
# GNU Affero General Public License for more details.
#
# You should have received a copy of the GNU Affero General Public License
# along with this program.  If not, see <https://www.gnu.org/licenses/>.
#

load("@graknlabs_dependencies//tool/checkstyle:rules.bzl", "checkstyle_test")
load("@graknlabs_dependencies//builder/java:rules.bzl", "host_compatible_java_test")

host_compatible_java_test(
    name = "test-rule",
    srcs = ["RuleTest.java"],
    native_libraries_deps = [
        "//:grakn",
        "//concept:concept",
        "//logic:logic",
        "//pattern:pattern",
        "//rocks:rocks",
        "//traversal:traversal",
    ],
    resource_strip_prefix = "common/test",
    resources = [
        "//common/test:logback",
    ],
    test_class = "grakn.core.logic.RuleTest",
    deps = [
        # Internal dependencies
        "//common",
        "//common/test:util",
<<<<<<< HEAD
=======
        "//graph",
        "//test/integration/util",
>>>>>>> 4a50b95d

        # External dependencies from Grakn Labs
        "@graknlabs_common//:common",
        "@graknlabs_graql//java:graql",
        "@graknlabs_graql//java/pattern",
    ],
)

host_compatible_java_test(
    name = "test-type-resolver",
    srcs = ["TypeResolverTest.java"],
    test_class = "grakn.core.logic.TypeResolverTest",
    native_libraries_deps = [
        "//concept:concept",
        "//:grakn",
        "//logic:logic",
        "//pattern:pattern",
        "//rocks:rocks",
    ],
    deps = [
        # Internal dependencies
        "//common",
        "//common/test:util",
        "//test/integration/util",

        # External dependencies from Grakn Labs
        "@graknlabs_graql//java/query",
        "@graknlabs_graql//java:graql",
        "@graknlabs_common//:common",
    ],
    data = [":basic-schema.gql", ":test-type-resolution.gql"],
    resources = [
        "//common/test:logback"
    ],
    resource_strip_prefix = "common/test",
)

host_compatible_java_test(
    name = "test-unification-relation-concludable",
    srcs = ["resolvable/UnifyRelationConcludableTest.java"],
    native_libraries_deps = [
        "//rocks:rocks",
        "//:grakn",
        "//concept:concept",
        "//logic:logic",
        "//pattern:pattern",
        "//traversal:traversal",
    ],
    test_class = "grakn.core.logic.resolvable.UnifyRelationConcludableTest",
    deps = [
        # Internal dependencies
        "//test/integration/util",
        "//common",

        # External dependencies from Grakn Labs
        "@graknlabs_common//:common",
        "@graknlabs_graql//java:graql",
    ],
)

host_compatible_java_test(
    name = "test-unification-has-concludable",
    srcs = ["resolvable/UnifyHasConcludableTest.java"],
    native_libraries_deps = [
        "//rocks:rocks",
        "//:grakn",
        "//concept:concept",
        "//logic:logic",
        "//pattern:pattern",
        "//traversal:traversal",
    ],
    test_class = "grakn.core.logic.resolvable.UnifyHasConcludableTest",
    deps = [
        # Internal dependencies
        "//test/integration/util",
        "//common",

        # External dependencies from Grakn Labs
        "@graknlabs_common//:common",
        "@graknlabs_graql//java:graql",
    ],
)

host_compatible_java_test(
    name = "test-unification-isa-concludable",
    srcs = ["resolvable/UnifyIsaConcludableTest.java"],
    native_libraries_deps = [
        "//rocks:rocks",
        "//:grakn",
        "//concept:concept",
        "//logic:logic",
        "//pattern:pattern",
        "//traversal:traversal",
    ],
    test_class = "grakn.core.logic.resolvable.UnifyIsaConcludableTest",
    deps = [
        # Internal dependencies
        "//test/integration/util",
        "//common",

        # External dependencies from Grakn Labs
        "@graknlabs_common//:common",
        "@graknlabs_graql//java:graql",
    ],
    resources = [
        "//common/test:logback"
    ],
    resource_strip_prefix = "common/test",
)

host_compatible_java_test(
    name = "test-unification-attribute-concludable",
    srcs = ["resolvable/UnifyAttributeConcludableTest.java"],
    native_libraries_deps = [
        "//rocks:rocks",
        "//:grakn",
        "//concept:concept",
        "//logic:logic",
        "//pattern:pattern",
        "//traversal:traversal",
    ],
    test_class = "grakn.core.logic.resolvable.UnifyAttributeConcludableTest",
    deps = [
        # Internal dependencies
        "//test/integration/util",
        "//common",

        # External dependencies from Grakn Labs
        "@graknlabs_common//:common",
        "@graknlabs_graql//java:graql",
    ],
    resources = [
        "//common/test:logback"
    ],
    resource_strip_prefix = "common/test",
)

checkstyle_test(
    name = "checkstyle",
    include = glob([
        "*",
        "reasoner/*",
        "resolvable/*",
    ]),
    license_type = "agpl",
)<|MERGE_RESOLUTION|>--- conflicted
+++ resolved
@@ -38,11 +38,8 @@
         # Internal dependencies
         "//common",
         "//common/test:util",
-<<<<<<< HEAD
-=======
         "//graph",
         "//test/integration/util",
->>>>>>> 4a50b95d
 
         # External dependencies from Grakn Labs
         "@graknlabs_common//:common",
