--- conflicted
+++ resolved
@@ -63,45 +63,6 @@
 
         try (RocksSession session = grakn.session(database, SCHEMA)) {
             try (RocksTransaction transaction = session.transaction(WRITE)) {
-<<<<<<< HEAD
-                final String queryString = "define\n" +
-                        "animal sub entity;\n" +
-                        "" +
-                        "mammal sub animal;\n" +
-                        "reptile sub animal;\n" +
-                        "tortoise sub reptile;\n" +
-                        "" +
-                        "person sub mammal,\n" +
-                        "    owns name,\n" +
-                        "    owns email,\n" +
-                        "    plays marriage:spouse;\n" +
-                        "" +
-                        "man sub person,\n" +
-                        "    plays marriage:husband;\n" +
-                        "" +
-                        "woman sub person,\n" +
-                        "    plays marriage:wife;\n" +
-                        "" +
-                        "dog sub mammal,\n" +
-                        "    owns name," +
-                        "    owns tail-length;" +
-                        "" +
-                        "rat sub mammal,\n" +
-                        "   owns tail-length;\n" +
-                        "" +
-                        "name sub attribute, value string;\n" +
-                        "email sub attribute, value string;\n" +
-                        "tail-length sub attribute, value long;\n" +
-                        "" +
-                        "marriage sub relation,\n" +
-                        "    relates husband,\n" +
-                        "    relates wife,\n" +
-                        "    relates spouse;\n" +
-                        "" +
-                        "nickname sub attribute, value string, owns surname;\n" +
-                        "surname sub attribute, value string, owns nickname;\n" +
-                        "";
-=======
                 final String queryString =
                         "define " +
                                 "animal sub entity; " +
@@ -121,7 +82,6 @@
                                 "surname sub attribute, value string, owns nickname;" +
                                 "middlename sub attribute, value string, owns firstname;" +
                                 "firstname sub attribute, value string, owns surname;";
->>>>>>> 775eafe3
                 final GraqlDefine query = parseQuery(queryString);
                 transaction.query().define(query);
                 transaction.commit();
@@ -169,22 +129,12 @@
     @Test
     public void test_owns_cycle() {
         try (RocksTransaction transaction = session.transaction(READ)) {
-<<<<<<< HEAD
-            //note: succeeds with $a owns $b; $b owns $a;
-=======
->>>>>>> 775eafe3
             final String queryString = "match $a sub attribute, owns $b; $b sub attribute, owns $a;";
             ResourceIterator<ConceptMap> answers = transaction.query().match(parseQuery(queryString).asMatch(), false);
             assertNotNulls(answers);
             assertTrue(answers.hasNext());
             Map<String, Set<String>> result = retrieveAnswers(answers);
             assertEquals(2, result.keySet().size());
-<<<<<<< HEAD
-
-            Map<String, Set<String>> expected = new HashMap<String, Set<String>>(){{
-                put("a", set("surname", "nickname"));
-                put("b", set("surname", "nickname"));
-=======
 
             Map<String, Set<String>> expected = new HashMap<String, Set<String>>() {{
                 put("a", set("nickname", "surname"));
@@ -214,7 +164,6 @@
                 put("b", set("firstname", "surname", "nickname", "middlename"));
                 put("c", set("firstname", "surname", "nickname", "middlename"));
                 put("d", set("firstname", "surname", "nickname", "middlename"));
->>>>>>> 775eafe3
             }};
 
             assertEquals(expected, result);
@@ -225,14 +174,7 @@
     public void test_relates() {
         try (RocksTransaction transaction = session.transaction(READ)) {
             final String queryString = "match " +
-<<<<<<< HEAD
-                    "   $r sub marriage, relates $role;" +
-                    "   $yoko plays $role, plays relation:wife;";
-
-
-=======
                     "   $r relates wife;";
->>>>>>> 775eafe3
             ResourceIterator<ConceptMap> answers = transaction.query().match(parseQuery(queryString).asMatch(), false);
             assertNotNulls(answers);
             assertTrue(answers.hasNext());
@@ -264,12 +206,6 @@
 
             Map<String, Set<String>> expected = new HashMap<String, Set<String>>() {{
                 put("r", set("marriage"));
-<<<<<<< HEAD
-                put("yoko", set("woman"));
-                put("role", set("marriage:wife"));
-//                put("rol2", set("marriage:wife", "marriage:husband", "marriage:spouse"));
-=======
->>>>>>> 775eafe3
             }};
 
             assertEquals(expected, result);
