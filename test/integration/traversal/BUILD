--- conflicted
+++ resolved
@@ -21,79 +21,74 @@
 host_compatible_java_test(
     name = "test-traversal",
     srcs = ["TraversalTest.java"],
+    test_class = "grakn.core.traversal.TraversalTest",
     native_libraries_deps = [
         "//rocks:rocks",
         "//:grakn",
         "//concept:concept",
     ],
-    resource_strip_prefix = "common/test",
-    resources = [
-        "//common/test:logback",
-    ],
-    test_class = "grakn.core.traversal.TraversalTest",
     deps = [
         # Internal dependencies
-        "//test/integration/util",
-        "//common",
+        "//test/integration/util:util",
+        "//common:common",
 
         # External dependencies from Grakn Labs
         "@graknlabs_graql//java:graql",
-        "@graknlabs_graql//java/query",
+        "@graknlabs_graql//java/query:query",
     ],
+    resources = [
+        "//common/test:logback"
+    ],
+    resource_strip_prefix = "common/test",
 )
 
 host_compatible_java_test(
     name = "test-traversal-2",
     srcs = ["TraversalTest2.java"],
+    test_class = "grakn.core.traversal.TraversalTest2",
     native_libraries_deps = [
         "//rocks:rocks",
         "//:grakn",
         "//concept:concept",
         "//traversal:traversal",
     ],
-    resource_strip_prefix = "common/test",
-    resources = [
-        "//common/test:logback",
-    ],
-    test_class = "grakn.core.traversal.TraversalTest2",
     deps = [
         # Internal dependencies
-<<<<<<< HEAD
-        "//test/integration/util",
-        "//common",
-=======
         "//test/integration/util:util",
         "//common:common",
 
         # External dependencies from Grakn Labs
->>>>>>> c3f66c8e
         "@graknlabs_graql//java:graql",
-        "@graknlabs_graql//java/query",
+        "@graknlabs_graql//java/query:query",
     ],
+    resources = [
+        "//common/test:logback"
+    ],
+    resource_strip_prefix = "common/test",
 )
 
 host_compatible_java_test(
     name = "test-traversal-3",
     srcs = ["TraversalTest3.java"],
+    test_class = "grakn.core.traversal.TraversalTest3",
     native_libraries_deps = [
         "//rocks:rocks",
         "//:grakn",
         "//concept:concept",
     ],
-    resource_strip_prefix = "common/test",
-    resources = [
-        "//common/test:logback",
-    ],
-    test_class = "grakn.core.traversal.TraversalTest3",
     deps = [
         # Internal dependencies
-        "//test/integration/util",
-        "//common",
+        "//test/integration/util:util",
+        "//common:common",
 
         # External dependencies from Grakn Labs
         "@graknlabs_graql//java:graql",
-        "@graknlabs_graql//java/query",
+        "@graknlabs_graql//java/query:query",
     ],
+    resources = [
+        "//common/test:logback"
+    ],
+    resource_strip_prefix = "common/test",
 )
 
 checkstyle_test(
