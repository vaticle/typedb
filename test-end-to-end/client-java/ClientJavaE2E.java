package grakn.core.client;

import grakn.core.concept.answer.ConceptMap;
import grakn.core.concept.answer.ConceptSet;
import grakn.core.server.Transaction;
import graql.lang.Graql;
import graql.lang.query.GraqlCompute;
import graql.lang.query.GraqlDefine;
import graql.lang.query.GraqlDelete;
import graql.lang.query.GraqlGet;
import graql.lang.query.GraqlInsert;
import org.apache.commons.io.FileUtils;
import org.junit.After;
import org.junit.AfterClass;
import org.junit.Before;
import org.junit.BeforeClass;
import org.junit.Test;
import org.slf4j.Logger;
import org.slf4j.LoggerFactory;
import org.zeroturnaround.exec.ProcessExecutor;

import java.io.IOException;
import java.util.List;
import java.util.concurrent.TimeoutException;
import java.util.function.Consumer;
import java.util.stream.Collectors;

import static grakn.core.client.ClientJavaE2EConstants.GRAKN_UNZIPPED_DIRECTORY;
import static grakn.core.client.ClientJavaE2EConstants.assertGraknRunning;
import static grakn.core.client.ClientJavaE2EConstants.assertGraknStopped;
import static grakn.core.client.ClientJavaE2EConstants.assertZipExists;
import static grakn.core.client.ClientJavaE2EConstants.unzipGrakn;
import static graql.lang.Graql.and;
import static graql.lang.Graql.type;
import static graql.lang.Graql.var;
import static org.hamcrest.MatcherAssert.assertThat;
import static org.hamcrest.Matchers.containsInAnyOrder;
import static org.hamcrest.Matchers.equalTo;
import static org.hamcrest.Matchers.hasItems;
import static org.hamcrest.Matchers.hasSize;

/**
 * Performs various queries with the client-java library:
<<<<<<< HEAD
 * - define a schema with a rule
 * - match; get;
 * - match; get of an inferred relationship
 * - match; insert;
 * - match; delete;
 * - match; aggregate;
 * - and compute count
 * <p>
=======
 *  - define a schema with a rule
 *  - match; get;
 *  - match; get of an inferred relation
 *  - match; insert;
 *  - match; delete;
 *  - match; aggregate;
 *  - and compute count
 *
>>>>>>> c80b4d64
 * The tests are highly interconnected hence why they are grouped into a single test.
 * If you split them into multiple tests, there is no guarantee that they are ran in the order they are defined,
 * and there is a chance that the match; get; test is performed before the define a schema test, which would cause it to fail.
 * <p>
 * The schema describes a lion family which consists of a lion, lioness, and the offspring - three young lions. The mating
<<<<<<< HEAD
 * relationship captures the mating act between the male and female partners (ie., the lion and lioness). The child-bearing
 * relationship captures the child-bearing act which results from the mating act.
 * <p>
=======
 * relation captures the mating act between the male and female partners (ie., the lion and lioness). The child-bearing
 * relation captures the child-bearing act which results from the mating act.
 *
>>>>>>> c80b4d64
 * The rule is one such that if there is an offspring which is the result of a certain child-bearing act, then
 * that offspring is the child of the male and female partners which are involved in the mating act.
 */
@SuppressWarnings("Duplicates")
public class ClientJavaE2E {
    private static Logger LOG = LoggerFactory.getLogger(ClientJavaE2E.class);
    private GraknClient graknClient;

    @BeforeClass
    public static void setup_prepareDistribution() throws IOException, InterruptedException, TimeoutException {
        ProcessExecutor commandExecutor = new ProcessExecutor()
                .directory(GRAKN_UNZIPPED_DIRECTORY.toFile())
                .redirectOutput(System.out)
                .redirectError(System.err)
                .readOutput(true);

        LOG.info("setup_prepareDistribution() - check if there is no existing Grakn process running...");
        assertZipExists();
        unzipGrakn();
        assertGraknStopped();
        LOG.info("setup_prepareDistribution() - done.");

        LOG.info("setup_prepareDistribution() - starting a new Grakn instance...");
        commandExecutor.command("./grakn", "server", "start").execute();
        assertGraknRunning();
        LOG.info("setup_prepareDistribution() - Grakn started successfully.");
    }

    @AfterClass
    public static void cleanup_cleanupDistribution() throws IOException, InterruptedException, TimeoutException {
        ProcessExecutor commandExecutor = new ProcessExecutor()
                .directory(GRAKN_UNZIPPED_DIRECTORY.toFile())
                .redirectOutput(System.out)
                .redirectError(System.err)
                .readOutput(true);
        LOG.info("cleanup_cleanupDistribution() - stopping the Grakn instance...");
        commandExecutor.command("./grakn", "server", "stop").execute();
        assertGraknStopped();
        LOG.info("cleanup_cleanupDistribution() - done.");

        LOG.info("cleanup_cleanupDistribution() - deleting the Grakn distribution...");
        FileUtils.deleteDirectory(GRAKN_UNZIPPED_DIRECTORY.toFile());
        LOG.info("cleanup_cleanupDistribution() - cleanup successful.");
    }

    @Before
    public void createClient() {
        String host = "localhost:48555";
        graknClient = new GraknClient(host);
    }

    @After
    public void closeClient(){
        graknClient.close();
    }

    @Test
    public void clientJavaE2E() {
        LOG.info("clientJavaE2E() - starting client-java E2E...");

        localhostGraknTx(tx -> {
            GraqlDefine defineQuery = Graql.define(
                    type("child-bearing").sub("relation").relates("offspring").relates("child-bearer"),
                    type("mating").sub("relation").relates("male-partner").relates("female-partner").plays("child-bearer"),
                    type("parentship").sub("relation").relates("parent").relates("child"),

                    type("name").sub("attribute").datatype(Graql.Token.DataType.STRING),
                    type("lion").sub("entity").has("name").plays("male-partner").plays("female-partner").plays("offspring"),

                    type("infer-parentship-from-mating-and-child-bearing").sub("rule")
                            .when(and(
                                    var().rel("male-partner", var("male")).rel("female-partner", var("female")).isa("mating"),
                                    var("childbearing").rel("child-bearer").rel("offspring", var("offspring")).isa("child-bearing")
                            ))
                            .then(and(
                                    var().rel("parent", var("male")).rel("parent", var("female")).rel("child", var("offspring")).isa("parentship")
                            ))
            );
            LOG.info("clientJavaE2E() - define a schema...");
            LOG.info("clientJavaE2E() - '" + defineQuery + "'");
            List<ConceptMap> answer = tx.execute(defineQuery);
            tx.commit();
            LOG.info("clientJavaE2E() - done.");
        });

        localhostGraknTx(tx -> {
            GraqlGet getThingQuery = Graql.match(var("t").sub("thing")).get();
            LOG.info("clientJavaE2E() - assert if schema defined...");
            LOG.info("clientJavaE2E() - '" + getThingQuery + "'");
            List<String> definedSchema = tx.execute(getThingQuery).stream()
                    .map(answer -> answer.get("t").asType().label().getValue()).collect(Collectors.toList());
<<<<<<< HEAD
            String[] correctSchema = new String[]{"thing", "entity", "relationship", "attribute",
                    "lion", "mating", "parentship", "child-bearing", "@has-name", "name"};
=======
            String[] correctSchema = new String[] { "thing", "entity", "relation", "attribute",
                    "lion", "mating", "parentship", "child-bearing", "@has-name", "name" };
>>>>>>> c80b4d64
            assertThat(definedSchema, hasItems(correctSchema));
            LOG.info("clientJavaE2E() - done.");
        });

        localhostGraknTx(tx -> {
            String[] names = lionNames();
            GraqlInsert insertLionQuery = Graql.insert(
                    var().isa("lion").has("name", names[0]),
                    var().isa("lion").has("name", names[1]),
                    var().isa("lion").has("name", names[2])
            );
            LOG.info("clientJavaE2E() - insert some data...");
            LOG.info("clientJavaE2E() - '" + insertLionQuery + "'");
            List<ConceptMap> answer = tx.execute(insertLionQuery);
            tx.commit();
            LOG.info("clientJavaE2E() - done.");
        });

        localhostGraknTx(tx -> {
            String[] familyMembers = lionNames();
            LOG.info("clientJavaE2E() - inserting mating relations...");
            GraqlInsert insertMatingQuery = Graql.match(
                    var("lion").isa("lion").has("name", familyMembers[0]),
                    var("lioness").isa("lion").has("name", familyMembers[1]))
                    .insert(var().isa("mating").rel("male-partner", var("lion")).rel("female-partner", var("lioness")));
            LOG.info("clientJavaE2E() - '" + insertMatingQuery + "'");
            List<ConceptMap> insertedMating = tx.execute(insertMatingQuery);

            LOG.info("clientJavaE2E() - inserting child-bearing relations...");
            GraqlInsert insertChildBearingQuery = Graql.match(
                    var("lion").isa("lion").has("name", familyMembers[0]),
                    var("lioness").isa("lion").has("name", familyMembers[1]),
                    var("offspring").isa("lion").has("name", familyMembers[2]),
                    var("mating").rel("male-partner", var("lion")).rel("female-partner", var("lioness")).isa("mating")
            )
                    .insert(var("childbearing").rel("child-bearer", var("mating")).rel("offspring", var("offspring")).isa("child-bearing"));
            LOG.info("clientJavaE2E() - '" + insertChildBearingQuery + "'");
            List<ConceptMap> insertedChildBearing = tx.execute(insertChildBearingQuery);

            tx.commit();

            assertThat(insertedMating, hasSize(1));
            assertThat(insertedChildBearing, hasSize(1));
            LOG.info("clientJavaE2E() - done.");
        });

        localhostGraknTx(tx -> {
            LOG.info("clientJavaE2E() - execute match get on the lion instances...");
            GraqlGet getLionQuery = Graql.match(var("p").isa("lion").has("name", var("n"))).get();
            LOG.info("clientJavaE2E() - '" + getLionQuery + "'");
            List<ConceptMap> insertedLions = tx.execute(getLionQuery);
            List<String> insertedNames = insertedLions.stream().map(answer -> answer.get("n").asAttribute().value().toString()).collect(Collectors.toList());
            assertThat(insertedNames, containsInAnyOrder(lionNames()));

            LOG.info("clientJavaE2E() - execute match get on the mating relations...");
            GraqlGet getMatingQuery = Graql.match(var().isa("mating")).get();
            LOG.info("clientJavaE2E() - '" + getMatingQuery + "'");
            List<ConceptMap> insertedMating = tx.execute(getMatingQuery);
            assertThat(insertedMating, hasSize(1));

            LOG.info("clientJavaE2E() - execute match get on the child-bearing...");
            GraqlGet getChildBearingQuery = Graql.match(var().isa("child-bearing")).get();
            LOG.info("clientJavaE2E() - '" + getChildBearingQuery + "'");
            List<ConceptMap> insertedChildBearing = tx.execute(getChildBearingQuery);
            assertThat(insertedChildBearing, hasSize(1));
            LOG.info("clientJavaE2E() - done.");
        });

        localhostGraknTx(tx -> {
            LOG.info("clientJavaE2E() - match get inferred relations...");
            GraqlGet getParentship = Graql.match(
                    var("parentship")
                            .isa("parentship")
                            .rel("parent", var("parent"))
                            .rel("child", var("child"))).get();
            LOG.info("clientJavaE2E() - '" + getParentship + "'");
            List<ConceptMap> parentship = tx.execute(getParentship);
            assertThat(parentship, hasSize(2));
            LOG.info("clientJavaE2E() - done.");
        });

        localhostGraknTx(tx -> {
            LOG.info("clientJavaE2E() - match aggregate...");
            GraqlGet.Aggregate aggregateQuery = Graql.match(var("p").isa("lion")).get().count();
            LOG.info("clientJavaE2E() - '" + aggregateQuery + "'");
            int aggregateCount = tx.execute(aggregateQuery).get(0).number().intValue();
            assertThat(aggregateCount, equalTo(lionNames().length));
            LOG.info("clientJavaE2E() - done.");
        });

        localhostGraknTx(tx -> {
            LOG.info("clientJavaE2E() - compute count...");
            final GraqlCompute.Statistics computeQuery = Graql.compute().count().in("lion");
            LOG.info("clientJavaE2E() - '" + computeQuery + "'");
            int computeCount = tx.execute(computeQuery).get(0).number().intValue();
            assertThat(computeCount, equalTo(lionNames().length));
            LOG.info("clientJavaE2E() - done.");
        });

        localhostGraknTx(tx -> {
            LOG.info("clientJavaE2E() - match delete...");
            GraqlDelete deleteQuery = Graql.match(var("m").isa("mating")).delete("m");
            LOG.info("clientJavaE2E() - '" + deleteQuery + "'");
            List<ConceptSet> answer = tx.execute(deleteQuery);
            List<ConceptMap> matings = tx.execute(Graql.match(var("m").isa("mating")).get());
            assertThat(matings, hasSize(0));
            LOG.info("clientJavaE2E() - done.");
        });

        LOG.info("clientJavaE2E() - client-java E2E test done.");
    }

    private String[] lionNames() {
        return new String[]{"male-partner", "female-partner", "young-lion"};
    }

    private void localhostGraknTx(Consumer<GraknClient.Transaction> fn) {
        String keyspace = "grakn";
        try (GraknClient.Session session = graknClient.session(keyspace)) {
            try (GraknClient.Transaction transaction = session.transaction(Transaction.Type.WRITE)) {
                fn.accept(transaction);
            }
        }
    }
}<|MERGE_RESOLUTION|>--- conflicted
+++ resolved
@@ -41,39 +41,22 @@
 
 /**
  * Performs various queries with the client-java library:
-<<<<<<< HEAD
  * - define a schema with a rule
  * - match; get;
- * - match; get of an inferred relationship
+ * - match; get of an inferred relation
  * - match; insert;
  * - match; delete;
  * - match; aggregate;
  * - and compute count
  * <p>
-=======
- *  - define a schema with a rule
- *  - match; get;
- *  - match; get of an inferred relation
- *  - match; insert;
- *  - match; delete;
- *  - match; aggregate;
- *  - and compute count
- *
->>>>>>> c80b4d64
  * The tests are highly interconnected hence why they are grouped into a single test.
  * If you split them into multiple tests, there is no guarantee that they are ran in the order they are defined,
  * and there is a chance that the match; get; test is performed before the define a schema test, which would cause it to fail.
  * <p>
  * The schema describes a lion family which consists of a lion, lioness, and the offspring - three young lions. The mating
-<<<<<<< HEAD
- * relationship captures the mating act between the male and female partners (ie., the lion and lioness). The child-bearing
- * relationship captures the child-bearing act which results from the mating act.
- * <p>
-=======
  * relation captures the mating act between the male and female partners (ie., the lion and lioness). The child-bearing
  * relation captures the child-bearing act which results from the mating act.
- *
->>>>>>> c80b4d64
+ * <p>
  * The rule is one such that if there is an offspring which is the result of a certain child-bearing act, then
  * that offspring is the child of the male and female partners which are involved in the mating act.
  */
@@ -165,13 +148,8 @@
             LOG.info("clientJavaE2E() - '" + getThingQuery + "'");
             List<String> definedSchema = tx.execute(getThingQuery).stream()
                     .map(answer -> answer.get("t").asType().label().getValue()).collect(Collectors.toList());
-<<<<<<< HEAD
-            String[] correctSchema = new String[]{"thing", "entity", "relationship", "attribute",
-                    "lion", "mating", "parentship", "child-bearing", "@has-name", "name"};
-=======
             String[] correctSchema = new String[] { "thing", "entity", "relation", "attribute",
                     "lion", "mating", "parentship", "child-bearing", "@has-name", "name" };
->>>>>>> c80b4d64
             assertThat(definedSchema, hasItems(correctSchema));
             LOG.info("clientJavaE2E() - done.");
         });
