/*
 * GRAKN.AI - THE KNOWLEDGE GRAPH
 * Copyright (C) 2019 Grakn Labs Ltd
 *
 * This program is free software: you can redistribute it and/or modify
 * it under the terms of the GNU Affero General Public License as
 * published by the Free Software Foundation, either version 3 of the
 * License, or (at your option) any later version.
 *
 * This program is distributed in the hope that it will be useful,
 * but WITHOUT ANY WARRANTY; without even the implied warranty of
 * MERCHANTABILITY or FITNESS FOR A PARTICULAR PURPOSE.  See the
 * GNU Affero General Public License for more details.
 *
 * You should have received a copy of the GNU Affero General Public License
 * along with this program.  If not, see <https://www.gnu.org/licenses/>.
 *
 */

package grakn.core.graql.reasoner.state;

import com.google.common.collect.HashMultimap;
import grakn.core.concept.answer.ConceptMap;
import grakn.core.graql.reasoner.CacheCasting;
import grakn.core.graql.reasoner.atom.Atom;
import grakn.core.graql.reasoner.cache.IndexedAnswerSet;
import grakn.core.graql.reasoner.explanation.RuleExplanation;
import grakn.core.graql.reasoner.query.ReasonerAtomicQuery;
import grakn.core.graql.reasoner.query.ReasonerQueries;
import grakn.core.graql.reasoner.rule.InferenceRule;
import grakn.core.graql.reasoner.unifier.UnifierType;
import grakn.core.kb.concept.api.ConceptId;
import grakn.core.kb.concept.util.ConceptUtils;
import grakn.core.kb.graql.reasoner.cache.CacheEntry;
import grakn.core.kb.graql.reasoner.unifier.MultiUnifier;
import grakn.core.kb.graql.reasoner.unifier.Unifier;
import graql.lang.statement.Variable;

import java.util.Iterator;
import java.util.Set;

/**
 * Query state corresponding to an atomic query (ReasonerAtomicQuery) in the resolution tree.
 */
public class AtomicState extends AnswerPropagatorState<ReasonerAtomicQuery> {

    //TODO: remove it once we introduce multi answer states
    private MultiUnifier ruleUnifier = null;

    private MultiUnifier cacheUnifier = null;
    private CacheEntry<ReasonerAtomicQuery, IndexedAnswerSet> cacheEntry = null;
    final private HashMultimap<ConceptId, ConceptMap> materialised = HashMultimap.create();

    public AtomicState(ReasonerAtomicQuery query,
                ConceptMap sub,
                Unifier u,
                AnswerPropagatorState parent,
                Set<ReasonerAtomicQuery> subGoals) {
        super(ReasonerQueries.atomic(query, sub), sub, u, parent, subGoals);
    }

    @Override
    public String toString(){ return super.toString() + "\n" + getQuery() + "\n"; }

    @Override
    Iterator<ResolutionState> generateChildStateIterator() {
        return getQuery().innerStateIterator(this, getVisitedSubGoals());
    }

    @Override
    ResolutionState propagateAnswer(AnswerState state) {
        ConceptMap answer = consumeAnswer(state);
        ReasonerAtomicQuery query = getQuery();
        if (answer.isEmpty()) return null;

        if (state.getRule() != null && query.getAtom().requiresRoleExpansion()) {
            //NB: we set the parent state as this AtomicState, otherwise we won't acknowledge expanded answers (won't cache)
            return new RoleExpansionState(answer, getUnifier(), query.getAtom().getRoleExpansionVariables(), this);
        }
        return new AnswerState(answer, getUnifier(), getParentState());
    }

    @Override
    ConceptMap consumeAnswer(AnswerState state) {
        ConceptMap answer;
        ReasonerAtomicQuery query = getQuery();
        ConceptMap baseAnswer = state.getSubstitution();
        InferenceRule rule = state.getRule();
        Unifier unifier = state.getUnifier();
        if (rule == null) {
            answer = ConceptUtils.joinAnswers(baseAnswer, query.getSubstitution())
                    .project(query.getVarNames());
        } else {
            answer = rule.requiresMaterialisation(query.getAtom()) ?
                    materialisedAnswer(baseAnswer, rule, unifier) :
                    ruleAnswer(baseAnswer, rule, unifier);
        }
        return recordAnswer(query, answer);
    }

    /**
     * @return cache unifier if any
     */
    private MultiUnifier getCacheUnifier() {
        if (cacheUnifier == null) this.cacheUnifier = CacheCasting.queryCacheCast(getQuery().tx().queryCache()).getCacheUnifier(getQuery());
        return cacheUnifier;
    }

    private MultiUnifier getRuleUnifier(InferenceRule rule) {
        if (ruleUnifier == null) this.ruleUnifier = rule.getHead().getMultiUnifier(this.getQuery(), UnifierType.RULE);
        return ruleUnifier;
    }

    private ConceptMap recordAnswer(ReasonerAtomicQuery query, ConceptMap answer) {
        if (answer.isEmpty()) return answer;
        if (cacheEntry == null) {
            cacheEntry = getQuery().tx().queryCache().record(query, answer, cacheEntry, null);
            return answer;
        }
        getQuery().tx().queryCache().record(query, answer, cacheEntry, getCacheUnifier());
        return answer;
    }

    private ConceptMap ruleAnswer(ConceptMap baseAnswer, InferenceRule rule, Unifier unifier) {
        ReasonerAtomicQuery query = getQuery();
        ConceptMap answer = unifier.apply(ConceptUtils.joinAnswers(
                baseAnswer, rule.getHead().getRoleSubstitution())
        );
        if (answer.isEmpty()) return answer;

        return ConceptUtils.joinAnswers(answer, query.getSubstitution())
                .project(query.getVarNames())
                .explain(new RuleExplanation(rule.getRule().id()), query.getPattern());
    }

    private ConceptMap materialisedAnswer(ConceptMap baseAnswer, InferenceRule rule, Unifier unifier) {
        ReasonerAtomicQuery query = getQuery();
        RuleExplanation ruleExplanation = new RuleExplanation(query.getPattern(), rule.getRule().id());
        ReasonerAtomicQuery ruleHead = ReasonerQueries.atomic(rule.getHead(), baseAnswer);
        ConceptMap sub = ruleHead.getSubstitution();
        if(materialised.get(rule.getRule().id()).contains(sub)
            && getRuleUnifier(rule).isUnique()){
            return new ConceptMap();
        }
        materialised.put(rule.getRule().id(), sub);

        Set<Variable> headVars = query.getVarNames().size() < ruleHead.getVarNames().size() ?
                unifier.keySet() :
                ruleHead.getVarNames();

        //materialise exhibits put behaviour - duplicates won't be created
        ConceptMap materialisedSub = ruleHead.materialise(baseAnswer).findFirst().orElse(null);
        ConceptMap answer = baseAnswer;
        if (materialisedSub != null) {
<<<<<<< HEAD
            ConceptMap ruleAnswer = materialisedSub.explain(ruleExplanation);
=======
            RuleExplanation ruleExplanation = new RuleExplanation(rule.getRule().id());
            ConceptMap ruleAnswer = materialisedSub.explain(ruleExplanation, query.getPattern());
>>>>>>> 02a583be
            getQuery().tx().queryCache().record(ruleHead, ruleAnswer);
            Atom ruleAtom = ruleHead.getAtom();
            //if it's an implicit relation also record it as an attribute
            if (ruleAtom.isRelation() && ruleAtom.getSchemaConcept() != null && ruleAtom.getSchemaConcept().isImplicit()) {
                ReasonerAtomicQuery attributeHead = ReasonerQueries.atomic(ruleHead.getAtom().toAttributeAtom());
                getQuery().tx().queryCache().record(attributeHead, ruleAnswer.project(attributeHead.getVarNames()));
            }
            answer = unifier.apply(materialisedSub.project(headVars));
        }
        if (answer.isEmpty()) return answer;

        return ConceptUtils
                .joinAnswers(answer, query.getSubstitution())
                .project(query.getVarNames())
<<<<<<< HEAD
                .explain(ruleExplanation);
=======
                .explain(new RuleExplanation(rule.getRule().id()), query.getPattern());
>>>>>>> 02a583be
    }
}<|MERGE_RESOLUTION|>--- conflicted
+++ resolved
@@ -135,7 +135,6 @@
 
     private ConceptMap materialisedAnswer(ConceptMap baseAnswer, InferenceRule rule, Unifier unifier) {
         ReasonerAtomicQuery query = getQuery();
-        RuleExplanation ruleExplanation = new RuleExplanation(query.getPattern(), rule.getRule().id());
         ReasonerAtomicQuery ruleHead = ReasonerQueries.atomic(rule.getHead(), baseAnswer);
         ConceptMap sub = ruleHead.getSubstitution();
         if(materialised.get(rule.getRule().id()).contains(sub)
@@ -152,12 +151,8 @@
         ConceptMap materialisedSub = ruleHead.materialise(baseAnswer).findFirst().orElse(null);
         ConceptMap answer = baseAnswer;
         if (materialisedSub != null) {
-<<<<<<< HEAD
-            ConceptMap ruleAnswer = materialisedSub.explain(ruleExplanation);
-=======
             RuleExplanation ruleExplanation = new RuleExplanation(rule.getRule().id());
             ConceptMap ruleAnswer = materialisedSub.explain(ruleExplanation, query.getPattern());
->>>>>>> 02a583be
             getQuery().tx().queryCache().record(ruleHead, ruleAnswer);
             Atom ruleAtom = ruleHead.getAtom();
             //if it's an implicit relation also record it as an attribute
@@ -172,10 +167,6 @@
         return ConceptUtils
                 .joinAnswers(answer, query.getSubstitution())
                 .project(query.getVarNames())
-<<<<<<< HEAD
-                .explain(ruleExplanation);
-=======
                 .explain(new RuleExplanation(rule.getRule().id()), query.getPattern());
->>>>>>> 02a583be
     }
 }