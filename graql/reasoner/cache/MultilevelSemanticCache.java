/*
 * GRAKN.AI - THE KNOWLEDGE GRAPH
 * Copyright (C) 2019 Grakn Labs Ltd
 *
 * This program is free software: you can redistribute it and/or modify
 * it under the terms of the GNU Affero General Public License as
 * published by the Free Software Foundation, either version 3 of the
 * License, or (at your option) any later version.
 *
 * This program is distributed in the hope that it will be useful,
 * but WITHOUT ANY WARRANTY; without even the implied warranty of
 * MERCHANTABILITY or FITNESS FOR A PARTICULAR PURPOSE.  See the
 * GNU Affero General Public License for more details.
 *
 * You should have received a copy of the GNU Affero General Public License
 * along with this program.  If not, see <https://www.gnu.org/licenses/>.
 *
 */

package grakn.core.graql.reasoner.cache;

import com.google.common.base.Equivalence;
import com.google.common.base.Preconditions;
import grakn.common.util.Pair;
import grakn.core.concept.answer.ConceptMap;
import grakn.core.graql.reasoner.query.ReasonerAtomicQuery;
import grakn.core.graql.reasoner.query.ReasonerQueryEquivalence;
import grakn.core.graql.reasoner.unifier.UnifierType;
import grakn.core.kb.graql.executor.ExecutorFactory;
import grakn.core.kb.graql.gremlin.TraversalPlanFactory;
import grakn.core.kb.graql.reasoner.cache.CacheEntry;
import grakn.core.kb.graql.reasoner.unifier.MultiUnifier;
import grakn.core.kb.graql.reasoner.unifier.Unifier;
import graql.lang.statement.Variable;
import org.slf4j.Logger;
import org.slf4j.LoggerFactory;

import java.util.HashSet;
import java.util.Set;
import java.util.stream.Stream;

/**
 *
 * Implementation of SemanticCache using {@link ReasonerQueryEquivalence#StructuralEquivalence}
 * for query equivalence checks and IndexedAnswerSets for storing query answer sets.
 *
 */
public class MultilevelSemanticCache extends SemanticCache<Equivalence.Wrapper<ReasonerAtomicQuery>, IndexedAnswerSet> {

<<<<<<< HEAD
    public MultilevelSemanticCache(ExecutorFactory executorFactory, TraversalPlanFactory traversalPlanFactory) {
        super(executorFactory, traversalPlanFactory);
    }
=======
    private static final Logger LOG = LoggerFactory.getLogger(MultilevelSemanticCache.class);
>>>>>>> 874f8c7a

    @Override public UnifierType unifierType() { return UnifierType.STRUCTURAL;}

    @Override
    CacheEntry<ReasonerAtomicQuery, IndexedAnswerSet> createEntry(ReasonerAtomicQuery query, Set<ConceptMap> answers) {
        IndexedAnswerSet answerSet = answers.isEmpty() ?
                IndexedAnswerSet.create(query.index()) :
                IndexedAnswerSet.create(answers, query.index());
        return new CacheEntry<>(query, answerSet);
    }

    @Override
    Equivalence.Wrapper<ReasonerAtomicQuery> queryToKey(ReasonerAtomicQuery query) {
        return unifierType().equivalence().wrap(query);
    }

    @Override
    ReasonerAtomicQuery keyToQuery(Equivalence.Wrapper<ReasonerAtomicQuery> key) {
        return key.get();
    }

    @Override
    boolean propagateAnswers(CacheEntry<ReasonerAtomicQuery, IndexedAnswerSet> parentEntry,
                                    CacheEntry<ReasonerAtomicQuery, IndexedAnswerSet> childEntry,
                                    boolean propagateInferred) {
        ReasonerAtomicQuery parent = parentEntry.query();
        ReasonerAtomicQuery child = childEntry.query();
        IndexedAnswerSet parentAnswers = parentEntry.cachedElement();
        IndexedAnswerSet childAnswers = childEntry.cachedElement();

        /*
         * propagate answers to child:
         * * calculate constraint difference
         * * apply constraints from the difference
         */
        Set<Pair<Unifier, SemanticDifference>> parentToChildUnifierDelta = parent.getMultiUnifierWithSemanticDiff(child);
        Set<Variable> childVars = child.getVarNames();
        ConceptMap childPartialSub = child.getRoleSubstitution();
        Set<ConceptMap> newAnswers = new HashSet<>();
        
        parentAnswers.getAll().stream()
                .filter(parentAns -> propagateInferred || parentAns.explanation().isLookupExplanation())
                .flatMap(parentAns -> parentToChildUnifierDelta.stream()
                        .map(unifierDelta -> unifierDelta.second().propagateAnswer(parentAns, childPartialSub, childVars, unifierDelta.first()))
                )
                .filter(ans -> !ans.isEmpty())
                .peek(ans -> validateAnswer(ans, child, childVars))
                .filter(childAnswers::add)
                .forEach(newAnswers::add);

        LOG.trace("Parent {} answers propagated to child {}: {}", parent, child, newAnswers);

        return !newAnswers.isEmpty();
    }

    @Override
    Pair<Stream<ConceptMap>, MultiUnifier> entryToAnswerStreamWithUnifier(ReasonerAtomicQuery query, CacheEntry<ReasonerAtomicQuery, IndexedAnswerSet> entry) {
        ConceptMap answerIndex = query.getAnswerIndex();
        ReasonerAtomicQuery equivalentQuery = entry.query();
        AnswerSet answers = entry.cachedElement();
        MultiUnifier multiUnifier = equivalentQuery.getMultiUnifier(query, unifierType());
        Preconditions.checkState(!multiUnifier.isEmpty());

        return new Pair<>(
                multiUnifier.inverse()
                        .apply(answerIndex)
                        .flatMap(index -> answers.get(index).stream())
                        .flatMap(multiUnifier::apply)
                .map(ans -> ans.withPattern(query.getPattern())),
                multiUnifier
        );
    }

    @Override
    public boolean answersQuery(ReasonerAtomicQuery query) {
        CacheEntry<ReasonerAtomicQuery, IndexedAnswerSet> entry = getEntry(query);
        if (entry == null) return false;
        ReasonerAtomicQuery cacheQuery = entry.query();
        IndexedAnswerSet answerSet = entry.cachedElement();
        Set<Variable> cacheIndex = cacheQuery.getAnswerIndex().vars();
        MultiUnifier queryToCacheUnifier = query.getMultiUnifier(cacheQuery, unifierType());

        return queryToCacheUnifier.apply(query.getAnswerIndex())
                .anyMatch(sub ->
                        answerSet.get(sub.project(cacheIndex)).stream()
                                .anyMatch(ans -> ans.containsAll(sub)));
    }
}
<|MERGE_RESOLUTION|>--- conflicted
+++ resolved
@@ -47,13 +47,11 @@
  */
 public class MultilevelSemanticCache extends SemanticCache<Equivalence.Wrapper<ReasonerAtomicQuery>, IndexedAnswerSet> {
 
-<<<<<<< HEAD
+    private static final Logger LOG = LoggerFactory.getLogger(MultilevelSemanticCache.class);
+
     public MultilevelSemanticCache(ExecutorFactory executorFactory, TraversalPlanFactory traversalPlanFactory) {
         super(executorFactory, traversalPlanFactory);
     }
-=======
-    private static final Logger LOG = LoggerFactory.getLogger(MultilevelSemanticCache.class);
->>>>>>> 874f8c7a
 
     @Override public UnifierType unifierType() { return UnifierType.STRUCTURAL;}
 
