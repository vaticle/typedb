/*
 * GRAKN.AI - THE KNOWLEDGE GRAPH
 * Copyright (C) 2019 Grakn Labs Ltd
 *
 * This program is free software: you can redistribute it and/or modify
 * it under the terms of the GNU Affero General Public License as
 * published by the Free Software Foundation, either version 3 of the
 * License, or (at your option) any later version.
 *
 * This program is distributed in the hope that it will be useful,
 * but WITHOUT ANY WARRANTY; without even the implied warranty of
 * MERCHANTABILITY or FITNESS FOR A PARTICULAR PURPOSE.  See the
 * GNU Affero General Public License for more details.
 *
 * You should have received a copy of the GNU Affero General Public License
 * along with this program.  If not, see <https://www.gnu.org/licenses/>.
 *
 */
package grakn.core.graql.reasoner.atom.binary;

import grakn.core.graql.reasoner.atom.Atom;
<<<<<<< HEAD
import grakn.core.graql.reasoner.query.ReasonerQueryFactory;
import grakn.core.kb.concept.api.ConceptId;
import grakn.core.kb.concept.manager.ConceptManager;
import grakn.core.kb.graql.reasoner.cache.QueryCache;
import grakn.core.kb.graql.reasoner.cache.RuleCache;
=======
import grakn.core.graql.reasoner.ReasoningContext;
import grakn.core.kb.concept.api.ConceptId;
>>>>>>> 7e4c739a
import grakn.core.kb.graql.reasoner.query.ReasonerQuery;
import grakn.core.kb.graql.reasoner.unifier.Unifier;
import graql.lang.statement.Statement;
import graql.lang.statement.Variable;

import java.util.Set;

/**
 *
 * <p>
 * Atom implementation defining type atoms of the general form:
 *
 * {isa|sub|plays|relates|has}($varName, $predicateVariable)
 *
 * Type atoms correspond to the following respective graql properties:
 * IsaProperty,
 * SubProperty,
 * PlaysProperty
 * RelatesProperty
 * HasAttributeTypeProperty
 * </p>
 *
 *
 */
public abstract class TypeAtom extends Binary {

<<<<<<< HEAD
    TypeAtom(Variable varName, Statement pattern, ReasonerQuery reasonerQuery, ConceptId typeId, Variable predicateVariable,
             ReasonerQueryFactory queryFactory, ConceptManager conceptManager, QueryCache queryCache, RuleCache ruleCache) {
        super(varName, pattern, reasonerQuery, typeId, predicateVariable, queryFactory, conceptManager, queryCache, ruleCache);
=======
    TypeAtom(Variable varName, Statement pattern, ReasonerQuery reasonerQuery, ConceptId typeId,
             Variable predicateVariable, ReasoningContext ctx) {
        super(varName, pattern, reasonerQuery, typeId, predicateVariable, ctx);
>>>>>>> 7e4c739a
    }


    @Override
    public boolean isType(){ return true;}

    @Override
    public boolean isRuleApplicableViaAtom(Atom ruleAtom) {
        if (!(ruleAtom instanceof IsaAtom)) return this.isRuleApplicableViaAtom(ruleAtom.toIsaAtom());
        return ruleAtom.isUnifiableWith(this);
    }

    @Override
    public boolean isSelectable() {
        return getTypePredicate() == null
                //disjoint atom
                || !this.getNeighbours(Atom.class).findFirst().isPresent()
                || getPotentialRules().findFirst().isPresent();
    }

    @Override
    public boolean requiresMaterialisation() {
        return isUserDefined() && getSchemaConcept() != null && getSchemaConcept().isRelationType();
    }

    /**
     * @param u unifier to be applied
     * @return set of type atoms resulting from applying the unifier
     */
    public abstract Set<TypeAtom> unify(Unifier u);
}
<|MERGE_RESOLUTION|>--- conflicted
+++ resolved
@@ -19,16 +19,8 @@
 package grakn.core.graql.reasoner.atom.binary;
 
 import grakn.core.graql.reasoner.atom.Atom;
-<<<<<<< HEAD
-import grakn.core.graql.reasoner.query.ReasonerQueryFactory;
 import grakn.core.kb.concept.api.ConceptId;
-import grakn.core.kb.concept.manager.ConceptManager;
-import grakn.core.kb.graql.reasoner.cache.QueryCache;
-import grakn.core.kb.graql.reasoner.cache.RuleCache;
-=======
 import grakn.core.graql.reasoner.ReasoningContext;
-import grakn.core.kb.concept.api.ConceptId;
->>>>>>> 7e4c739a
 import grakn.core.kb.graql.reasoner.query.ReasonerQuery;
 import grakn.core.kb.graql.reasoner.unifier.Unifier;
 import graql.lang.statement.Statement;
@@ -55,17 +47,10 @@
  */
 public abstract class TypeAtom extends Binary {
 
-<<<<<<< HEAD
-    TypeAtom(Variable varName, Statement pattern, ReasonerQuery reasonerQuery, ConceptId typeId, Variable predicateVariable,
-             ReasonerQueryFactory queryFactory, ConceptManager conceptManager, QueryCache queryCache, RuleCache ruleCache) {
-        super(varName, pattern, reasonerQuery, typeId, predicateVariable, queryFactory, conceptManager, queryCache, ruleCache);
-=======
     TypeAtom(Variable varName, Statement pattern, ReasonerQuery reasonerQuery, ConceptId typeId,
              Variable predicateVariable, ReasoningContext ctx) {
         super(varName, pattern, reasonerQuery, typeId, predicateVariable, ctx);
->>>>>>> 7e4c739a
     }
-
 
     @Override
     public boolean isType(){ return true;}
