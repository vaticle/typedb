--- conflicted
+++ resolved
@@ -349,16 +349,7 @@
                 .map(p -> new Pair<>(p, conceptManager.<Concept>getConcept(p.getPredicate())))
                 .filter(p -> Objects.nonNull(p.second()))
                 .filter(p -> p.second().isEntity())
-<<<<<<< HEAD
-<<<<<<< HEAD
-                .map(p -> IsaAtom.create(p.first().getVarName(), new Variable(), p.second().asEntity().type(), false, this,
-                        reasonerQueryFactory, conceptManager, queryCache, ruleCache));
-=======
                 .map(p -> IsaAtom.create(p.first().getVarName(), new Variable(), p.second().asEntity().type(), false, this, context()));
->>>>>>> 7e4c739a35e431a0d76d4b1e2e2e62d2bd2a0529
-=======
-                .map(p -> IsaAtom.create(p.first().getVarName(), new Variable(), p.second().asEntity().type(), false, this, context()));
->>>>>>> 5c6df04c
     }
 
     private Multimap<Variable, Type> getVarTypeMap(Stream<IsaAtomBase> isas){
