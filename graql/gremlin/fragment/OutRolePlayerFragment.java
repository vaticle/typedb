--- conflicted
+++ resolved
@@ -107,13 +107,8 @@
         ));
     }
 
-<<<<<<< HEAD
     private GraphTraversal<Element, Vertex> reifiedRelationTraversal(ConceptManager conceptManager, Collection<Variable> vars) {
         GraphTraversal<Element, Vertex> traversal = Fragments.isVertex(__.identity());
-=======
-    private GraphTraversal<Element, Vertex> reifiedRelationTraversal(Transaction tx, Collection<Variable> vars) {
-        GraphTraversal<Element, Vertex> traversal = Fragments.isVertex(__.start());
->>>>>>> 2af1ac64
 
         GraphTraversal<Element, Edge> edgeTraversal = traversal.outE(ROLE_PLAYER.getLabel()).as(edge().symbol());
 
