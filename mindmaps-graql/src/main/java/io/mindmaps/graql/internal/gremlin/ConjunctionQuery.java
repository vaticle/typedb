--- conflicted
+++ resolved
@@ -18,10 +18,7 @@
 
 package io.mindmaps.graql.internal.gremlin;
 
-<<<<<<< HEAD
-=======
 import io.mindmaps.constants.ErrorMessage;
->>>>>>> 1990e879
 import io.mindmaps.core.MindmapsTransaction;
 import io.mindmaps.core.implementation.MindmapsTransactionImpl;
 import io.mindmaps.graql.Pattern;
@@ -76,7 +73,7 @@
      */
     GraphTraversal<Vertex, Map<String, Vertex>> getTraversal() {
         GraphTraversal<Vertex, Vertex> traversal =
-                ((MindmapsTransactionImpl) transaction).getTinkerTraversal().V();
+                ((MindmapsTransactionImpl) transaction).getTinkerPopGraph().traversal().V();
 
         Set<String> foundNames = new HashSet<>();
 
