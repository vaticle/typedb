--- conflicted
+++ resolved
@@ -120,7 +120,6 @@
     public Stream<String> resultsString() {
         Object computeResult = execute();
         if (computeResult instanceof Map) {
-<<<<<<< HEAD
             if (((Map) computeResult).isEmpty())
                 return Stream.of("There are no instances of the selected type(s).");
             if (((Map) computeResult).values().iterator().next() instanceof Set) {
@@ -132,26 +131,10 @@
                     }
                     return stringBuilder.toString();
                 });
-            } else {
-                Map<Serializable, ?> map = (Map<Serializable, ?>) computeResult;
-                return map.entrySet().stream().map(entry -> entry.getKey() + "\t" + entry.getValue());
             }
-        } else if (computeResult instanceof Optional) {
-            return ((Optional) computeResult).isPresent() ? Stream.of(((Optional) computeResult).get().toString()) :
-                    Stream.of("There are no instances of this resource type(s).");
-=======
-            Map<Serializable, Set<String>> map = (Map<Serializable, Set<String>>) computeResult;
-            return map.entrySet().stream().map(entry -> {
-                StringBuilder stringBuilder = new StringBuilder();
-                for (String s : entry.getValue()) {
-                    stringBuilder.append(entry.getKey()).append("\t").append(s).append("\n");
-                }
-                return stringBuilder.toString();
-            });
->>>>>>> 94298bc8
-        } else {
-            return Stream.of(StringConverter.graqlString(computeResult));
         }
+
+        return Stream.of(StringConverter.graqlString(computeResult));
     }
 
     @Override
