--- conflicted
+++ resolved
@@ -7,15 +7,10 @@
 import io.mindmaps.graql.QueryBuilder;
 import io.mindmaps.graql.QueryParser;
 import org.javatuples.Pair;
-<<<<<<< HEAD
-import org.junit.*;
-=======
 import org.junit.After;
 import org.junit.Before;
 import org.junit.BeforeClass;
-import org.junit.Ignore;
 import org.junit.Test;
->>>>>>> 8fcf748c
 
 import java.util.*;
 import java.util.concurrent.ExecutionException;
@@ -160,11 +155,7 @@
 
     }
 
-<<<<<<< HEAD
     //TODO: Fix this test. Failing for the same reason as the equivalent test in AnalyticsTest.java
-=======
-    //TODO: Repair this test. Its appears to be randomly failing.
->>>>>>> 8fcf748c
     @Ignore
     @Test
     public void testDegreesAndPersist() throws Exception {
