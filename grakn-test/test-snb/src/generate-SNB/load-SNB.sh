--- conflicted
+++ resolved
@@ -117,11 +117,7 @@
         echo "Parallelism: $ACTIVE_TASKS"
 
         tail -n +2 $CSV_DATA/${DATA_FILE} | wc -l
-<<<<<<< HEAD
-        time graql migrate csv -s \| -t $GRAQL/${TEMPLATE_FILE} -i $CSV_DATA/${DATA_FILE} -d -r 5 -k $KEYSPACE -u $ENGINE -a ${ACTIVE_TASKS:-25} -b ${BATCH_SIZE}
-=======
-        time migration.sh csv -s \| -t $GRAQL/${TEMPLATE_FILE} -i $CSV_DATA/${DATA_FILE} -d -r 5 -k $KEYSPACE -u $ENGINE -a ${ACTIVE_TASKS:-25} -b 32
->>>>>>> 4bef8635
+        time graql migrate csv -s \| -t $GRAQL/${TEMPLATE_FILE} -i $CSV_DATA/${DATA_FILE} -d -r 5 -k $KEYSPACE -u $ENGINE -a ${ACTIVE_TASKS:-25} -b 32
 done < $SCRIPTPATH/migrationsToRun.txt
 
 # confirm there were no errors
