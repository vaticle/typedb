#!/bin/bash

# set script directory as working directory
SCRIPTPATH=`cd "$(dirname "$0")" && pwd -P`
GRAQL=$SCRIPTPATH/./graql

# force script to exit on failed command
set -e

# validate the number of arguments
if [ "$#" -lt "2" ]; then
	echo "Wrong number of arguments." >&2
	exit 1
fi

# extract the data from a tar
function extractArchData {

    if [ -z ${CSV_DATA+x} ]; then
        echo $CSV_DATA
        echo "Environment Variable Not Set. Please run 'source local-env.sh'"
        exit 1
    fi

	mkdir -p $CSV_DATA
	case "$1" in
		validate)
			tar -xf $VALIDATION_DATA --strip=1 -C $CSV_DATA validation_set
			;;
		SF1)
			tar -xf $SF1_DATA
			;;
		*)
			echo "Usage: arch {SF1}"
			exit 1
			;;
	esac
}

# generate new data
function generateData {
	LDBC_SNB_DATAGEN_HOME=${LDBC_SNB_DATAGEN_HOME:-$DEFAULT_LDBC_SNB_DATAGEN_HOME}

	paramFile=tmpParams.ini
	cat params.ini > $paramFile

	case "$1" in
		SF*)

			echo "ldbc.snb.datagen.generator.scaleFactor:snb.interactive.${1:2:4}" >> $paramFile
			;;
		P*)
			echo "ldbc.snb.datagen.generator.numPersons:${1:1:6}" >> $paramFile
			;;
		*)
			echo "Usage: gen {SF*|P*}"
			exit 1
			;;
	esac

	export HADOOP_CLIENT_OPTS="-Xmx1024m"
	$HADOOP_HOME/bin/hadoop jar $LDBC_JAR $SCRIPTPATH/$paramFile

	rm $paramFile
	rm -f m*personFactors*
	rm -f .m*personFactors*
	rm -f m*activityFactors*
	rm -f .m*activityFactors*
	rm -f m0friendList*
	rm -f .m0friendList*
}

# switch between generating data or using archive data
case "$1" in
	gen)
		generateData $2
		;;
	arch)
		extractArchData $2
		;;
	*)
		echo "Usage: $0 {gen|arch}"
		exit 1
		;;
esac

# migrate the data into Grakn

graql.sh -k $KEYSPACE -f $GRAQL/ldbc-snb-1-resources.gql -r $ENGINE
graql.sh -k $KEYSPACE -f $GRAQL/ldbc-snb-2-relations.gql -r $ENGINE
graql.sh -k $KEYSPACE -f $GRAQL/ldbc-snb-3-entities.gql -r $ENGINE
graql.sh -k $KEYSPACE -f $GRAQL/ldbc-snb-4-rules-part-1.gql -r $ENGINE
graql.sh -k $KEYSPACE -f $GRAQL/ldbc-snb-4-rules-part-2.gql -r $ENGINE

# lazily take account of OS
unamestr=`uname`
if [[ "$unamestr" == 'Linux' ]]; then
    sed -i "1s/Comment.id|Comment.id/Comment.id|Message.id/" $CSV_DATA/comment_replyOf_comment_0_0.csv
    sed -i "1s/Person.id|Person.id/Person1.id|Person.id/" $CSV_DATA/person_knows_person_0_0.csv
    sed -i "1s/Place.id|Place.id/Place1.id|Place.id/" $CSV_DATA/place_isPartOf_place_0_0.csv
    sed -i "1s/TagClass.id|TagClass.id/TagClass1.id|TagClass.id/" $CSV_DATA/tagclass_isSubclassOf_tagclass_0_0.csv
elif [[ "$unamestr" == 'Darwin' ]]; then
    sed -i '' "1s/Comment.id|Comment.id/Comment.id|Message.id/" $CSV_DATA/comment_replyOf_comment_0_0.csv
    sed -i '' "1s/Person.id|Person.id/Person1.id|Person.id/" $CSV_DATA/person_knows_person_0_0.csv
    sed -i '' "1s/Place.id|Place.id/Place1.id|Place.id/" $CSV_DATA/place_isPartOf_place_0_0.csv
    sed -i '' "1s/TagClass.id|TagClass.id/TagClass1.id|TagClass.id/" $CSV_DATA/tagclass_isSubclassOf_tagclass_0_0.csv
fi

while read p;
do
        DATA_FILE=$(echo $p | awk '{print $2}')
        TEMPLATE_FILE=$(echo $p | awk '{print $1}')

        echo "Loading ${DATA_FILE} with ${TEMPLATE_FILE}"

        NUM_SPLIT=$(head -1 ${CSV_DATA}/${DATA_FILE} | tr -cd \| | wc -c)
        BATCH_SIZE=$(awk "BEGIN {print int(1000/${NUM_SPLIT})}")

        echo "Dynamic batch size: $BATCH_SIZE"

        tail -n +2 $CSV_DATA/${DATA_FILE} | wc -l
<<<<<<< HEAD
        time migration.sh csv -s \| -t $GRAQL/${TEMPLATE_FILE} -i $CSV_DATA/${DATA_FILE} -k $KEYSPACE -u $ENGINE -a 128 -b 128
=======
        time migration.sh csv -s \| -t $GRAQL/${TEMPLATE_FILE} -i $CSV_DATA/${DATA_FILE} -d -k $KEYSPACE -u $ENGINE -a ${ACTIVE_TASKS:-25} -b ${BATCH_SIZE}
>>>>>>> c253ec0b
done < $SCRIPTPATH/migrationsToRun.txt

# confirm there were no errors
$SCRIPTPATH/check-errors.sh fail<|MERGE_RESOLUTION|>--- conflicted
+++ resolved
@@ -119,11 +119,7 @@
         echo "Dynamic batch size: $BATCH_SIZE"
 
         tail -n +2 $CSV_DATA/${DATA_FILE} | wc -l
-<<<<<<< HEAD
-        time migration.sh csv -s \| -t $GRAQL/${TEMPLATE_FILE} -i $CSV_DATA/${DATA_FILE} -k $KEYSPACE -u $ENGINE -a 128 -b 128
-=======
         time migration.sh csv -s \| -t $GRAQL/${TEMPLATE_FILE} -i $CSV_DATA/${DATA_FILE} -d -k $KEYSPACE -u $ENGINE -a ${ACTIVE_TASKS:-25} -b ${BATCH_SIZE}
->>>>>>> c253ec0b
 done < $SCRIPTPATH/migrationsToRun.txt
 
 # confirm there were no errors
