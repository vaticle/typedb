/*
 * Grakn - A Distributed Semantic Database
 * Copyright (C) 2016  Grakn Labs Limited
 *
 * Grakn is free software: you can redistribute it and/or modify
 * it under the terms of the GNU General Public License as published by
 * the Free Software Foundation, either version 3 of the License, or
 * (at your option) any later version.
 *
 * Grakn is distributed in the hope that it will be useful,
 * but WITHOUT ANY WARRANTY; without even the implied warranty of
 * MERCHANTABILITY or FITNESS FOR A PARTICULAR PURPOSE.  See the
 * GNU General Public License for more details.
 *
 * You should have received a copy of the GNU General Public License
 * along with Grakn. If not, see <http://www.gnu.org/licenses/gpl.txt>.
 */
package ai.grakn;

import ai.grakn.concept.Concept;
import ai.grakn.concept.ConceptId;
import ai.grakn.concept.Entity;
import ai.grakn.concept.Label;
import ai.grakn.concept.Attribute;
import ai.grakn.graql.MatchQuery;
import ai.grakn.graql.Order;
import ai.grakn.graql.Var;
import ai.grakn.graql.VarPattern;
import ai.grakn.graql.admin.Answer;
import ai.grakn.graql.analytics.PathQuery;
import com.ldbc.driver.DbException;
import com.ldbc.driver.OperationHandler;
import com.ldbc.driver.ResultReporter;
import com.ldbc.driver.workloads.ldbc.snb.interactive.LdbcQuery1;
import com.ldbc.driver.workloads.ldbc.snb.interactive.LdbcQuery13;
import com.ldbc.driver.workloads.ldbc.snb.interactive.LdbcQuery13Result;
import com.ldbc.driver.workloads.ldbc.snb.interactive.LdbcQuery1Result;
import com.ldbc.driver.workloads.ldbc.snb.interactive.LdbcQuery2;
import com.ldbc.driver.workloads.ldbc.snb.interactive.LdbcQuery2Result;
import com.ldbc.driver.workloads.ldbc.snb.interactive.LdbcQuery8;
import com.ldbc.driver.workloads.ldbc.snb.interactive.LdbcQuery8Result;

import java.time.LocalDateTime;
import java.time.ZoneOffset;
import java.util.ArrayList;
import java.util.Comparator;
import java.util.List;
import java.util.stream.Collectors;
import java.util.stream.Stream;

import static ai.grakn.graql.Graql.compute;
import static ai.grakn.graql.Graql.lte;
import static ai.grakn.graql.Graql.match;
import static ai.grakn.graql.Graql.or;
import static ai.grakn.graql.Graql.var;

/**
 * Implementations of the LDBC SNB complex queries.
 *
 * @author sheldon
 */
public class GraknQueryHandlers {

    static VarPattern knowsType = var().label("knows");
    static VarPattern hasCreatorType = var().label("has-creator");
    static VarPattern replyOf = var().label("reply-of");
    static VarPattern reply = var().label("reply");
    static VarPattern isLocatedIn = var().label("is-located-in");
    static VarPattern workAt = var().label("work-at");
    static VarPattern studyAt = var().label("study-at");

    static Label personID = Label.of("person-id");
    static Label creationDate = Label.of("creation-date");
    static Label messageID = Label.of("message-id");
    static Label personFirstName = Label.of("first-name");
    static Label personLastName = Label.of("last-name");
    static Label messageContent = Label.of("content");
    static Label messageImageFile = Label.of("image-file");
    static Label personBirthday = Label.of("birth-day");
    static Label gender = Label.of("gender");
    static Label browserUsed = Label.of("browser-used");
    static Label locationIp = Label.of("location-ip");
    static Label email = Label.of("email");
    static Label speaks = Label.of("speaks");
    static Label name = Label.of("name");
    static Label classYear = Label.of("class-year");
    static Label workFrom = Label.of("work-from");

    static Var thePerson = var("person");
    static Var aMessage = var("aMessage");
    static Var aMessageDate = var("aMessageDate");
    static Var aMessageId = var("aMessageID");
    static Var someContent = var("content");
    static Var aFriend = var("aFriend");
    static Var aFriendId = var("aFriendID");
    static Var aFriendLastName = var("aFriendLastName");

    /**
     * Retrieves the value of a resource and infers the type.
     *
     * @param result a single result of a graql query
     * @param resource a var representing the resource
     * @param <T> the data type of the resource value
     * @return the resource value
     */
    private static <T> T resource(Answer result, Var resource) {
        return result.get(resource).<T>asAttribute().getValue();
    }

    /**
     * Retrieves the LocalDateTime value of a resource and returns the epoch milli using UTC time.
     *
     * @param result a single result of a graql query
     * @param resource a var representing the resource
     * @return the time as an epoch milli
     */
    private static long timeResource(Answer result, Var resource) {
        return result.get(resource).<LocalDateTime>asAttribute().getValue().toInstant(ZoneOffset.UTC).toEpochMilli();
    }

    /**
     * Complex Query 2
     */
    public static class LdbcQuery2Handler implements OperationHandler<LdbcQuery2, GraknDbConnectionState> {

        @Override
        public void executeOperation(LdbcQuery2 ldbcQuery2, GraknDbConnectionState dbConnectionState, ResultReporter resultReporter) throws DbException {
            GraknSession session = dbConnectionState.session();
            try (GraknTx graknTx = session.open(GraknTxType.READ)) {
                Var aFriendFirstName = var("aFriendFirstName");
                LocalDateTime maxDate = LocalDateTime.ofInstant(ldbcQuery2.maxDate().toInstant(), ZoneOffset.UTC);

                // to make this query execute faster split it into two parts:
                //     the first does the ordering
                //     the second fetches the resources
                MatchQuery graknLdbcQuery2 = match(
                        var().rel(thePerson.has(personID, var().val(ldbcQuery2.personId()))).rel(aFriend).isa(knowsType),
                        var().rel(aFriend).rel(aMessage).isa(hasCreatorType),
                        aMessage.has(creationDate, aMessageDate).has(messageID, aMessageId),
                        aMessageDate.val(lte(maxDate)));

                List<Answer> rawResult = graknLdbcQuery2.orderBy(aMessageDate, Order.desc)
                        .limit(ldbcQuery2.limit()).withGraph(graknTx).execute();

                // sort first by date and then by message id
                Comparator<Answer> ugly = Comparator.<Answer>comparingLong(
                        map -> timeResource(map, aMessageDate)).reversed().
                        thenComparingLong(map -> resource(map, aMessageId));

                // process the query results
                List<LdbcQuery2Result> result = rawResult.stream().sorted(ugly).map(map -> {
                    // fetch the resources attached to entities in the queries
                    MatchQuery queryExtendedInfo = match(
                            aFriend.has(personFirstName, aFriendFirstName).has(personLastName, aFriendLastName).has(personID, aFriendId),
                            var().rel(aFriend).rel(aMessage).isa(hasCreatorType),
                            aMessage.has(creationDate, aMessageDate)
                                    .has(messageID, var().val(GraknQueryHandlers.<Long>resource(map, aMessageId))),
                            or(aMessage.has(messageContent, someContent), aMessage.has(messageImageFile, someContent)));
                    Answer extendedInfo = queryExtendedInfo.withGraph(graknTx).execute().iterator().next();

                    // prepare the answer from the original query and the query for extended information
                    return new LdbcQuery2Result(
                            resource(extendedInfo, aFriendId),
                            resource(extendedInfo, aFriendFirstName),
                            resource(extendedInfo, aFriendLastName),
                            resource(map, aMessageId),
                            resource(extendedInfo, someContent),
                            timeResource(map, aMessageDate));
                }).collect(Collectors.toList());

                resultReporter.report(0,result,ldbcQuery2);
            }
        }

    }

    /**
     * Complex Query 8
     */
    public static class LdbcQuery8Handler implements OperationHandler<LdbcQuery8, GraknDbConnectionState> {
        @Override
        public void executeOperation(LdbcQuery8 ldbcQuery8, GraknDbConnectionState dbConnectionState, ResultReporter resultReporter) throws DbException {
            GraknSession session = dbConnectionState.session();
            try (GraknTx graknTx = session.open(GraknTxType.READ)) {
                // for speed the query is again split into the ordering and limit phase
                Var aReply = var("aReply");
                Var responder = var("responder");
                Var responderId = var("responderId");
                Var responderFirst = var("responderFirst");
                Var responderLast = var("responderLast");
                MatchQuery orderQuery = match(
                        thePerson.has(personID, var().val(ldbcQuery8.personId())),
                        var().rel(thePerson).rel(aMessage).isa(hasCreatorType),
                        var().rel(aMessage).rel(reply, aReply).isa(replyOf),
                        aReply.has(creationDate, aMessageDate).has(messageID, aMessageId)
                );
                List<Answer> rawResult = orderQuery.withGraph(graknTx)
                        .orderBy(aMessageDate, Order.desc).limit(ldbcQuery8.limit()).execute();

                // sort first by date and then by message id
                Comparator<Answer> ugly = Comparator.<Answer>comparingLong(
                        map -> timeResource(map, aMessageDate)).reversed().
                        thenComparingLong(map -> resource(map, aMessageId));

                // process the query results
                List<LdbcQuery8Result> result = rawResult.stream().sorted(ugly).map(map -> {
                    // fetch the resources attached to entities in the queries
                    MatchQuery queryExtendedInfo = match(
                            aReply.has(messageID, var().val(GraknQueryHandlers.<Long>resource(map, aMessageId))),
                            or(aReply.has(messageContent, someContent), aReply.has(messageImageFile, someContent)),
                            var().rel(aReply).rel(responder).isa(hasCreatorType),
                            responder.has(personID, responderId).has(personFirstName, responderFirst).has(personLastName, responderLast)
                            );
                    Answer extendedInfo = queryExtendedInfo.withGraph(graknTx).execute().iterator().next();

                    // prepare the answer from the original query and the query for extended information
                    return new LdbcQuery8Result(
                            resource(extendedInfo, responderId),
                            resource(extendedInfo, responderFirst),
                            resource(extendedInfo, responderLast),
                            timeResource(map, aMessageDate),
                            resource(map, aMessageId),
                            resource(extendedInfo, someContent));
                }).collect(Collectors.toList());

                resultReporter.report(0,result,ldbcQuery8);
            }
        }
    }

    /**
     * Complex Query 1
     */
    public static class LdbcQuery1Handler implements OperationHandler<LdbcQuery1, GraknDbConnectionState> {
        @Override
        public void executeOperation(LdbcQuery1 ldbcQuery1, GraknDbConnectionState dbConnectionState, ResultReporter resultReporter) throws DbException {
            GraknSession session = dbConnectionState.session();
            try (GraknTx graknTx = session.open(GraknTxType.READ)) {
                Var anyone = var("anyone");
                Var anyoneElse = var("anyoneElse");

                // for speed fetch the Grakn id first
                ConceptId graknPersonId = match(thePerson.has(personID, var().val(ldbcQuery1.personId()))).withGraph(graknTx).
                        execute().iterator().next().get(thePerson).getId();

                // sort by lastname and then id
                Comparator<Answer> ugly = Comparator.<Answer,String>comparing(
                        map -> resource(map, aFriendLastName)).
                        thenComparingLong(map -> resource(map, aFriendId));

                // This query has to be split into 3 parts, each fetching people a further distance away
                // The longer queries only need be executed if there are not enough shorter queries
                // The last ordering by id must be done after each query has been executed
                MatchQuery matchQuery = match(thePerson.id(graknPersonId),
                        var().rel(thePerson).rel(aFriend).isa(knowsType),
                        aFriend.has(personFirstName,var().val(ldbcQuery1.firstName())).
                                has(personLastName,aFriendLastName).
                                has(personID, aFriendId),
                        thePerson.neq(aFriend));
                List<Answer> distance1Result = matchQuery.withGraph(graknTx).execute();
                List<LdbcQuery1Result> distance1LdbcResult = populateResults(distance1Result.stream().sorted(ugly), ldbcQuery1, graknTx, 1);
                if (distance1Result.size() < ldbcQuery1.limit()) {
                    matchQuery = match(thePerson.id(graknPersonId),
                            var().rel(thePerson).rel(anyone).isa(knowsType),
                            var().rel(anyone).rel(aFriend).isa(knowsType),
                            aFriend.has(personFirstName,var().val(ldbcQuery1.firstName())).
                                    has(personLastName,aFriendLastName).
                                    has(personID, aFriendId),
                            thePerson.neq(aFriend)
                            );
                    List<Answer> distance2Result = matchQuery.withGraph(graknTx).execute();
                    distance1LdbcResult.addAll(populateResults(distance2Result.stream().sorted(ugly),ldbcQuery1, graknTx, 2));
                    if (distance1Result.size() + distance2Result.size() < ldbcQuery1.limit()) {
                        matchQuery = match(thePerson.id(graknPersonId),
                                var().rel(thePerson).rel(anyone).isa(knowsType),
                                var().rel(anyone).rel(anyoneElse).isa(knowsType),
                                var().rel(anyoneElse).rel(aFriend).isa(knowsType),
                                aFriend.has(personFirstName,var().val(ldbcQuery1.firstName())).
                                        has(personLastName,aFriendLastName).
                                        has(personID, aFriendId),
                                thePerson.neq(aFriend),
                                aFriend.neq(anyone)
                        );
                        List<Answer> distance3Result = matchQuery.withGraph(graknTx).execute();
                        distance1LdbcResult.addAll(populateResults(distance3Result.stream().sorted(ugly),ldbcQuery1, graknTx, 3));
                    }
                }
                resultReporter.report(0, distance1LdbcResult, ldbcQuery1);
            }
        }

        /**
         * Populate the LdbcQuery1Result object from graql results. As part of this extra queries are executed to fetch related information.
         *
         * @param graqlResults the graql results used to populate the ldbc results
         * @param ldbcQuery1 the ldbc query parameters
         * @param graknTx the graph for additional queries
         * @param distance the number of knows relations between initial person and these results
         * @return the ldbc results
         */
        private static List<LdbcQuery1Result> populateResults(Stream<Answer> graqlResults, LdbcQuery1 ldbcQuery1, GraknTx graknTx, int distance) {
            return graqlResults.limit(ldbcQuery1.limit()).map(map -> {
                // these queries get all of the additional related material, excluding resources
                Var aLocation = var("aLocation");
                MatchQuery locationQuery = match(
                        aFriend.id(map.get(aFriend).getId()),
                        var().rel(aFriend).rel(aLocation).isa(isLocatedIn));
                Answer locationResult = locationQuery.withGraph(graknTx).execute().iterator().next();

                Var aYear = var("aYear");
                Var aOrganisation = var("aOrganisation");
                MatchQuery universityQuery = match(
                        aFriend.id(map.get(aFriend).getId()),
                        var().rel(aFriend).rel(aOrganisation).isa(studyAt).has(classYear, aYear),
                        var().rel(aOrganisation).rel(aLocation).isa(isLocatedIn)
                );
                List<Answer> universityResults = universityQuery.withGraph(graknTx).execute();
                List<List<Object>> universityProcessedResults = universityResults.stream().map(answer -> {
                    List<Object> result = new ArrayList<Object>();
                    result.add(getSingleResource(answer.get(aOrganisation).asEntity(), name, graknTx));
                    result.add(resource(answer, aYear));
                    result.add(getSingleResource(answer.get(aLocation).asEntity(),name, graknTx));
                    return result;
                }).collect(Collectors.toList());

                MatchQuery workQuery = match(
                        aFriend.id(map.get(aFriend).getId()),
                        var().rel(aFriend).rel(aOrganisation).isa(workAt).has(workFrom, aYear),
                        var().rel(aOrganisation).rel(aLocation).isa(isLocatedIn)
                );
                List<Answer> workResults = workQuery.withGraph(graknTx).execute();
                List<List<Object>> workProcessedResults = workResults.stream().map(answer -> {
                    List<Object> result = new ArrayList<Object>();
                    result.add(getSingleResource(answer.get(aOrganisation).asEntity(), name, graknTx));
                    result.add(resource(answer, aYear));
                    result.add(getSingleResource(answer.get(aLocation).asEntity(),name, graknTx));
                    return result;
                }).collect(Collectors.toList());

                // populate the result with resources using graphAPI and relations from additional info query
                return new LdbcQuery1Result(
                        resource(map, aFriendId),
                        resource(map, aFriendLastName),
                        distance,
                        getSingleDateResource(map.get(aFriend).asEntity(), personBirthday, graknTx),
                        getSingleDateResource(map.get(aFriend).asEntity(), creationDate, graknTx),
                        getSingleResource(map.get(aFriend).asEntity(), gender, graknTx),
                        getSingleResource(map.get(aFriend).asEntity(), browserUsed, graknTx),
                        getSingleResource(map.get(aFriend).asEntity(), locationIp, graknTx),
                        getListResources(map.get(aFriend).asEntity(), email, graknTx),
                        getListResources(map.get(aFriend).asEntity(), speaks, graknTx),
                        getSingleResource(locationResult.get(aLocation).asEntity(), name, graknTx),
                        universityProcessedResults,
                        workProcessedResults);
            }).collect(Collectors.toList());
        }
        private static <T> T getSingleResource(Entity entity, Label resourceType, GraknTx graknTx) {
            return (T) entity.resources(graknTx.getResourceType(resourceType.toString())).
                    iterator().next().getValue();
        }
        private static long getSingleDateResource(Entity entity, Label resourceType, GraknTx graknTx) {
            return ((LocalDateTime) getSingleResource(entity, resourceType, graknTx)).
                    toInstant(ZoneOffset.UTC).toEpochMilli();
        }
<<<<<<< HEAD
        private static <T> List<T> getListResources(Entity entity, Label resourceType, GraknGraph graknGraph) {
            Stream<Attribute<?>> rawResources = entity.resources(graknGraph.getResourceType(resourceType.toString()));
=======
        private static <T> List<T> getListResources(Entity entity, Label resourceType, GraknTx graknTx) {
            Stream<Resource<?>> rawResources = entity.resources(graknTx.getResourceType(resourceType.toString()));
>>>>>>> b5d98d80
            return rawResources.map((resource) -> (T) resource.getValue()).collect(Collectors.<T>toList());
        }
    }

    /**
     * Complex Query 13
     */
    public static class LdbcQuery13Handler implements OperationHandler<LdbcQuery13, GraknDbConnectionState> {
        @Override
        public void executeOperation(LdbcQuery13 ldbcQuery13, GraknDbConnectionState dbConnectionState, ResultReporter resultReporter) throws DbException {
            GraknSession session = dbConnectionState.session();
            try (GraknTx graknTx = session.open(GraknTxType.READ)) {
                MatchQuery matchQuery = match(thePerson.has(personID,var().val(ldbcQuery13.person1Id())));
                Concept person1 = matchQuery.withGraph(graknTx).execute().iterator().next().get(thePerson);
                matchQuery = match(thePerson.has(personID,var().val(ldbcQuery13.person2Id())));
                Concept person2 = matchQuery.withGraph(graknTx).execute().iterator().next().get(thePerson);

                PathQuery pathQuery = compute().path().from(person1.getId()).to(person2.getId())
                        .in("knows", "person");

                List<Concept> path = pathQuery.withGraph(graknTx).execute().orElseGet(ArrayList::new);

                // our path is either:
                //     empty if there is none
                //     one if source = destination
                //     2*l+1 where l is the length of the path
                int l = path.size()-1;
                LdbcQuery13Result result;
                if (l<1) {result = new LdbcQuery13Result(l);}
                else {result = new LdbcQuery13Result(l/2);}

                resultReporter.report(0, result, ldbcQuery13);
            }
        }
    }
}<|MERGE_RESOLUTION|>--- conflicted
+++ resolved
@@ -362,13 +362,8 @@
             return ((LocalDateTime) getSingleResource(entity, resourceType, graknTx)).
                     toInstant(ZoneOffset.UTC).toEpochMilli();
         }
-<<<<<<< HEAD
-        private static <T> List<T> getListResources(Entity entity, Label resourceType, GraknGraph graknGraph) {
-            Stream<Attribute<?>> rawResources = entity.resources(graknGraph.getResourceType(resourceType.toString()));
-=======
         private static <T> List<T> getListResources(Entity entity, Label resourceType, GraknTx graknTx) {
-            Stream<Resource<?>> rawResources = entity.resources(graknTx.getResourceType(resourceType.toString()));
->>>>>>> b5d98d80
+            Stream<Attribute<?>> rawResources = entity.resources(graknTx.getResourceType(resourceType.toString()));
             return rawResources.map((resource) -> (T) resource.getValue()).collect(Collectors.<T>toList());
         }
     }
