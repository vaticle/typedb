--- conflicted
+++ resolved
@@ -22,14 +22,8 @@
 import ai.grakn.concept.Concept;
 import ai.grakn.concept.Entity;
 import ai.grakn.concept.Thing;
-<<<<<<< HEAD
-import ai.grakn.concept.Relation;
-import ai.grakn.concept.RelationType;
-=======
 import ai.grakn.concept.Relationship;
 import ai.grakn.concept.RelationshipType;
-import ai.grakn.concept.Resource;
->>>>>>> 45605392
 import ai.grakn.concept.Role;
 import ai.grakn.concept.Rule;
 import ai.grakn.concept.Type;
@@ -104,13 +98,8 @@
         return (Attribute<V>) graph.getAttributeType(attribute.type().getLabel().getValue()).getAttribute(attribute.getValue());
     }
 
-<<<<<<< HEAD
-    public static void assertRelationCopied(Relation relation1, GraknTx two){
-        if(relation1.rolePlayers().anyMatch(Concept::isAttribute)){
-=======
     public static void assertRelationCopied(Relationship relationship1, GraknTx two){
-        if(relationship1.rolePlayers().anyMatch(Concept::isResource)){
->>>>>>> 45605392
+        if(relationship1.rolePlayers().anyMatch(Concept::isAttribute)){
             return;
         }
 
