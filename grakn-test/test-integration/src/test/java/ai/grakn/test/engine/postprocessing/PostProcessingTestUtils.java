--- conflicted
+++ resolved
@@ -1,16 +1,9 @@
 package ai.grakn.test.engine.postprocessing;
 
-<<<<<<< HEAD
-import ai.grakn.GraknGraph;
+import ai.grakn.GraknTx;
 import ai.grakn.concept.Attribute;
 import ai.grakn.concept.AttributeType;
-import ai.grakn.graph.internal.AbstractGraknGraph;
-=======
-import ai.grakn.GraknTx;
-import ai.grakn.concept.Resource;
-import ai.grakn.concept.ResourceType;
 import ai.grakn.graph.internal.GraknTxAbstract;
->>>>>>> b5d98d80
 import ai.grakn.util.Schema;
 import com.google.common.collect.Sets;
 import org.apache.tinkerpop.gremlin.structure.Vertex;
@@ -23,26 +16,16 @@
         return graph.admin().getTinkerTraversal().V().has(Schema.VertexProperty.INDEX.name(), key).toList().size() < 2;
     }
     
-<<<<<<< HEAD
-    static <T> String indexOf(GraknGraph graph, Attribute<T> attribute) {
-=======
-    static <T> String indexOf(GraknTx graph, Resource<T> resource) {
->>>>>>> b5d98d80
+    static <T> String indexOf(GraknTx graph, Attribute<T> attribute) {
         Vertex originalResource = graph.admin().getTinkerTraversal().V()
                                         .has(Schema.VertexProperty.ID.name(), attribute.getId().getValue()).next();
         return originalResource.value(Schema.VertexProperty.INDEX.name());
     }
     
     @SuppressWarnings("unchecked")
-<<<<<<< HEAD
-    static <T> Attribute<T> createDuplicateResource(GraknGraph graknGraph, Attribute<T> attribute) {
+    static <T> Attribute<T> createDuplicateResource(GraknTx graknTx, Attribute<T> attribute) {
         AttributeType<T> attributeType = attribute.type();
-        AbstractGraknGraph<?> graph = (AbstractGraknGraph<?>) graknGraph;
-=======
-    static <T> Resource<T> createDuplicateResource(GraknTx graknTx, Resource<T> resource) {
-        ResourceType<T> resourceType = resource.type();
         GraknTxAbstract<?> graph = (GraknTxAbstract<?>) graknTx;
->>>>>>> b5d98d80
         Vertex originalResource = graph.getTinkerTraversal().V()
                 .has(Schema.VertexProperty.ID.name(), attribute.getId().getValue()).next();
         Vertex vertexResourceTypeShard = graph.getTinkerTraversal().V()
@@ -52,21 +35,12 @@
         resourceVertex.property(attributeType.getDataType().getVertexProperty().name(), attribute.getValue());
         resourceVertex.property(Schema.VertexProperty.ID.name(), resourceVertex.id().toString());
         resourceVertex.addEdge(Schema.EdgeLabel.ISA.getLabel(), vertexResourceTypeShard);
-<<<<<<< HEAD
-        return (Attribute<T>)graknGraph.admin().buildConcept(resourceVertex);
+        return (Attribute<T>) graknTx.admin().buildConcept(resourceVertex);
     }
     
     @SuppressWarnings("unchecked")
-    static <T> Set<Vertex> createDuplicateResource(GraknGraph graknGraph, AttributeType<T> attributeType, Attribute<T> attribute) {
-        AbstractGraknGraph<?> graph = (AbstractGraknGraph<?>) graknGraph;
-=======
-        return (Resource<T>) graknTx.admin().buildConcept(resourceVertex);
-    }
-    
-    @SuppressWarnings("unchecked")
-    static <T> Set<Vertex> createDuplicateResource(GraknTx graknTx, ResourceType<T> resourceType, Resource<T> resource) {
+    static <T> Set<Vertex> createDuplicateResource(GraknTx graknTx, AttributeType<T> attributeType, Attribute<T> attribute) {
         GraknTxAbstract<?> graph = (GraknTxAbstract<?>) graknTx;
->>>>>>> b5d98d80
         Vertex originalResource = graph.getTinkerTraversal().V()
                 .has(Schema.VertexProperty.ID.name(), attribute.getId().getValue()).next();
         Vertex vertexResourceTypeShard = graph.getTinkerTraversal().V().
