/*
 * Grakn - A Distributed Semantic Database
 * Copyright (C) 2016  Grakn Labs Limited
 *
 * Grakn is free software: you can redistribute it and/or modify
 * it under the terms of the GNU General Public License as published by
 * the Free Software Foundation, either version 3 of the License, or
 * (at your option) any later version.
 *
 * Grakn is distributed in the hope that it will be useful,
 * but WITHOUT ANY WARRANTY; without even the implied warranty of
 * MERCHANTABILITY or FITNESS FOR A PARTICULAR PURPOSE.  See the
 * GNU General Public License for more details.
 *
 * You should have received a copy of the GNU General Public License
 * along with Grakn. If not, see <http://www.gnu.org/licenses/gpl.txt>.
 *
 */

package ai.grakn.test.engine;

import ai.grakn.GraknConfigKey;
import ai.grakn.GraknSystemProperty;
import ai.grakn.Keyspace;
import ai.grakn.engine.EngineTestHelper;
import ai.grakn.engine.GraknEngineConfig;
import ai.grakn.engine.GraknEngineServer;
import ai.grakn.engine.util.SimpleURI;
import ai.grakn.test.GraknTestSetup;
import ai.grakn.util.MockRedisRule;
import com.google.common.base.StandardSystemProperty;
import com.pholser.junit.quickcheck.runner.JUnitQuickcheck;
import org.junit.BeforeClass;
import org.junit.ClassRule;
import org.junit.Test;
import org.junit.runner.RunWith;

import java.util.HashSet;
import java.util.concurrent.CompletableFuture;

import static org.junit.Assert.assertTrue;
import static org.junit.Assert.fail;

@RunWith(JUnitQuickcheck.class)
public class GraknEngineStartIT {

    private static final int[] PORTS = {50120, 50121, 50122};
    private static final int REDIS_PORT = 50123;

    @ClassRule
    public static MockRedisRule mockRedisRule = MockRedisRule.create(REDIS_PORT);

    @BeforeClass
    public static void setUpClass() {
        GraknTestSetup.startCassandraIfNeeded();
        GraknSystemProperty.CURRENT_DIRECTORY.set(StandardSystemProperty.USER_DIR.value());
    }

    @Test
    public void whenStartingMultipleEngines_InitializationSucceeds() throws InterruptedException {
        HashSet<CompletableFuture<Void>> cfs = new HashSet<>();
        for(int port : PORTS) {
            cfs
                    .add(CompletableFuture.supplyAsync(() -> {
                        GraknEngineServer engine = makeEngine(port);
                        engine.start();
                        return engine;
                    })
                    .thenAccept(GraknEngineServer::close)
                    .handle((result, exception) -> handleException(exception)));
        }
        CompletableFuture.allOf(cfs.toArray(new CompletableFuture[cfs.size()])).join();
    }

    @Test
    public void whenStartingAndCreatingKeyspace_InitializationSucceeds() throws InterruptedException {
        HashSet<CompletableFuture<Void>> cfs = new HashSet<>();
        final GraknEngineServer engine = makeEngine(PORTS[0]);
        cfs
                .add(CompletableFuture.runAsync(engine::start));
        cfs
                .add(CompletableFuture.runAsync(() -> {
                    while(!engine.getGraknEngineStatus().isReady()) {
                        try {
                            Thread.sleep(500);
                        } catch (InterruptedException e) {
                            e.printStackTrace();
                            fail();
                        }
                    }
                    boolean success = engine.factory().systemKeyspace().ensureKeyspaceInitialised(Keyspace.of("grakn"));
                    assertTrue(success);
                }));
        CompletableFuture.allOf(cfs.toArray(new CompletableFuture[cfs.size()])).join();
        engine.close();
    }

    private Void handleException(Throwable exception) {
        if (exception != null) {
            exception.printStackTrace();
            fail("Could not initialize engine successfully");
        }
        return null;
    }

    private GraknEngineServer makeEngine(int port) {
        GraknEngineConfig graknEngineConfig = GraknEngineConfig.create();
<<<<<<< HEAD
        graknEngineConfig.setConfigProperty(GraknConfigKey.SERVER_PORT, port);
        graknEngineConfig.setConfigProperty(GraknConfigKey.REDIS_HOST, new SimpleURI("localhost", REDIS_PORT).toString());
        return GraknEngineServer.create(graknEngineConfig);
=======
        Properties properties = graknEngineConfig.getProperties();
        properties.setProperty(SERVER_PORT_NUMBER, port);
        properties.setProperty(REDIS_HOST, new SimpleURI("localhost", REDIS_PORT).toString());
        return EngineTestHelper.cleanGraknEngineServer(graknEngineConfig);
>>>>>>> 4f5edd69
    }
}<|MERGE_RESOLUTION|>--- conflicted
+++ resolved
@@ -105,15 +105,8 @@
 
     private GraknEngineServer makeEngine(int port) {
         GraknEngineConfig graknEngineConfig = GraknEngineConfig.create();
-<<<<<<< HEAD
         graknEngineConfig.setConfigProperty(GraknConfigKey.SERVER_PORT, port);
         graknEngineConfig.setConfigProperty(GraknConfigKey.REDIS_HOST, new SimpleURI("localhost", REDIS_PORT).toString());
-        return GraknEngineServer.create(graknEngineConfig);
-=======
-        Properties properties = graknEngineConfig.getProperties();
-        properties.setProperty(SERVER_PORT_NUMBER, port);
-        properties.setProperty(REDIS_HOST, new SimpleURI("localhost", REDIS_PORT).toString());
         return EngineTestHelper.cleanGraknEngineServer(graknEngineConfig);
->>>>>>> 4f5edd69
     }
 }