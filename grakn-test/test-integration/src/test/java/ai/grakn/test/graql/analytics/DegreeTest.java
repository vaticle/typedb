--- conflicted
+++ resolved
@@ -27,15 +27,8 @@
 import ai.grakn.concept.Entity;
 import ai.grakn.concept.EntityType;
 import ai.grakn.concept.Label;
-<<<<<<< HEAD
-import ai.grakn.concept.Relation;
-import ai.grakn.concept.RelationType;
-=======
 import ai.grakn.concept.Relationship;
 import ai.grakn.concept.RelationshipType;
-import ai.grakn.concept.Resource;
-import ai.grakn.concept.ResourceType;
->>>>>>> 45605392
 import ai.grakn.concept.Role;
 import ai.grakn.exception.InvalidGraphException;
 import ai.grakn.test.EngineContext;
@@ -240,19 +233,11 @@
         // add data to the graph
         Entity coco = animal.addEntity();
         Entity dave = person.addEntity();
-<<<<<<< HEAD
         Attribute coconut = name.putAttribute("coconut");
         Attribute stinky = altName.putAttribute("stinky");
-        Relation daveOwnsCoco = mansBestFriend.addRelation().addRolePlayer(owner, dave).addRolePlayer(pet, coco);
-        Relation cocoName = hasName.addRelation().addRolePlayer(target, coco).addRolePlayer(value, coconut);
-        Relation cocoAltName = hasName.addRelation().addRolePlayer(target, coco).addRolePlayer(value, stinky);
-=======
-        Resource coconut = name.putResource("coconut");
-        Resource stinky = altName.putResource("stinky");
         Relationship daveOwnsCoco = mansBestFriend.addRelationship().addRolePlayer(owner, dave).addRolePlayer(pet, coco);
         Relationship cocoName = hasName.addRelationship().addRolePlayer(target, coco).addRolePlayer(value, coconut);
         Relationship cocoAltName = hasName.addRelationship().addRolePlayer(target, coco).addRolePlayer(value, stinky);
->>>>>>> 45605392
 
         // manually compute the degree for small graph
         Map<ConceptId, Long> subGraphReferenceDegrees = new HashMap<>();
@@ -371,41 +356,23 @@
                 graph.putAttributeType("alternate-name", AttributeType.DataType.STRING).plays(value);
         Role ownership = graph.putRole("ownership");
         Role ownershipResource = graph.putRole("ownership-resource");
-<<<<<<< HEAD
-        RelationType hasOwnershipResource =
-                graph.putRelationType("has-ownership-resource").relates(ownership).relates(ownershipResource);
+        RelationshipType hasOwnershipResource =
+                graph.putRelationshipType("has-ownership-resource").relates(ownership).relates(ownershipResource);
         AttributeType<String> startDate =
                 graph.putAttributeType("start-date", AttributeType.DataType.STRING).plays(ownershipResource);
-=======
-        RelationshipType hasOwnershipResource =
-                graph.putRelationshipType("has-ownership-resource").relates(ownership).relates(ownershipResource);
-        ResourceType<String> startDate =
-                graph.putResourceType("start-date", ResourceType.DataType.STRING).plays(ownershipResource);
->>>>>>> 45605392
         mansBestFriend.plays(ownership);
 
         // add data to the graph
         Entity coco = animal.addEntity();
         Entity dave = person.addEntity();
-<<<<<<< HEAD
         Attribute coconut = name.putAttribute("coconut");
         Attribute stinky = altName.putAttribute("stinky");
-        Relation daveOwnsCoco = mansBestFriend.addRelation()
-                .addRolePlayer(owner, dave).addRolePlayer(pet, coco);
-        hasName.addRelation().addRolePlayer(target, coco).addRolePlayer(value, coconut);
-        hasName.addRelation().addRolePlayer(target, coco).addRolePlayer(value, stinky);
-        Attribute sd = startDate.putAttribute("01/01/01");
-        Relation ownsFrom = hasOwnershipResource.addRelation()
-=======
-        Resource coconut = name.putResource("coconut");
-        Resource stinky = altName.putResource("stinky");
         Relationship daveOwnsCoco = mansBestFriend.addRelationship()
                 .addRolePlayer(owner, dave).addRolePlayer(pet, coco);
         hasName.addRelationship().addRolePlayer(target, coco).addRolePlayer(value, coconut);
         hasName.addRelationship().addRolePlayer(target, coco).addRolePlayer(value, stinky);
-        Resource sd = startDate.putResource("01/01/01");
+        Attribute sd = startDate.putAttribute("01/01/01");
         Relationship ownsFrom = hasOwnershipResource.addRelationship()
->>>>>>> 45605392
                 .addRolePlayer(ownershipResource, sd).addRolePlayer(ownership, daveOwnsCoco);
 
         // manually compute the degree
