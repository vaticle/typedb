--- conflicted
+++ resolved
@@ -18,8 +18,8 @@
 
 package ai.grakn.test.graql.analytics;
 
+import ai.grakn.GraknSession;
 import ai.grakn.GraknTx;
-import ai.grakn.GraknSession;
 import ai.grakn.GraknTxType;
 import ai.grakn.concept.Attribute;
 import ai.grakn.concept.AttributeType;
@@ -71,11 +71,7 @@
 
     @Ignore
     @Test
-<<<<<<< HEAD
-    public void testImplicitResourceRelation() throws InvalidGraphException {
-=======
-    public void testInferredResourceRelation() throws InvalidKBException {
->>>>>>> 2d3798bd
+    public void testImplicitResourceRelation() throws InvalidKBException {
         try (GraknTx graph = factory.open(GraknTxType.WRITE)) {
             Label resourceLabel = Label.of("someResource");
             AttributeType<Long> someResource = graph.putAttributeType(resourceLabel, AttributeType.DataType.LONG);
