--- conflicted
+++ resolved
@@ -21,18 +21,13 @@
 import ai.grakn.GraknTx;
 import ai.grakn.GraknSession;
 import ai.grakn.GraknTxType;
+import ai.grakn.concept.Attribute;
 import ai.grakn.concept.AttributeType;
 import ai.grakn.concept.ConceptId;
 import ai.grakn.concept.Entity;
 import ai.grakn.concept.EntityType;
 import ai.grakn.concept.Label;
-<<<<<<< HEAD
-import ai.grakn.concept.RelationType;
-import ai.grakn.concept.Resource;
-import ai.grakn.concept.ResourceType;
-=======
 import ai.grakn.concept.RelationshipType;
->>>>>>> dee611e1
 import ai.grakn.concept.Role;
 import ai.grakn.exception.GraqlQueryException;
 import ai.grakn.exception.InvalidGraphException;
@@ -510,44 +505,44 @@
 
     @Test
     public void testHasResourceVerticesAndEdges() {
-        try (GraknGraph graph = factory.open(GraknTxType.WRITE)) {
+        try (GraknTx graph = factory.open(GraknTxType.WRITE)) {
 
             // manually construct the relation type and instance
             EntityType person = graph.putEntityType("person");
-            ResourceType<Long> power = graph.putResourceType("power", ResourceType.DataType.LONG);
+            AttributeType<Long> power = graph.putAttributeType("power", AttributeType.DataType.LONG);
             Role resourceOwner = graph.putRole(Schema.ImplicitType.HAS_OWNER.getLabel(Label.of("power")));
             person.plays(resourceOwner);
             Role resourceValue = graph.putRole(Schema.ImplicitType.HAS_VALUE.getLabel(Label.of("power")));
             power.plays(resourceValue);
 
-            person.resource(power);
+            person.attribute(power);
 
             Entity person1 = person.addEntity();
             Entity person2 = person.addEntity();
             Entity person3 = person.addEntity();
-            Resource power1 = power.putResource(1L);
-            Resource power2 = power.putResource(2L);
-            Resource power3 = power.putResource(3L);
-            RelationType relationType = graph.putRelationType(Schema.ImplicitType.HAS.getLabel(Label.of("power")))
+            Attribute power1 = power.putAttribute(1L);
+            Attribute power2 = power.putAttribute(2L);
+            Attribute power3 = power.putAttribute(3L);
+            RelationshipType relationType = graph.putRelationshipType(Schema.ImplicitType.HAS.getLabel(Label.of("power")))
                     .relates(resourceOwner).relates(resourceValue);
 
-            relationType.addRelation()
+            relationType.addRelationship()
                     .addRolePlayer(resourceOwner, person1)
                     .addRolePlayer(resourceValue, power1);
 
-            relationType.addRelation()
+            relationType.addRelationship()
                     .addRolePlayer(resourceOwner, person2)
                     .addRolePlayer(resourceValue, power2);
-            person1.resource(power2);
-
-            person3.resource(power3);
+            person1.attribute(power2);
+
+            person3.attribute(power3);
 
             graph.commit();
         }
 
         Optional<Number> result;
 
-        try (GraknGraph graph = factory.open(GraknTxType.READ)) {
+        try (GraknTx graph = factory.open(GraknTxType.READ)) {
             // No need to test all statistics as most of them share the same vertex program
 
             result = graph.graql().compute().min().of("power").in().execute();
