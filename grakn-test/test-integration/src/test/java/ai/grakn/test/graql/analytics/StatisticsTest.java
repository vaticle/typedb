/*
 * Grakn - A Distributed Semantic Database
 * Copyright (C) 2016  Grakn Labs Limited
 *
 * Grakn is free software: you can redistribute it and/or modify
 * it under the terms of the GNU General Public License as published by
 * the Free Software Foundation, either version 3 of the License, or
 * (at your option) any later version.
 *
 * Grakn is distributed in the hope that it will be useful,
 * but WITHOUT ANY WARRANTY; without even the implied warranty of
 * MERCHANTABILITY or FITNESS FOR A PARTICULAR PURPOSE.  See the
 * GNU General Public License for more details.
 *
 * You should have received a copy of the GNU General Public License
 * along with Grakn. If not, see <http://www.gnu.org/licenses/gpl.txt>.
 */

package ai.grakn.test.graql.analytics;

import ai.grakn.GraknTx;
import ai.grakn.GraknSession;
import ai.grakn.GraknTxType;
import ai.grakn.concept.AttributeType;
import ai.grakn.concept.ConceptId;
import ai.grakn.concept.Entity;
import ai.grakn.concept.EntityType;
import ai.grakn.concept.Label;
<<<<<<< HEAD
import ai.grakn.concept.RelationType;
=======
import ai.grakn.concept.RelationshipType;
import ai.grakn.concept.ResourceType;
>>>>>>> 45605392
import ai.grakn.concept.Role;
import ai.grakn.exception.GraqlQueryException;
import ai.grakn.exception.InvalidGraphException;
import ai.grakn.graql.Graql;
import ai.grakn.test.EngineContext;
import ai.grakn.test.GraknTestSetup;
import ai.grakn.util.Schema;
import com.google.common.collect.Sets;
import org.junit.Before;
import org.junit.ClassRule;
import org.junit.Test;

import java.util.ArrayList;
import java.util.Collections;
import java.util.List;
import java.util.Optional;
import java.util.Set;
import java.util.function.Supplier;
import java.util.stream.Collectors;

import static org.junit.Assert.assertEquals;
import static org.junit.Assert.assertFalse;
import static org.junit.Assert.assertNotEquals;
import static org.junit.Assert.assertTrue;

// TODO We can extend AbstractGraphTest instead when we remove persisting in analytics
public class StatisticsTest {

    private static final String thing = "thingy";
    private static final String anotherThing = "anotherThing";

    private static final String resourceType1 = "resourceType1";
    private static final String resourceType2 = "resourceType2";
    private static final String resourceType3 = "resourceType3";
    private static final String resourceType4 = "resourceType4";
    private static final String resourceType5 = "resourceType5";
    private static final String resourceType6 = "resourceType6";
    private static final String resourceType7 = "resourceType7";

    private static final double delta = 0.000001;

    private ConceptId entityId1;
    private ConceptId entityId2;
    private ConceptId entityId3;
    private ConceptId entityId4;

    @ClassRule
    public static final EngineContext context = EngineContext.startInMemoryServer();

    private GraknSession factory;

    @Before
    public void setUp() {
        factory = context.factoryWithNewKeyspace();
    }

    @Test
    public void testStatisticsExceptions() throws Exception {
        addOntologyAndEntities();
        addResourceRelations();

        try (GraknTx graph = factory.open(GraknTxType.READ)) {
            //TODO: add more detailed error messages
            // resources-type is not set
            assertGraqlQueryExceptionThrown(graph.graql().compute().max().in(thing)::execute);
            assertGraqlQueryExceptionThrown(graph.graql().compute().min().in(thing)::execute);
            assertGraqlQueryExceptionThrown(graph.graql().compute().mean().in(thing)::execute);
            assertGraqlQueryExceptionThrown(graph.graql().compute().sum().in(thing)::execute);
            assertGraqlQueryExceptionThrown(graph.graql().compute().std().in(thing)::execute);
            assertGraqlQueryExceptionThrown(graph.graql().compute().median().in(thing)::execute);

            // if it's not a resource-type
            assertGraqlQueryExceptionThrown(graph.graql().compute().max().of(thing)::execute);
            assertGraqlQueryExceptionThrown(graph.graql().compute().min().of(thing)::execute);
            assertGraqlQueryExceptionThrown(graph.graql().compute().mean().of(thing)::execute);
            assertGraqlQueryExceptionThrown(graph.graql().compute().sum().of(thing)::execute);
            assertGraqlQueryExceptionThrown(graph.graql().compute().std().of(thing)::execute);
            assertGraqlQueryExceptionThrown(graph.graql().compute().median().of(thing)::execute);

            // resource-type has no instance
            assertFalse(graph.graql().compute().max().of(resourceType7).execute().isPresent());
            assertFalse(graph.graql().compute().min().of(resourceType7).execute().isPresent());
            assertFalse(graph.graql().compute().sum().of(resourceType7).execute().isPresent());
            assertFalse(graph.graql().compute().std().of(resourceType7).execute().isPresent());
            assertFalse(graph.graql().compute().median().of(resourceType7).execute().isPresent());
            assertFalse(graph.graql().compute().mean().of(resourceType7).execute().isPresent());

            // resources are not connected to any entities
            assertFalse(graph.graql().compute().max().of(resourceType3).execute().isPresent());
            assertFalse(graph.graql().compute().min().of(resourceType3).execute().isPresent());
            assertFalse(graph.graql().compute().sum().of(resourceType3).execute().isPresent());
            assertFalse(graph.graql().compute().std().of(resourceType3).execute().isPresent());
            assertFalse(graph.graql().compute().median().of(resourceType3).execute().isPresent());
            assertFalse(graph.graql().compute().mean().of(resourceType3).execute().isPresent());

            // resource-type has incorrect data type
            assertGraqlQueryExceptionThrown(graph.graql().compute().max().of(resourceType4)::execute);
            assertGraqlQueryExceptionThrown(graph.graql().compute().min().of(resourceType4)::execute);
            assertGraqlQueryExceptionThrown(graph.graql().compute().mean().of(resourceType4)::execute);
            assertGraqlQueryExceptionThrown(graph.graql().compute().sum().of(resourceType4)::execute);
            assertGraqlQueryExceptionThrown(graph.graql().compute().std().of(resourceType4)::execute);
            assertGraqlQueryExceptionThrown(graph.graql().compute().median().of(resourceType4)::execute);

            // resource-types have different data types
            Set<Label> resourceTypes = Sets.newHashSet(Label.of(resourceType1), Label.of(resourceType2));
            assertGraqlQueryExceptionThrown(graph.graql().compute().max().of(resourceTypes)::execute);
            assertGraqlQueryExceptionThrown(graph.graql().compute().min().of(resourceTypes)::execute);
            assertGraqlQueryExceptionThrown(graph.graql().compute().mean().of(resourceTypes)::execute);
            assertGraqlQueryExceptionThrown(graph.graql().compute().sum().of(resourceTypes)::execute);
            assertGraqlQueryExceptionThrown(graph.graql().compute().std().of(resourceTypes)::execute);
            assertGraqlQueryExceptionThrown(graph.graql().compute().median().of(resourceTypes)::execute);
        }
    }

    private void assertGraqlQueryExceptionThrown(Supplier<Optional> method) {
        boolean exceptionThrown = false;
        try {
            method.get();
        } catch (GraqlQueryException e) {
            exceptionThrown = true;
        }
        assertTrue(exceptionThrown);
    }

    @Test
    public void testMinAndMax() throws Exception {
        Optional<Number> result;

        // resource-type has no instance
        addOntologyAndEntities();

        try (GraknTx graph = factory.open(GraknTxType.READ)) {
            result = Graql.compute().min().of(resourceType1).in(Collections.emptyList()).withGraph(graph).execute();
            assertFalse(result.isPresent());
            result = Graql.compute().min().of(resourceType1).withGraph(graph).execute();
            assertFalse(result.isPresent());
            result = Graql.compute().withGraph(graph).min().of(resourceType1).execute();
            assertFalse(result.isPresent());
            result = Graql.compute().min().withGraph(graph).of(resourceType1).execute();
            assertFalse(result.isPresent());
            result = graph.graql().compute().min().of(resourceType2).execute();
            assertFalse(result.isPresent());
            result = graph.graql().compute().min().of(resourceType2, resourceType5).execute();
            assertFalse(result.isPresent());
            result = graph.graql().compute().min().of(resourceType2).withGraph(graph).execute();
            assertFalse(result.isPresent());
            result = graph.graql().compute().withGraph(graph).min().of(resourceType2).execute();
            assertFalse(result.isPresent());

            result = Graql.compute().max().of(resourceType1).in(Collections.emptyList()).withGraph(graph).execute();
            assertFalse(result.isPresent());
            result = Graql.compute().max().of(resourceType1).withGraph(graph).execute();
            assertFalse(result.isPresent());
            result = Graql.compute().withGraph(graph).max().of(resourceType1).execute();
            assertFalse(result.isPresent());
            result = Graql.compute().max().withGraph(graph).of(resourceType1).execute();
            assertFalse(result.isPresent());
            result = graph.graql().compute().max().of(resourceType2).in(Collections.emptyList()).execute();
            assertFalse(result.isPresent());
            result = graph.graql().compute().max().of(resourceType2, resourceType5).execute();
            assertFalse(result.isPresent());
            result = graph.graql().compute().max().of(resourceType2).withGraph(graph).execute();
            assertFalse(result.isPresent());
            result = graph.graql().compute().withGraph(graph).max().of(resourceType2).execute();
            assertFalse(result.isPresent());
        }

        // add resources, but resources are not connected to any entities
        addResourcesInstances();

        try (GraknTx graph = factory.open(GraknTxType.READ)) {
            result = Graql.compute().min().of(resourceType1).withGraph(graph).execute();
            assertFalse(result.isPresent());
            result = Graql.compute().min().of(resourceType1).in().withGraph(graph).execute();
            assertFalse(result.isPresent());
            result = graph.graql().compute().min().of(resourceType2).in(thing, anotherThing).execute();
            assertFalse(result.isPresent());
            result = Graql.compute().min().of(resourceType2).withGraph(graph).in(anotherThing).execute();
            assertFalse(result.isPresent());

            result = Graql.compute().max().of(resourceType1).withGraph(graph).execute();
            assertFalse(result.isPresent());
            result = Graql.compute().max().of(resourceType1).in().withGraph(graph).execute();
            assertFalse(result.isPresent());
            result = graph.graql().compute().max().of(resourceType2).in(thing, anotherThing).execute();
            assertFalse(result.isPresent());
            result = Graql.compute().max().of(resourceType2).withGraph(graph).in(anotherThing).execute();
            assertFalse(result.isPresent());
        }

        // connect entity and resources
        addResourceRelations();

        try (GraknTx graph = factory.open(GraknTxType.READ)) {
            result = graph.graql().compute().min().of(resourceType1).in(Collections.emptySet()).execute();
            assertEquals(1.2, result.get().doubleValue(), delta);
            result = Graql.compute().min().in(thing).of(resourceType2).withGraph(graph).execute();
            assertEquals(-1L, result.get());
            result = graph.graql().compute().min().in(thing).of(resourceType2, resourceType5).execute();
            assertEquals(-7L, result.get());
            result = graph.graql().compute().min().in(thing, thing, thing).of(resourceType2, resourceType5).execute();
            assertEquals(-7L, result.get());
            result = graph.graql().compute().min().in(anotherThing).of(resourceType2).execute();
            assertEquals(0L, result.get());

            result = Graql.compute().max().in().withGraph(graph).of(resourceType1).execute();
            assertEquals(1.8, result.get().doubleValue(), delta);
            result = graph.graql().compute().max().of(resourceType1, resourceType6).execute();
            assertEquals(7.5, result.get().doubleValue(), delta);
            result = graph.graql().compute().max().of(resourceType1, resourceType6).execute();
            assertEquals(7.5, result.get().doubleValue(), delta);
            result = graph.graql().compute().max().in(anotherThing).of(resourceType2).execute();
            assertEquals(0L, result.get());
        }
    }

    @Test
    public void testSum() throws Exception {
        Optional<Number> result;

        // resource-type has no instance
        addOntologyAndEntities();

        try (GraknTx graph = factory.open(GraknTxType.READ)) {
            result = Graql.compute().sum().of(resourceType1).in(Collections.emptyList()).withGraph(graph).execute();
            assertFalse(result.isPresent());
            result = Graql.compute().sum().of(resourceType1).withGraph(graph).execute();
            assertFalse(result.isPresent());
            result = Graql.compute().withGraph(graph).sum().of(resourceType1).execute();
            assertFalse(result.isPresent());
            result = Graql.compute().sum().withGraph(graph).of(resourceType1).execute();
            assertFalse(result.isPresent());
            result = graph.graql().compute().sum().of(resourceType2).execute();
            assertFalse(result.isPresent());
            result = graph.graql().compute().sum().of(resourceType2, resourceType5).execute();
            assertFalse(result.isPresent());
            result = graph.graql().compute().sum().of(resourceType2).withGraph(graph).execute();
            assertFalse(result.isPresent());
            result = graph.graql().compute().withGraph(graph).sum().of(resourceType2).execute();
            assertFalse(result.isPresent());
        }

        // add resources, but resources are not connected to any entities
        addResourcesInstances();

        try (GraknTx graph = factory.open(GraknTxType.READ)) {
            result = Graql.compute().sum().of(resourceType1).withGraph(graph).execute();
            assertFalse(result.isPresent());
            result = Graql.compute().sum().of(resourceType1).in().withGraph(graph).execute();
            assertFalse(result.isPresent());
            result = graph.graql().compute().sum().of(resourceType2).in(thing, anotherThing).execute();
            assertFalse(result.isPresent());
            result = Graql.compute().sum().of(resourceType2).withGraph(graph).in(anotherThing).execute();
            assertFalse(result.isPresent());
        }

        // connect entity and resources
        addResourceRelations();

        try (GraknTx graph = factory.open(GraknTxType.READ)) {
            result = Graql.compute().sum().of(resourceType1).withGraph(graph).execute();
            assertEquals(4.5, result.get().doubleValue(), delta);
            result = Graql.compute().sum().of(resourceType2).in(thing).withGraph(graph).execute();
            assertEquals(3L, result.get());
            result = graph.graql().compute().sum().of(resourceType1, resourceType6).execute();
            assertEquals(27.0, result.get().doubleValue(), delta);
            result = graph.graql().compute().sum().of(resourceType2, resourceType5).in(thing, anotherThing).execute();
            assertEquals(-18L, result.get());
            result = graph.graql().compute().sum().of(resourceType2, resourceType5).in(thing).execute();
            assertEquals(-11L, result.get());
        }
    }

    @Test
    public void testMean() throws Exception {
        Optional<Double> result;

        // resource-type has no instance
        addOntologyAndEntities();
        try (GraknTx graph = factory.open(GraknTxType.READ)) {
            result = Graql.compute().mean().of(resourceType1).in(Collections.emptyList()).withGraph(graph).execute();
            assertFalse(result.isPresent());
            result = Graql.compute().mean().of(resourceType1).withGraph(graph).execute();
            assertFalse(result.isPresent());
            result = Graql.compute().withGraph(graph).mean().of(resourceType1).execute();
            assertFalse(result.isPresent());
            result = Graql.compute().mean().withGraph(graph).of(resourceType1).execute();
            assertFalse(result.isPresent());
            result = graph.graql().compute().mean().of(resourceType2).execute();
            assertFalse(result.isPresent());
            result = graph.graql().compute().mean().of(resourceType2, resourceType5).execute();
            assertFalse(result.isPresent());
            result = graph.graql().compute().mean().of(resourceType2).withGraph(graph).execute();
            assertFalse(result.isPresent());
            result = graph.graql().compute().withGraph(graph).mean().of(resourceType2).execute();
            assertFalse(result.isPresent());
        }

        // add resources, but resources are not connected to any entities
        addResourcesInstances();

        try (GraknTx graph = factory.open(GraknTxType.READ)) {
            result = Graql.compute().mean().of(resourceType1).withGraph(graph).execute();
            assertFalse(result.isPresent());
            result = Graql.compute().mean().of(resourceType1).in().withGraph(graph).execute();
            assertFalse(result.isPresent());
            result = graph.graql().compute().mean().of(resourceType2).in(thing, anotherThing).execute();
            assertFalse(result.isPresent());
            result = Graql.compute().mean().of(resourceType2).withGraph(graph).in(anotherThing).execute();
            assertFalse(result.isPresent());
        }

        // connect entity and resources
        addResourceRelations();

        try (GraknTx graph = factory.open(GraknTxType.READ)) {
            result = Graql.compute().withGraph(graph).mean().of(resourceType1).execute();
            assertEquals(1.5, result.get(), delta);
            result = Graql.compute().mean().of(resourceType2).withGraph(graph).execute();
            assertEquals(1D, result.get(), delta);
            result = graph.graql().compute().mean().of(resourceType1, resourceType6).execute();
            assertEquals(4.5, result.get(), delta);
            result = graph.graql().compute().mean().in(thing, anotherThing).of(resourceType2, resourceType5).execute();
            assertEquals(-3D, result.get(), delta);
            result = graph.graql().compute().mean().in(thing).of(resourceType1, resourceType6).execute();
            assertEquals(3.9, result.get(), delta);
        }
    }

    @Test
    public void testStd() throws Exception {
        Optional<Double> result;

        // resource-type has no instance
        addOntologyAndEntities();

        try (GraknTx graph = factory.open(GraknTxType.READ)) {
            result = Graql.compute().std().of(resourceType1).in(Collections.emptyList()).withGraph(graph).execute();
            assertFalse(result.isPresent());
            result = Graql.compute().std().of(resourceType1).withGraph(graph).execute();
            assertFalse(result.isPresent());
            result = Graql.compute().withGraph(graph).std().of(resourceType1).execute();
            assertFalse(result.isPresent());
            result = Graql.compute().std().withGraph(graph).of(resourceType1).execute();
            assertFalse(result.isPresent());
            result = graph.graql().compute().std().of(resourceType2).execute();
            assertFalse(result.isPresent());
            result = graph.graql().compute().std().of(resourceType2, resourceType5).execute();
            assertFalse(result.isPresent());
            result = graph.graql().compute().std().of(resourceType2).withGraph(graph).execute();
            assertFalse(result.isPresent());
            result = graph.graql().compute().withGraph(graph).std().of(resourceType2).execute();
            assertFalse(result.isPresent());
        }

        // add resources, but resources are not connected to any entities
        addResourcesInstances();

        try (GraknTx graph = factory.open(GraknTxType.READ)) {
            result = Graql.compute().std().of(resourceType1).withGraph(graph).execute();
            assertFalse(result.isPresent());
            result = Graql.compute().std().of(resourceType1).in().withGraph(graph).execute();
            assertFalse(result.isPresent());
            result = graph.graql().compute().std().of(resourceType2).in(thing, anotherThing).execute();
            assertFalse(result.isPresent());
            result = Graql.compute().std().of(resourceType2).withGraph(graph).in(anotherThing).execute();
            assertFalse(result.isPresent());
        }

        // connect entity and resources
        addResourceRelations();

        try (GraknTx graph = factory.open(GraknTxType.READ)) {
            result = Graql.compute().std().of(resourceType1).withGraph(graph).execute();
            assertEquals(Math.sqrt(0.18 / 3), result.get(), delta);
            result = Graql.compute().std().of(resourceType2).withGraph(graph).in(anotherThing).execute();
            assertEquals(Math.sqrt(0D), result.get(), delta);
            result = graph.graql().compute().std().of(resourceType1, resourceType6).execute();
            assertEquals(Math.sqrt(54.18 / 6), result.get(), delta);
            result = graph.graql().compute().std().of(resourceType2, resourceType5).in(thing, anotherThing).execute();
            assertEquals(Math.sqrt(110.0 / 6), result.get(), delta);
            result = graph.graql().compute().std().of(resourceType2).in(thing).execute();
            assertEquals(2.5, result.get(), delta);
        }

        List<Long> list = new ArrayList<>();
        long workerNumber = 3L;
        if (GraknTestSetup.usingTinker()) workerNumber = 1;
        for (long i = 0L; i < workerNumber; i++) {
            list.add(i);
        }

        List<Double> numberList = list.parallelStream().map(i -> {
            try (GraknTx graph = factory.open(GraknTxType.READ)) {
                return graph.graql().compute().std().of(resourceType2).in(thing).execute().get();
            }
        }).collect(Collectors.toList());
        numberList.forEach(value -> assertEquals(2.5D, value.doubleValue(), delta));
    }

    @Test
    public void testMedian() throws Exception {
        Optional<Number> result;

        // resource-type has no instance
        addOntologyAndEntities();

        try (GraknTx graph = factory.open(GraknTxType.READ)) {
            result = Graql.compute().median().of(resourceType1).in(Collections.emptyList()).withGraph(graph).execute();
            assertFalse(result.isPresent());
            result = Graql.compute().median().of(resourceType1).withGraph(graph).execute();
            assertFalse(result.isPresent());
            result = Graql.compute().withGraph(graph).median().of(resourceType1).execute();
            assertFalse(result.isPresent());
            result = Graql.compute().median().withGraph(graph).of(resourceType1).execute();
            assertFalse(result.isPresent());
            result = graph.graql().compute().median().of(resourceType2).execute();
            assertFalse(result.isPresent());
            result = graph.graql().compute().median().of(resourceType2, resourceType5).execute();
            assertFalse(result.isPresent());
            result = graph.graql().compute().median().of(resourceType2).withGraph(graph).execute();
            assertFalse(result.isPresent());
            result = graph.graql().compute().withGraph(graph).median().of(resourceType2).execute();
            assertFalse(result.isPresent());
        }

        // add resources, but resources are not connected to any entities
        addResourcesInstances();

        try (GraknTx graph = factory.open(GraknTxType.READ)) {
            result = Graql.compute().median().of(resourceType1).withGraph(graph).execute();
            assertFalse(result.isPresent());
            result = Graql.compute().median().of(resourceType1).in().withGraph(graph).execute();
            assertFalse(result.isPresent());
            result = graph.graql().compute().median().of(resourceType2).in(thing, anotherThing).execute();
            assertFalse(result.isPresent());
            result = Graql.compute().median().of(resourceType2).withGraph(graph).in(anotherThing).execute();
            assertFalse(result.isPresent());
        }

        // connect entity and resources
        addResourceRelations();

        try (GraknTx graph = factory.open(GraknTxType.READ)) {
            result = graph.graql().compute().median().of(resourceType1).in().execute();
            assertEquals(1.5D, result.get().doubleValue(), delta);
            result = Graql.compute().withGraph(graph).median().of(resourceType6).execute();
            assertEquals(7.5D, result.get().doubleValue(), delta);
            result = graph.graql().compute().median().of(resourceType1, resourceType6).execute();
            assertEquals(1.8D, result.get().doubleValue(), delta);
            result = Graql.compute().withGraph(graph).median().of(resourceType2).execute();
            assertEquals(0L, result.get().longValue());
            result = Graql.compute().withGraph(graph).median().in(thing).of(resourceType5).execute();
            assertEquals(-7L, result.get().longValue());
            result = graph.graql().compute().median().in(thing, anotherThing).of(resourceType2, resourceType5).execute();
            assertEquals(-7L, result.get().longValue());
            result = Graql.compute().withGraph(graph).median().in(thing).of(resourceType2).execute();
            assertNotEquals(0L, result.get().longValue());
        }

        List<Long> list = new ArrayList<>();
        long workerNumber = 3L;
        if (GraknTestSetup.usingTinker()) workerNumber = 1;
        for (long i = 0L; i < workerNumber; i++) {
            list.add(i);
        }

        List<Number> numberList = list.parallelStream().map(i -> {
            try (GraknTx graph = factory.open(GraknTxType.READ)) {
                return graph.graql().compute().median().of(resourceType1).execute().get();
            }
        }).collect(Collectors.toList());
        numberList.forEach(value -> assertEquals(1.5D, value.doubleValue(), delta));
    }

    private void addOntologyAndEntities() throws InvalidGraphException {
        try (GraknTx graph = factory.open(GraknTxType.WRITE)) {
            EntityType entityType1 = graph.putEntityType(thing);
            EntityType entityType2 = graph.putEntityType(anotherThing);

            Entity entity1 = entityType1.addEntity();
            Entity entity2 = entityType1.addEntity();
            Entity entity3 = entityType1.addEntity();
            Entity entity4 = entityType2.addEntity();
            entityId1 = entity1.getId();
            entityId2 = entity2.getId();
            entityId3 = entity3.getId();
            entityId4 = entity4.getId();

            Role relation1 = graph.putRole("relation1");
            Role relation2 = graph.putRole("relation2");
            entityType1.plays(relation1).plays(relation2);
            entityType2.plays(relation1).plays(relation2);
            RelationshipType related = graph.putRelationshipType("related").relates(relation1).relates(relation2);

            related.addRelationship()
                    .addRolePlayer(relation1, entity1)
                    .addRolePlayer(relation2, entity2);
            related.addRelationship()
                    .addRolePlayer(relation1, entity2)
                    .addRolePlayer(relation2, entity3);
            related.addRelationship()
                    .addRolePlayer(relation1, entity2)
                    .addRolePlayer(relation2, entity4);

            List<AttributeType> attributeTypeList = new ArrayList<>();
            attributeTypeList.add(graph.putAttributeType(resourceType1, AttributeType.DataType.DOUBLE));
            attributeTypeList.add(graph.putAttributeType(resourceType2, AttributeType.DataType.LONG));
            attributeTypeList.add(graph.putAttributeType(resourceType3, AttributeType.DataType.LONG));
            attributeTypeList.add(graph.putAttributeType(resourceType4, AttributeType.DataType.STRING));
            attributeTypeList.add(graph.putAttributeType(resourceType5, AttributeType.DataType.LONG));
            attributeTypeList.add(graph.putAttributeType(resourceType6, AttributeType.DataType.DOUBLE));
            attributeTypeList.add(graph.putAttributeType(resourceType7, AttributeType.DataType.DOUBLE));

            Role resourceOwner1 = graph.putRole(Schema.ImplicitType.HAS_OWNER.getLabel(Label.of(resourceType1)));
            Role resourceOwner2 = graph.putRole(Schema.ImplicitType.HAS_OWNER.getLabel(Label.of(resourceType2)));
            Role resourceOwner3 = graph.putRole(Schema.ImplicitType.HAS_OWNER.getLabel(Label.of(resourceType3)));
            Role resourceOwner4 = graph.putRole(Schema.ImplicitType.HAS_OWNER.getLabel(Label.of(resourceType4)));
            Role resourceOwner5 = graph.putRole(Schema.ImplicitType.HAS_OWNER.getLabel(Label.of(resourceType5)));
            Role resourceOwner6 = graph.putRole(Schema.ImplicitType.HAS_OWNER.getLabel(Label.of(resourceType6)));
            Role resourceOwner7 = graph.putRole(Schema.ImplicitType.HAS_OWNER.getLabel(Label.of(resourceType7)));

            Role resourceValue1 = graph.putRole(Schema.ImplicitType.HAS_VALUE.getLabel(Label.of(resourceType1)));
            Role resourceValue2 = graph.putRole(Schema.ImplicitType.HAS_VALUE.getLabel(Label.of(resourceType2)));
            Role resourceValue3 = graph.putRole(Schema.ImplicitType.HAS_VALUE.getLabel(Label.of(resourceType3)));
            Role resourceValue4 = graph.putRole(Schema.ImplicitType.HAS_VALUE.getLabel(Label.of(resourceType4)));
            Role resourceValue5 = graph.putRole(Schema.ImplicitType.HAS_VALUE.getLabel(Label.of(resourceType5)));
            Role resourceValue6 = graph.putRole(Schema.ImplicitType.HAS_VALUE.getLabel(Label.of(resourceType6)));
            Role resourceValue7 = graph.putRole(Schema.ImplicitType.HAS_VALUE.getLabel(Label.of(resourceType7)));

            graph.putRelationshipType(Schema.ImplicitType.HAS.getLabel(Label.of(resourceType1)))
                    .relates(resourceOwner1).relates(resourceValue1);
            graph.putRelationshipType(Schema.ImplicitType.HAS.getLabel(Label.of(resourceType2)))
                    .relates(resourceOwner2).relates(resourceValue2);
            graph.putRelationshipType(Schema.ImplicitType.HAS.getLabel(Label.of(resourceType3)))
                    .relates(resourceOwner3).relates(resourceValue3);
            graph.putRelationshipType(Schema.ImplicitType.HAS.getLabel(Label.of(resourceType4)))
                    .relates(resourceOwner4).relates(resourceValue4);
            graph.putRelationshipType(Schema.ImplicitType.HAS.getLabel(Label.of(resourceType5)))
                    .relates(resourceOwner5).relates(resourceValue5);
            graph.putRelationshipType(Schema.ImplicitType.HAS.getLabel(Label.of(resourceType6)))
                    .relates(resourceOwner6).relates(resourceValue6);
            graph.putRelationshipType(Schema.ImplicitType.HAS.getLabel(Label.of(resourceType7)))
                    .relates(resourceOwner7).relates(resourceValue7);

            entityType1.plays(resourceOwner1)
                    .plays(resourceOwner2)
                    .plays(resourceOwner3)
                    .plays(resourceOwner4)
                    .plays(resourceOwner5)
                    .plays(resourceOwner6)
                    .plays(resourceOwner7);
            entityType2.plays(resourceOwner1)
                    .plays(resourceOwner2)
                    .plays(resourceOwner3)
                    .plays(resourceOwner4)
                    .plays(resourceOwner5)
                    .plays(resourceOwner6)
                    .plays(resourceOwner7);

            attributeTypeList.forEach(resourceType -> resourceType
                    .plays(resourceValue1)
                    .plays(resourceValue2)
                    .plays(resourceValue3)
                    .plays(resourceValue4)
                    .plays(resourceValue5)
                    .plays(resourceValue6)
                    .plays(resourceValue7));

            graph.commit();
        }
    }

    private void addResourcesInstances() throws InvalidGraphException {
        try (GraknTx graph = factory.open(GraknTxType.WRITE)) {
            graph.<Double>getAttributeType(resourceType1).putAttribute(1.2);
            graph.<Double>getAttributeType(resourceType1).putAttribute(1.5);
            graph.<Double>getAttributeType(resourceType1).putAttribute(1.8);

            graph.<Long>getAttributeType(resourceType2).putAttribute(4L);
            graph.<Long>getAttributeType(resourceType2).putAttribute(-1L);
            graph.<Long>getAttributeType(resourceType2).putAttribute(0L);

            graph.<Long>getAttributeType(resourceType5).putAttribute(6L);
            graph.<Long>getAttributeType(resourceType5).putAttribute(7L);
            graph.<Long>getAttributeType(resourceType5).putAttribute(8L);

            graph.<Double>getAttributeType(resourceType6).putAttribute(7.2);
            graph.<Double>getAttributeType(resourceType6).putAttribute(7.5);
            graph.<Double>getAttributeType(resourceType6).putAttribute(7.8);

            graph.<String>getAttributeType(resourceType4).putAttribute("a");
            graph.<String>getAttributeType(resourceType4).putAttribute("b");
            graph.<String>getAttributeType(resourceType4).putAttribute("c");

            graph.commit();
        }
    }

    private void addResourceRelations() throws InvalidGraphException {
        try (GraknTx graph = factory.open(GraknTxType.WRITE)) {
            Entity entity1 = graph.getConcept(entityId1);
            Entity entity2 = graph.getConcept(entityId2);
            Entity entity3 = graph.getConcept(entityId3);
            Entity entity4 = graph.getConcept(entityId4);

            Role resourceOwner1 = graph.getSchemaConcept(Schema.ImplicitType.HAS_OWNER.getLabel(Label.of(resourceType1)));
            Role resourceOwner2 = graph.getSchemaConcept(Schema.ImplicitType.HAS_OWNER.getLabel(Label.of(resourceType2)));
            Role resourceOwner3 = graph.getSchemaConcept(Schema.ImplicitType.HAS_OWNER.getLabel(Label.of(resourceType3)));
            Role resourceOwner4 = graph.getSchemaConcept(Schema.ImplicitType.HAS_OWNER.getLabel(Label.of(resourceType4)));
            Role resourceOwner5 = graph.getSchemaConcept(Schema.ImplicitType.HAS_OWNER.getLabel(Label.of(resourceType5)));
            Role resourceOwner6 = graph.getSchemaConcept(Schema.ImplicitType.HAS_OWNER.getLabel(Label.of(resourceType6)));

            Role resourceValue1 = graph.getSchemaConcept(Schema.ImplicitType.HAS_VALUE.getLabel(Label.of(resourceType1)));
            Role resourceValue2 = graph.getSchemaConcept(Schema.ImplicitType.HAS_VALUE.getLabel(Label.of(resourceType2)));
            Role resourceValue3 = graph.getSchemaConcept(Schema.ImplicitType.HAS_VALUE.getLabel(Label.of(resourceType3)));
            Role resourceValue4 = graph.getSchemaConcept(Schema.ImplicitType.HAS_VALUE.getLabel(Label.of(resourceType4)));
            Role resourceValue5 = graph.getSchemaConcept(Schema.ImplicitType.HAS_VALUE.getLabel(Label.of(resourceType5)));
            Role resourceValue6 = graph.getSchemaConcept(Schema.ImplicitType.HAS_VALUE.getLabel(Label.of(resourceType6)));

            RelationshipType relationshipType1 = graph.getSchemaConcept(Schema.ImplicitType.HAS.getLabel(Label.of(resourceType1)));
            relationshipType1.addRelationship()
                    .addRolePlayer(resourceOwner1, entity1)
<<<<<<< HEAD
                    .addRolePlayer(resourceValue1, graph.<Double>getAttributeType(resourceType1).putAttribute(1.2));
            relationType1.addRelation()
                    .addRolePlayer(resourceOwner1, entity1)
                    .addRolePlayer(resourceValue1, graph.<Double>getAttributeType(resourceType1).putAttribute(1.5));
            relationType1.addRelation()
=======
                    .addRolePlayer(resourceValue1, graph.<Double>getResourceType(resourceType1).putResource(1.2));
            relationshipType1.addRelationship()
                    .addRolePlayer(resourceOwner1, entity1)
                    .addRolePlayer(resourceValue1, graph.<Double>getResourceType(resourceType1).putResource(1.5));
            relationshipType1.addRelationship()
>>>>>>> 45605392
                    .addRolePlayer(resourceOwner1, entity3)
                    .addRolePlayer(resourceValue1, graph.<Double>getAttributeType(resourceType1).putAttribute(1.8));

            RelationshipType relationshipType2 = graph.getSchemaConcept(Schema.ImplicitType.HAS.getLabel(Label.of(resourceType2)));
            relationshipType2.addRelationship()
                    .addRolePlayer(resourceOwner2, entity1)
<<<<<<< HEAD
                    .addRolePlayer(resourceValue2, graph.<Long>getAttributeType(resourceType2).putAttribute(4L));
            relationType2.addRelation()
                    .addRolePlayer(resourceOwner2, entity1)
                    .addRolePlayer(resourceValue2, graph.<Long>getAttributeType(resourceType2).putAttribute(-1L));
            relationType2.addRelation()
=======
                    .addRolePlayer(resourceValue2, graph.<Long>getResourceType(resourceType2).putResource(4L));
            relationshipType2.addRelationship()
                    .addRolePlayer(resourceOwner2, entity1)
                    .addRolePlayer(resourceValue2, graph.<Long>getResourceType(resourceType2).putResource(-1L));
            relationshipType2.addRelationship()
>>>>>>> 45605392
                    .addRolePlayer(resourceOwner2, entity4)
                    .addRolePlayer(resourceValue2, graph.<Long>getAttributeType(resourceType2).putAttribute(0L));

            graph.<Long>getAttributeType(resourceType3).putAttribute(100L);

            RelationshipType relationshipType5 = graph.getSchemaConcept(Schema.ImplicitType.HAS.getLabel(Label.of(resourceType5)));
            relationshipType5.addRelationship()
                    .addRolePlayer(resourceOwner5, entity1)
<<<<<<< HEAD
                    .addRolePlayer(resourceValue5, graph.<Long>getAttributeType(resourceType5).putAttribute(-7L));
            relationType5.addRelation()
                    .addRolePlayer(resourceOwner5, entity2)
                    .addRolePlayer(resourceValue5, graph.<Long>getAttributeType(resourceType5).putAttribute(-7L));
            relationType5.addRelation()
=======
                    .addRolePlayer(resourceValue5, graph.<Long>getResourceType(resourceType5).putResource(-7L));
            relationshipType5.addRelationship()
                    .addRolePlayer(resourceOwner5, entity2)
                    .addRolePlayer(resourceValue5, graph.<Long>getResourceType(resourceType5).putResource(-7L));
            relationshipType5.addRelationship()
>>>>>>> 45605392
                    .addRolePlayer(resourceOwner5, entity4)
                    .addRolePlayer(resourceValue5, graph.<Long>getAttributeType(resourceType5).putAttribute(-7L));

            RelationshipType relationshipType6 = graph.getSchemaConcept(Schema.ImplicitType.HAS.getLabel(Label.of(resourceType6)));
            relationshipType6.addRelationship()
                    .addRolePlayer(resourceOwner6, entity1)
<<<<<<< HEAD
                    .addRolePlayer(resourceValue6, graph.<Double>getAttributeType(resourceType6).putAttribute(7.5));
            relationType6.addRelation()
                    .addRolePlayer(resourceOwner6, entity2)
                    .addRolePlayer(resourceValue6, graph.<Double>getAttributeType(resourceType6).putAttribute(7.5));
            relationType6.addRelation()
=======
                    .addRolePlayer(resourceValue6, graph.<Double>getResourceType(resourceType6).putResource(7.5));
            relationshipType6.addRelationship()
                    .addRolePlayer(resourceOwner6, entity2)
                    .addRolePlayer(resourceValue6, graph.<Double>getResourceType(resourceType6).putResource(7.5));
            relationshipType6.addRelationship()
>>>>>>> 45605392
                    .addRolePlayer(resourceOwner6, entity4)
                    .addRolePlayer(resourceValue6, graph.<Double>getAttributeType(resourceType6).putAttribute(7.5));

            // some resources in, but not connect them to any instances
            graph.<Double>getAttributeType(resourceType1).putAttribute(2.8);
            graph.<Long>getAttributeType(resourceType2).putAttribute(-5L);
            graph.<Long>getAttributeType(resourceType5).putAttribute(10L);
            graph.<Double>getAttributeType(resourceType6).putAttribute(0.8);

            graph.commit();
        }
    }
}<|MERGE_RESOLUTION|>--- conflicted
+++ resolved
@@ -26,12 +26,7 @@
 import ai.grakn.concept.Entity;
 import ai.grakn.concept.EntityType;
 import ai.grakn.concept.Label;
-<<<<<<< HEAD
-import ai.grakn.concept.RelationType;
-=======
 import ai.grakn.concept.RelationshipType;
-import ai.grakn.concept.ResourceType;
->>>>>>> 45605392
 import ai.grakn.concept.Role;
 import ai.grakn.exception.GraqlQueryException;
 import ai.grakn.exception.InvalidGraphException;
@@ -655,38 +650,22 @@
             RelationshipType relationshipType1 = graph.getSchemaConcept(Schema.ImplicitType.HAS.getLabel(Label.of(resourceType1)));
             relationshipType1.addRelationship()
                     .addRolePlayer(resourceOwner1, entity1)
-<<<<<<< HEAD
                     .addRolePlayer(resourceValue1, graph.<Double>getAttributeType(resourceType1).putAttribute(1.2));
-            relationType1.addRelation()
+            relationshipType1.addRelationship()
                     .addRolePlayer(resourceOwner1, entity1)
                     .addRolePlayer(resourceValue1, graph.<Double>getAttributeType(resourceType1).putAttribute(1.5));
-            relationType1.addRelation()
-=======
-                    .addRolePlayer(resourceValue1, graph.<Double>getResourceType(resourceType1).putResource(1.2));
             relationshipType1.addRelationship()
-                    .addRolePlayer(resourceOwner1, entity1)
-                    .addRolePlayer(resourceValue1, graph.<Double>getResourceType(resourceType1).putResource(1.5));
-            relationshipType1.addRelationship()
->>>>>>> 45605392
                     .addRolePlayer(resourceOwner1, entity3)
                     .addRolePlayer(resourceValue1, graph.<Double>getAttributeType(resourceType1).putAttribute(1.8));
 
             RelationshipType relationshipType2 = graph.getSchemaConcept(Schema.ImplicitType.HAS.getLabel(Label.of(resourceType2)));
             relationshipType2.addRelationship()
                     .addRolePlayer(resourceOwner2, entity1)
-<<<<<<< HEAD
                     .addRolePlayer(resourceValue2, graph.<Long>getAttributeType(resourceType2).putAttribute(4L));
-            relationType2.addRelation()
+            relationshipType2.addRelationship()
                     .addRolePlayer(resourceOwner2, entity1)
                     .addRolePlayer(resourceValue2, graph.<Long>getAttributeType(resourceType2).putAttribute(-1L));
-            relationType2.addRelation()
-=======
-                    .addRolePlayer(resourceValue2, graph.<Long>getResourceType(resourceType2).putResource(4L));
             relationshipType2.addRelationship()
-                    .addRolePlayer(resourceOwner2, entity1)
-                    .addRolePlayer(resourceValue2, graph.<Long>getResourceType(resourceType2).putResource(-1L));
-            relationshipType2.addRelationship()
->>>>>>> 45605392
                     .addRolePlayer(resourceOwner2, entity4)
                     .addRolePlayer(resourceValue2, graph.<Long>getAttributeType(resourceType2).putAttribute(0L));
 
@@ -695,38 +674,22 @@
             RelationshipType relationshipType5 = graph.getSchemaConcept(Schema.ImplicitType.HAS.getLabel(Label.of(resourceType5)));
             relationshipType5.addRelationship()
                     .addRolePlayer(resourceOwner5, entity1)
-<<<<<<< HEAD
                     .addRolePlayer(resourceValue5, graph.<Long>getAttributeType(resourceType5).putAttribute(-7L));
-            relationType5.addRelation()
+            relationshipType5.addRelationship()
                     .addRolePlayer(resourceOwner5, entity2)
                     .addRolePlayer(resourceValue5, graph.<Long>getAttributeType(resourceType5).putAttribute(-7L));
-            relationType5.addRelation()
-=======
-                    .addRolePlayer(resourceValue5, graph.<Long>getResourceType(resourceType5).putResource(-7L));
             relationshipType5.addRelationship()
-                    .addRolePlayer(resourceOwner5, entity2)
-                    .addRolePlayer(resourceValue5, graph.<Long>getResourceType(resourceType5).putResource(-7L));
-            relationshipType5.addRelationship()
->>>>>>> 45605392
                     .addRolePlayer(resourceOwner5, entity4)
                     .addRolePlayer(resourceValue5, graph.<Long>getAttributeType(resourceType5).putAttribute(-7L));
 
             RelationshipType relationshipType6 = graph.getSchemaConcept(Schema.ImplicitType.HAS.getLabel(Label.of(resourceType6)));
             relationshipType6.addRelationship()
                     .addRolePlayer(resourceOwner6, entity1)
-<<<<<<< HEAD
                     .addRolePlayer(resourceValue6, graph.<Double>getAttributeType(resourceType6).putAttribute(7.5));
-            relationType6.addRelation()
+            relationshipType6.addRelationship()
                     .addRolePlayer(resourceOwner6, entity2)
                     .addRolePlayer(resourceValue6, graph.<Double>getAttributeType(resourceType6).putAttribute(7.5));
-            relationType6.addRelation()
-=======
-                    .addRolePlayer(resourceValue6, graph.<Double>getResourceType(resourceType6).putResource(7.5));
             relationshipType6.addRelationship()
-                    .addRolePlayer(resourceOwner6, entity2)
-                    .addRolePlayer(resourceValue6, graph.<Double>getResourceType(resourceType6).putResource(7.5));
-            relationshipType6.addRelationship()
->>>>>>> 45605392
                     .addRolePlayer(resourceOwner6, entity4)
                     .addRolePlayer(resourceValue6, graph.<Double>getAttributeType(resourceType6).putAttribute(7.5));
 
