--- conflicted
+++ resolved
@@ -33,12 +33,6 @@
 product-type sub role;
 typing sub relation, relates typed-product, relates product-type;
 category sub entity2
-<<<<<<< HEAD
     has name
-    plays-role product-type
-    plays-role typed-product;
-=======
-    has-resource name
     plays product-type
-    plays typed-product;
->>>>>>> b8e2aa68
+    plays typed-product;