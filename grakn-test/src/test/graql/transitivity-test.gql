insert

#######################################################
########################ONTOLOGY######################
#######################################################

"entity2" sub entity
    has-resource index;

"R-role-A" sub role;
"R-role-B" sub role;
<<<<<<< HEAD
"R" sub relation, has-role R-role-A, has-role R-role-B;
entity2 plays R-role-A, plays R-role-B;

"E-role-A" sub role;
"E-role-B" sub role;
"E" sub relation, has-role E-role-A, has-role E-role-B;
entity2 plays E-role-A, plays E-role-B;

"F-role-A" sub role;
"F-role-B" sub role;
"F" sub relation, has-role F-role-A, has-role F-role-B;
entity2 plays F-role-A, plays F-role-B;

"G-role-A" sub role;
"G-role-B" sub role;
"G" sub relation, has-role G-role-A, has-role G-role-B;
entity2 plays G-role-A, plays G-role-B;

"H-role-A" sub role;
"H-role-B" sub role;
"H" sub relation, has-role H-role-A, has-role H-role-B;
entity2 plays H-role-A, plays H-role-B;
=======
"R" sub relation, relates R-role-A, relates R-role-B;
entity2 plays-role R-role-A, plays-role R-role-B;

"E-role-A" sub role;
"E-role-B" sub role;
"E" sub relation, relates E-role-A, relates E-role-B;
entity2 plays-role E-role-A, plays-role E-role-B;

"F-role-A" sub role;
"F-role-B" sub role;
"F" sub relation, relates F-role-A, relates F-role-B;
entity2 plays-role F-role-A, plays-role F-role-B;

"G-role-A" sub role;
"G-role-B" sub role;
"G" sub relation, relates G-role-A, relates G-role-B;
entity2 plays-role G-role-A, plays-role G-role-B;

"H-role-A" sub role;
"H-role-B" sub role;
"H" sub relation, relates H-role-A, relates H-role-B;
entity2 plays-role H-role-A, plays-role H-role-B;
>>>>>>> 2054a42c

"index" sub resource, datatype string;

#######################################################
######################DATA########################
#######################################################

$i isa entity2, has index "i";
$j isa entity2, has index "j";
$k isa entity2, has index "k";
$l isa entity2, has index "l";
$m isa entity2, has index "m";
$n isa entity2, has index "n";
$o isa entity2, has index "o";
$p isa entity2, has index "p";
$q isa entity2, has index "q";
$r isa entity2, has index "r";
$s isa entity2, has index "s";
$t isa entity2, has index "t";
$u isa entity2, has index "u";
$v isa entity2, has index "v";

(E-role-A: $i, E-role-B: $j) isa E;
(E-role-A: $l, E-role-B: $m) isa E;
(E-role-A: $n, E-role-B: $o) isa E;
(E-role-A: $q, E-role-B: $r) isa E;
(E-role-A: $t, E-role-B: $u) isa E;

(F-role-A: $i, F-role-B: $i) isa F;
(F-role-A: $i, F-role-B: $k) isa F;
(F-role-A: $k, F-role-B: $l) isa F;

(G-role-A: $m, G-role-B: $n) isa G;
(G-role-A: $p, G-role-B: $q) isa G;
(G-role-A: $s, G-role-B: $t) isa G;

(H-role-A: $o, H-role-B: $p) isa H;
(H-role-A: $r, H-role-B: $s) isa H;
(H-role-A: $u, H-role-B: $v) isa H;

################################################################
################################RULES#################################
################################################################

isa inference-rule,
lhs {
(E-role-A: $x, E-role-B: $y) isa E;},
rhs {
(R-role-A: $x, R-role-B: $y) isa R;};

isa inference-rule,
lhs {
(F-role-A: $x, F-role-B: $t) isa F;
(R-role-A: $t, R-role-B: $u) isa R;
(G-role-A: $u, G-role-B: $v) isa G;
(R-role-A: $v, R-role-B: $w) isa R;
(H-role-A: $w, H-role-B: $y) isa H;},
rhs {
(R-role-A: $x, R-role-B: $y) isa R;};
<|MERGE_RESOLUTION|>--- conflicted
+++ resolved
@@ -9,53 +9,28 @@
 
 "R-role-A" sub role;
 "R-role-B" sub role;
-<<<<<<< HEAD
-"R" sub relation, has-role R-role-A, has-role R-role-B;
+"R" sub relation, relates R-role-A, relates R-role-B;
 entity2 plays R-role-A, plays R-role-B;
 
 "E-role-A" sub role;
 "E-role-B" sub role;
-"E" sub relation, has-role E-role-A, has-role E-role-B;
+"E" sub relation, relates E-role-A, relates E-role-B;
 entity2 plays E-role-A, plays E-role-B;
 
 "F-role-A" sub role;
 "F-role-B" sub role;
-"F" sub relation, has-role F-role-A, has-role F-role-B;
+"F" sub relation, relates F-role-A, relates F-role-B;
 entity2 plays F-role-A, plays F-role-B;
 
 "G-role-A" sub role;
 "G-role-B" sub role;
-"G" sub relation, has-role G-role-A, has-role G-role-B;
+"G" sub relation, relates G-role-A, relates G-role-B;
 entity2 plays G-role-A, plays G-role-B;
 
 "H-role-A" sub role;
 "H-role-B" sub role;
-"H" sub relation, has-role H-role-A, has-role H-role-B;
+"H" sub relation, relates H-role-A, relates H-role-B;
 entity2 plays H-role-A, plays H-role-B;
-=======
-"R" sub relation, relates R-role-A, relates R-role-B;
-entity2 plays-role R-role-A, plays-role R-role-B;
-
-"E-role-A" sub role;
-"E-role-B" sub role;
-"E" sub relation, relates E-role-A, relates E-role-B;
-entity2 plays-role E-role-A, plays-role E-role-B;
-
-"F-role-A" sub role;
-"F-role-B" sub role;
-"F" sub relation, relates F-role-A, relates F-role-B;
-entity2 plays-role F-role-A, plays-role F-role-B;
-
-"G-role-A" sub role;
-"G-role-B" sub role;
-"G" sub relation, relates G-role-A, relates G-role-B;
-entity2 plays-role G-role-A, plays-role G-role-B;
-
-"H-role-A" sub role;
-"H-role-B" sub role;
-"H" sub relation, relates H-role-A, relates H-role-B;
-entity2 plays-role H-role-A, plays-role H-role-B;
->>>>>>> 2054a42c
 
 "index" sub resource, datatype string;
 
