insert

###################################################
####################Ontology######################
#################################################

"entity2" sub entity
    has-resource index;
"a-entity" sub entity2;
"b-entity" sub entity2;

"P-from" sub role;
"P-to" sub role;
<<<<<<< HEAD
"P" sub relation, has-role P-from, has-role P-to;
entity2 plays P-from plays P-to;

"Q-from" sub role;
"Q-to" sub role;
"Q" sub relation, has-role Q-from, has-role Q-to;
entity2 plays Q-from plays Q-to;
=======
"P" sub relation, relates P-from, relates P-to;
entity2 plays-role P-from plays-role P-to;

"Q-from" sub role;
"Q-to" sub role;
"Q" sub relation, relates Q-from, relates Q-to;
entity2 plays-role Q-from plays-role Q-to;
>>>>>>> 2054a42c

"index" sub resource, datatype string;

####################################################
##################RULES#############################
####################################################

isa inference-rule,
lhs {
(Q-from: $x, Q-to: $y) isa Q;},
rhs {
(P-from: $x, P-to: $y) isa P;};

isa inference-rule,
lhs {
(Q-from: $x, Q-to: $z) isa Q;
(P-from: $z, P-to: $y) isa P;},
rhs {
(P-from: $x, P-to: $y) isa P;};<|MERGE_RESOLUTION|>--- conflicted
+++ resolved
@@ -11,23 +11,13 @@
 
 "P-from" sub role;
 "P-to" sub role;
-<<<<<<< HEAD
-"P" sub relation, has-role P-from, has-role P-to;
+"P" sub relation, relates P-from, relates P-to;
 entity2 plays P-from plays P-to;
 
 "Q-from" sub role;
 "Q-to" sub role;
-"Q" sub relation, has-role Q-from, has-role Q-to;
+"Q" sub relation, relates Q-from, relates Q-to;
 entity2 plays Q-from plays Q-to;
-=======
-"P" sub relation, relates P-from, relates P-to;
-entity2 plays-role P-from plays-role P-to;
-
-"Q-from" sub role;
-"Q-to" sub role;
-"Q" sub relation, relates Q-from, relates Q-to;
-entity2 plays-role Q-from plays-role Q-to;
->>>>>>> 2054a42c
 
 "index" sub resource, datatype string;
 
