insert

#Roles

role1 sub role;
role2 sub role;

#Entities

entity1 sub entity
<<<<<<< HEAD
    has name
	plays-role role1
	plays-role role2;
=======
    has-resource name
	plays role1
	plays role2;
>>>>>>> b8e2aa68

subEntity1 sub entity1;

#Relations

relation1 sub relation
	relates role1
	relates role2;

relation2 sub relation
	relates role1
	relates role2;

name sub resource datatype string;

#Rules

isa inference-rule
	lhs {
	    $x isa subEntity1;
	    $y isa entity1;
		(role1:$x, role2:$y) isa relation2;
	}
	rhs {
		(role1:$x, role2:$y) isa relation1;
	};


#Data

$x isa subEntity1, has name "a";
$y isa entity1;
$z isa entity1;
$w isa entity1;
$v isa subEntity1, has name "a2";

(role1:$x, role2:$z) isa relation2;
(role1:$y, role2:$z) isa relation2;<|MERGE_RESOLUTION|>--- conflicted
+++ resolved
@@ -8,15 +8,9 @@
 #Entities
 
 entity1 sub entity
-<<<<<<< HEAD
     has name
-	plays-role role1
-	plays-role role2;
-=======
-    has-resource name
 	plays role1
 	plays role2;
->>>>>>> b8e2aa68
 
 subEntity1 sub entity1;
 
