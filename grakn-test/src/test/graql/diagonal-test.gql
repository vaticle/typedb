--- conflicted
+++ resolved
@@ -1,15 +1,9 @@
 insert
 
 entity1 sub entity
-<<<<<<< HEAD
-    plays-role rel-from
-    plays-role rel-to
-    has name;
-=======
     plays rel-from
     plays rel-to
-    has-resource name;
->>>>>>> b8e2aa68
+    has name;
 
 horizontal sub relation
     relates rel-from
