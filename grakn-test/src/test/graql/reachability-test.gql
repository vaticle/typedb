insert

###################################################
####################Ontology######################
#################################################

"vertex" sub entity
    has-resource index;

"link-from" sub role;
"link-to" sub role;
<<<<<<< HEAD
"link" sub relation, has-role link-from, has-role link-to;
vertex plays link-from, plays link-to;

"reach-from" sub role;
"reach-to" sub role;
"reachable" sub relation, has-role reach-from, has-role reach-to;
vertex plays reach-from, plays reach-to;
=======
"link" sub relation, relates link-from, relates link-to;
vertex plays-role link-from, plays-role link-to;

"reach-from" sub role;
"reach-to" sub role;
"reachable" sub relation, relates reach-from, relates reach-to;
vertex plays-role reach-from, plays-role reach-to;
>>>>>>> 2054a42c

"index" sub resource, datatype string;

####################################################
##################DATA#############################
####################################################

$a isa vertex, has index "a";
$b isa vertex, has index "b";
$c isa vertex, has index "c";
$d isa vertex, has index "d";

(link-from: $a, link-to: $b) isa link;
(link-from: $b, link-to: $c) isa link;
(link-from: $c, link-to: $c) isa link;
(link-from: $c, link-to: $d) isa link;

####################################################
##################RULES#############################
####################################################

isa inference-rule,
lhs {
(link-from: $x, link-to: $y) isa link;},
rhs {
(reach-from: $x, reach-to: $y) isa reachable;};

isa inference-rule,
lhs {
(link-from: $x, link-to: $z) isa link;
(reach-from: $z, reach-to: $y) isa reachable;},
rhs {
(reach-from: $x, reach-to: $y) isa reachable;};<|MERGE_RESOLUTION|>--- conflicted
+++ resolved
@@ -9,23 +9,13 @@
 
 "link-from" sub role;
 "link-to" sub role;
-<<<<<<< HEAD
-"link" sub relation, has-role link-from, has-role link-to;
+"link" sub relation, relates link-from, relates link-to;
 vertex plays link-from, plays link-to;
 
 "reach-from" sub role;
 "reach-to" sub role;
-"reachable" sub relation, has-role reach-from, has-role reach-to;
+"reachable" sub relation, relates reach-from, relates reach-to;
 vertex plays reach-from, plays reach-to;
-=======
-"link" sub relation, relates link-from, relates link-to;
-vertex plays-role link-from, plays-role link-to;
-
-"reach-from" sub role;
-"reach-to" sub role;
-"reachable" sub relation, relates reach-from, relates reach-to;
-vertex plays-role reach-from, plays-role reach-to;
->>>>>>> 2054a42c
 
 "index" sub resource, datatype string;
 
