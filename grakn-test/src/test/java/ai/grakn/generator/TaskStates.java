/*
 * Grakn - A Distributed Semantic Database
 * Copyright (C) 2016  Grakn Labs Limited
 *
 * Grakn is free software: you can redistribute it and/or modify
 * it under the terms of the GNU General Public License as published by
 * the Free Software Foundation, either version 3 of the License, or
 * (at your option) any later version.
 *
 * Grakn is distributed in the hope that it will be useful,
 * but WITHOUT ANY WARRANTY; without even the implied warranty of
 * MERCHANTABILITY or FITNESS FOR A PARTICULAR PURPOSE.  See the
 * GNU General Public License for more details.
 *
 * You should have received a copy of the GNU General Public License
 * along with Grakn. If not, see <http://www.gnu.org/licenses/gpl.txt>.
 *
 */

package ai.grakn.generator;

import ai.grakn.engine.tasks.BackgroundTask;
import ai.grakn.engine.tasks.TaskId;
import ai.grakn.engine.tasks.TaskSchedule;
import ai.grakn.engine.tasks.TaskState;
import ai.grakn.engine.util.EngineID;
import ai.grakn.test.engine.tasks.FailingTestTask;
import ai.grakn.test.engine.tasks.LongExecutionTestTask;
import ai.grakn.test.engine.tasks.ShortExecutionTestTask;
import com.google.common.collect.ImmutableList;
import com.google.common.collect.ImmutableSet;
import com.pholser.junit.quickcheck.generator.GenerationStatus;
import com.pholser.junit.quickcheck.generator.Generator;
import com.pholser.junit.quickcheck.generator.GeneratorConfiguration;
import com.pholser.junit.quickcheck.random.SourceOfRandomness;
import mjson.Json;

import java.lang.annotation.Retention;
import java.lang.annotation.Target;

import static ai.grakn.engine.TaskStatus.CREATED;
import static java.lang.annotation.ElementType.ANNOTATION_TYPE;
import static java.lang.annotation.ElementType.FIELD;
import static java.lang.annotation.ElementType.PARAMETER;
import static java.lang.annotation.ElementType.TYPE_USE;
import static java.lang.annotation.RetentionPolicy.RUNTIME;

public class TaskStates extends Generator<TaskState> {

<<<<<<< HEAD
    private boolean newTask = false;
=======
    private boolean uniqueIds = false;
>>>>>>> 13877cf0

    public TaskStates() {
        super(TaskState.class);
    }

    @Override
    public TaskState generate(SourceOfRandomness random, GenerationStatus status) {
        // TODO: make this generate more classes
        Class<? extends BackgroundTask> taskClass = random.choose(ImmutableList.of(LongExecutionTestTask.class, ShortExecutionTestTask.class, FailingTestTask.class));

        TaskId taskId;
        TaskStatus taskStatus;

        if (newTask) {
            taskId = TaskId.generate();
            taskStatus = CREATED;
        } else {
            taskId = TaskId.of(random.choose(ImmutableSet.of("A", "B", "C")));
<<<<<<< HEAD
            taskStatus = gen().type(TaskStatus.class).generate(random, status);
        }
=======
        }

        // TODO: Make this generate random task statuses
>>>>>>> 13877cf0

        String creator = gen().type(String.class).generate(random, status);

        // TODO: generate all the other params of a task state

        Json configuration = Json.object();
        TaskState taskState = TaskState.of(taskClass, creator, TaskSchedule.now(), configuration, taskId);
        configuration.set("id", taskState.getId().getValue());
<<<<<<< HEAD
        return taskState.status(taskStatus);
    }

    public void configure(NewTask newTask) {
        this.newTask = newTask.value();
=======
        return taskState;
    }

    public void configure(UniqueIds uniqueIds) {
        this.uniqueIds = true;
>>>>>>> 13877cf0
    }

    @Target({PARAMETER, FIELD, ANNOTATION_TYPE, TYPE_USE})
    @Retention(RUNTIME)
    @GeneratorConfiguration
<<<<<<< HEAD
    public @interface NewTask {
        boolean value() default true;
=======
    public @interface UniqueIds {
>>>>>>> 13877cf0
    }
}<|MERGE_RESOLUTION|>--- conflicted
+++ resolved
@@ -23,7 +23,6 @@
 import ai.grakn.engine.tasks.TaskId;
 import ai.grakn.engine.tasks.TaskSchedule;
 import ai.grakn.engine.tasks.TaskState;
-import ai.grakn.engine.util.EngineID;
 import ai.grakn.test.engine.tasks.FailingTestTask;
 import ai.grakn.test.engine.tasks.LongExecutionTestTask;
 import ai.grakn.test.engine.tasks.ShortExecutionTestTask;
@@ -47,11 +46,7 @@
 
 public class TaskStates extends Generator<TaskState> {
 
-<<<<<<< HEAD
     private boolean newTask = false;
-=======
-    private boolean uniqueIds = false;
->>>>>>> 13877cf0
 
     public TaskStates() {
         super(TaskState.class);
@@ -63,21 +58,14 @@
         Class<? extends BackgroundTask> taskClass = random.choose(ImmutableList.of(LongExecutionTestTask.class, ShortExecutionTestTask.class, FailingTestTask.class));
 
         TaskId taskId;
-        TaskStatus taskStatus;
 
         if (newTask) {
             taskId = TaskId.generate();
-            taskStatus = CREATED;
         } else {
             taskId = TaskId.of(random.choose(ImmutableSet.of("A", "B", "C")));
-<<<<<<< HEAD
-            taskStatus = gen().type(TaskStatus.class).generate(random, status);
-        }
-=======
         }
 
         // TODO: Make this generate random task statuses
->>>>>>> 13877cf0
 
         String creator = gen().type(String.class).generate(random, status);
 
@@ -86,29 +74,17 @@
         Json configuration = Json.object();
         TaskState taskState = TaskState.of(taskClass, creator, TaskSchedule.now(), configuration, taskId);
         configuration.set("id", taskState.getId().getValue());
-<<<<<<< HEAD
-        return taskState.status(taskStatus);
+        return taskState;
     }
 
     public void configure(NewTask newTask) {
         this.newTask = newTask.value();
-=======
-        return taskState;
-    }
-
-    public void configure(UniqueIds uniqueIds) {
-        this.uniqueIds = true;
->>>>>>> 13877cf0
     }
 
     @Target({PARAMETER, FIELD, ANNOTATION_TYPE, TYPE_USE})
     @Retention(RUNTIME)
     @GeneratorConfiguration
-<<<<<<< HEAD
     public @interface NewTask {
         boolean value() default true;
-=======
-    public @interface UniqueIds {
->>>>>>> 13877cf0
     }
 }