--- conflicted
+++ resolved
@@ -298,67 +298,35 @@
             resourceTypeList.add(graph.putResourceType(resourceType6, ResourceType.DataType.DOUBLE));
             resourceTypeList.add(graph.putResourceType(resourceType7, ResourceType.DataType.DOUBLE));
 
-<<<<<<< HEAD
-            RoleType resourceOwner1 = graph.putRoleType(Schema.ImplicitType.HAS_OWNER.getName(TypeName.of(resourceType1)).getValue());
-            RoleType resourceOwner2 = graph.putRoleType(Schema.ImplicitType.HAS_OWNER.getName(TypeName.of(resourceType2)).getValue());
-            RoleType resourceOwner3 = graph.putRoleType(Schema.ImplicitType.HAS_OWNER.getName(TypeName.of(resourceType3)).getValue());
-            RoleType resourceOwner4 = graph.putRoleType(Schema.ImplicitType.HAS_OWNER.getName(TypeName.of(resourceType4)).getValue());
-            RoleType resourceOwner5 = graph.putRoleType(Schema.ImplicitType.HAS_OWNER.getName(TypeName.of(resourceType5)).getValue());
-            RoleType resourceOwner6 = graph.putRoleType(Schema.ImplicitType.HAS_OWNER.getName(TypeName.of(resourceType6)).getValue());
-            RoleType resourceOwner7 = graph.putRoleType(Schema.ImplicitType.HAS_OWNER.getName(TypeName.of(resourceType7)).getValue());
-
-            RoleType resourceValue1 = graph.putRoleType(Schema.ImplicitType.HAS_VALUE.getName(TypeName.of(resourceType1)).getValue());
-            RoleType resourceValue2 = graph.putRoleType(Schema.ImplicitType.HAS_VALUE.getName(TypeName.of(resourceType2)).getValue());
-            RoleType resourceValue3 = graph.putRoleType(Schema.ImplicitType.HAS_VALUE.getName(TypeName.of(resourceType3)).getValue());
-            RoleType resourceValue4 = graph.putRoleType(Schema.ImplicitType.HAS_VALUE.getName(TypeName.of(resourceType4)).getValue());
-            RoleType resourceValue5 = graph.putRoleType(Schema.ImplicitType.HAS_VALUE.getName(TypeName.of(resourceType5)).getValue());
-            RoleType resourceValue6 = graph.putRoleType(Schema.ImplicitType.HAS_VALUE.getName(TypeName.of(resourceType6)).getValue());
-            RoleType resourceValue7 = graph.putRoleType(Schema.ImplicitType.HAS_VALUE.getName(TypeName.of(resourceType7)).getValue());
-
-            graph.putRelationType(Schema.ImplicitType.HAS.getName(TypeName.of(resourceType1)).getValue())
+            RoleType resourceOwner1 = graph.putRoleType(Schema.ImplicitType.HAS_OWNER.getLabel(TypeLabel.of(resourceType1)).getValue());
+            RoleType resourceOwner2 = graph.putRoleType(Schema.ImplicitType.HAS_OWNER.getLabel(TypeLabel.of(resourceType2)).getValue());
+            RoleType resourceOwner3 = graph.putRoleType(Schema.ImplicitType.HAS_OWNER.getLabel(TypeLabel.of(resourceType3)).getValue());
+            RoleType resourceOwner4 = graph.putRoleType(Schema.ImplicitType.HAS_OWNER.getLabel(TypeLabel.of(resourceType4)).getValue());
+            RoleType resourceOwner5 = graph.putRoleType(Schema.ImplicitType.HAS_OWNER.getLabel(TypeLabel.of(resourceType5)).getValue());
+            RoleType resourceOwner6 = graph.putRoleType(Schema.ImplicitType.HAS_OWNER.getLabel(TypeLabel.of(resourceType6)).getValue());
+            RoleType resourceOwner7 = graph.putRoleType(Schema.ImplicitType.HAS_OWNER.getLabel(TypeLabel.of(resourceType7)).getValue());
+
+            RoleType resourceValue1 = graph.putRoleType(Schema.ImplicitType.HAS_VALUE.getLabel(TypeLabel.of(resourceType1)).getValue());
+            RoleType resourceValue2 = graph.putRoleType(Schema.ImplicitType.HAS_VALUE.getLabel(TypeLabel.of(resourceType2)).getValue());
+            RoleType resourceValue3 = graph.putRoleType(Schema.ImplicitType.HAS_VALUE.getLabel(TypeLabel.of(resourceType3)).getValue());
+            RoleType resourceValue4 = graph.putRoleType(Schema.ImplicitType.HAS_VALUE.getLabel(TypeLabel.of(resourceType4)).getValue());
+            RoleType resourceValue5 = graph.putRoleType(Schema.ImplicitType.HAS_VALUE.getLabel(TypeLabel.of(resourceType5)).getValue());
+            RoleType resourceValue6 = graph.putRoleType(Schema.ImplicitType.HAS_VALUE.getLabel(TypeLabel.of(resourceType6)).getValue());
+            RoleType resourceValue7 = graph.putRoleType(Schema.ImplicitType.HAS_VALUE.getLabel(TypeLabel.of(resourceType7)).getValue());
+
+            graph.putRelationType(Schema.ImplicitType.HAS.getLabel(TypeLabel.of(resourceType1)).getValue())
                     .relates(resourceOwner1).relates(resourceValue1);
-            graph.putRelationType(Schema.ImplicitType.HAS.getName(TypeName.of(resourceType2)).getValue())
+            graph.putRelationType(Schema.ImplicitType.HAS.getLabel(TypeLabel.of(resourceType2)).getValue())
                     .relates(resourceOwner2).relates(resourceValue2);
-            graph.putRelationType(Schema.ImplicitType.HAS.getName(TypeName.of(resourceType3)).getValue())
+            graph.putRelationType(Schema.ImplicitType.HAS.getLabel(TypeLabel.of(resourceType3)).getValue())
                     .relates(resourceOwner3).relates(resourceValue3);
-            graph.putRelationType(Schema.ImplicitType.HAS.getName(TypeName.of(resourceType4)).getValue())
+            graph.putRelationType(Schema.ImplicitType.HAS.getLabel(TypeLabel.of(resourceType4)).getValue())
                     .relates(resourceOwner4).relates(resourceValue4);
-            graph.putRelationType(Schema.ImplicitType.HAS.getName(TypeName.of(resourceType5)).getValue())
+            graph.putRelationType(Schema.ImplicitType.HAS.getLabel(TypeLabel.of(resourceType5)).getValue())
                     .relates(resourceOwner5).relates(resourceValue5);
-            graph.putRelationType(Schema.ImplicitType.HAS.getName(TypeName.of(resourceType6)).getValue())
+            graph.putRelationType(Schema.ImplicitType.HAS.getLabel(TypeLabel.of(resourceType6)).getValue())
                     .relates(resourceOwner6).relates(resourceValue6);
-            graph.putRelationType(Schema.ImplicitType.HAS.getName(TypeName.of(resourceType7)).getValue())
-=======
-            RoleType resourceOwner1 = graph.putRoleType(Schema.ImplicitType.HAS_RESOURCE_OWNER.getLabel(TypeLabel.of(resourceType1)).getValue());
-            RoleType resourceOwner2 = graph.putRoleType(Schema.ImplicitType.HAS_RESOURCE_OWNER.getLabel(TypeLabel.of(resourceType2)).getValue());
-            RoleType resourceOwner3 = graph.putRoleType(Schema.ImplicitType.HAS_RESOURCE_OWNER.getLabel(TypeLabel.of(resourceType3)).getValue());
-            RoleType resourceOwner4 = graph.putRoleType(Schema.ImplicitType.HAS_RESOURCE_OWNER.getLabel(TypeLabel.of(resourceType4)).getValue());
-            RoleType resourceOwner5 = graph.putRoleType(Schema.ImplicitType.HAS_RESOURCE_OWNER.getLabel(TypeLabel.of(resourceType5)).getValue());
-            RoleType resourceOwner6 = graph.putRoleType(Schema.ImplicitType.HAS_RESOURCE_OWNER.getLabel(TypeLabel.of(resourceType6)).getValue());
-            RoleType resourceOwner7 = graph.putRoleType(Schema.ImplicitType.HAS_RESOURCE_OWNER.getLabel(TypeLabel.of(resourceType7)).getValue());
-
-            RoleType resourceValue1 = graph.putRoleType(Schema.ImplicitType.HAS_RESOURCE_VALUE.getLabel(TypeLabel.of(resourceType1)).getValue());
-            RoleType resourceValue2 = graph.putRoleType(Schema.ImplicitType.HAS_RESOURCE_VALUE.getLabel(TypeLabel.of(resourceType2)).getValue());
-            RoleType resourceValue3 = graph.putRoleType(Schema.ImplicitType.HAS_RESOURCE_VALUE.getLabel(TypeLabel.of(resourceType3)).getValue());
-            RoleType resourceValue4 = graph.putRoleType(Schema.ImplicitType.HAS_RESOURCE_VALUE.getLabel(TypeLabel.of(resourceType4)).getValue());
-            RoleType resourceValue5 = graph.putRoleType(Schema.ImplicitType.HAS_RESOURCE_VALUE.getLabel(TypeLabel.of(resourceType5)).getValue());
-            RoleType resourceValue6 = graph.putRoleType(Schema.ImplicitType.HAS_RESOURCE_VALUE.getLabel(TypeLabel.of(resourceType6)).getValue());
-            RoleType resourceValue7 = graph.putRoleType(Schema.ImplicitType.HAS_RESOURCE_VALUE.getLabel(TypeLabel.of(resourceType7)).getValue());
-
-            graph.putRelationType(Schema.ImplicitType.HAS_RESOURCE.getLabel(TypeLabel.of(resourceType1)).getValue())
-                    .relates(resourceOwner1).relates(resourceValue1);
-            graph.putRelationType(Schema.ImplicitType.HAS_RESOURCE.getLabel(TypeLabel.of(resourceType2)).getValue())
-                    .relates(resourceOwner2).relates(resourceValue2);
-            graph.putRelationType(Schema.ImplicitType.HAS_RESOURCE.getLabel(TypeLabel.of(resourceType3)).getValue())
-                    .relates(resourceOwner3).relates(resourceValue3);
-            graph.putRelationType(Schema.ImplicitType.HAS_RESOURCE.getLabel(TypeLabel.of(resourceType4)).getValue())
-                    .relates(resourceOwner4).relates(resourceValue4);
-            graph.putRelationType(Schema.ImplicitType.HAS_RESOURCE.getLabel(TypeLabel.of(resourceType5)).getValue())
-                    .relates(resourceOwner5).relates(resourceValue5);
-            graph.putRelationType(Schema.ImplicitType.HAS_RESOURCE.getLabel(TypeLabel.of(resourceType6)).getValue())
-                    .relates(resourceOwner6).relates(resourceValue6);
-            graph.putRelationType(Schema.ImplicitType.HAS_RESOURCE.getLabel(TypeLabel.of(resourceType7)).getValue())
->>>>>>> 5ae0249a
+            graph.putRelationType(Schema.ImplicitType.HAS.getLabel(TypeLabel.of(resourceType7)).getValue())
                     .relates(resourceOwner7).relates(resourceValue7);
 
             entityType1.plays(resourceOwner1)
@@ -397,39 +365,21 @@
             Entity entity3 = graph.getConcept(entityId3);
             Entity entity4 = graph.getConcept(entityId4);
 
-<<<<<<< HEAD
-            RoleType resourceOwner1 = graph.getType(Schema.ImplicitType.HAS_OWNER.getName(TypeName.of(resourceType1)));
-            RoleType resourceOwner2 = graph.getType(Schema.ImplicitType.HAS_OWNER.getName(TypeName.of(resourceType2)));
-            RoleType resourceOwner3 = graph.getType(Schema.ImplicitType.HAS_OWNER.getName(TypeName.of(resourceType3)));
-            RoleType resourceOwner4 = graph.getType(Schema.ImplicitType.HAS_OWNER.getName(TypeName.of(resourceType4)));
-            RoleType resourceOwner5 = graph.getType(Schema.ImplicitType.HAS_OWNER.getName(TypeName.of(resourceType5)));
-            RoleType resourceOwner6 = graph.getType(Schema.ImplicitType.HAS_OWNER.getName(TypeName.of(resourceType6)));
-
-            RoleType resourceValue1 = graph.getType(Schema.ImplicitType.HAS_VALUE.getName(TypeName.of(resourceType1)));
-            RoleType resourceValue2 = graph.getType(Schema.ImplicitType.HAS_VALUE.getName(TypeName.of(resourceType2)));
-            RoleType resourceValue3 = graph.getType(Schema.ImplicitType.HAS_VALUE.getName(TypeName.of(resourceType3)));
-            RoleType resourceValue4 = graph.getType(Schema.ImplicitType.HAS_VALUE.getName(TypeName.of(resourceType4)));
-            RoleType resourceValue5 = graph.getType(Schema.ImplicitType.HAS_VALUE.getName(TypeName.of(resourceType5)));
-            RoleType resourceValue6 = graph.getType(Schema.ImplicitType.HAS_VALUE.getName(TypeName.of(resourceType6)));
-
-            RelationType relationType1 = graph.getType(Schema.ImplicitType.HAS.getName(TypeName.of(resourceType1)));
-=======
-            RoleType resourceOwner1 = graph.getType(Schema.ImplicitType.HAS_RESOURCE_OWNER.getLabel(TypeLabel.of(resourceType1)));
-            RoleType resourceOwner2 = graph.getType(Schema.ImplicitType.HAS_RESOURCE_OWNER.getLabel(TypeLabel.of(resourceType2)));
-            RoleType resourceOwner3 = graph.getType(Schema.ImplicitType.HAS_RESOURCE_OWNER.getLabel(TypeLabel.of(resourceType3)));
-            RoleType resourceOwner4 = graph.getType(Schema.ImplicitType.HAS_RESOURCE_OWNER.getLabel(TypeLabel.of(resourceType4)));
-            RoleType resourceOwner5 = graph.getType(Schema.ImplicitType.HAS_RESOURCE_OWNER.getLabel(TypeLabel.of(resourceType5)));
-            RoleType resourceOwner6 = graph.getType(Schema.ImplicitType.HAS_RESOURCE_OWNER.getLabel(TypeLabel.of(resourceType6)));
-
-            RoleType resourceValue1 = graph.getType(Schema.ImplicitType.HAS_RESOURCE_VALUE.getLabel(TypeLabel.of(resourceType1)));
-            RoleType resourceValue2 = graph.getType(Schema.ImplicitType.HAS_RESOURCE_VALUE.getLabel(TypeLabel.of(resourceType2)));
-            RoleType resourceValue3 = graph.getType(Schema.ImplicitType.HAS_RESOURCE_VALUE.getLabel(TypeLabel.of(resourceType3)));
-            RoleType resourceValue4 = graph.getType(Schema.ImplicitType.HAS_RESOURCE_VALUE.getLabel(TypeLabel.of(resourceType4)));
-            RoleType resourceValue5 = graph.getType(Schema.ImplicitType.HAS_RESOURCE_VALUE.getLabel(TypeLabel.of(resourceType5)));
-            RoleType resourceValue6 = graph.getType(Schema.ImplicitType.HAS_RESOURCE_VALUE.getLabel(TypeLabel.of(resourceType6)));
-
-            RelationType relationType1 = graph.getType(Schema.ImplicitType.HAS_RESOURCE.getLabel(TypeLabel.of(resourceType1)));
->>>>>>> 5ae0249a
+            RoleType resourceOwner1 = graph.getType(Schema.ImplicitType.HAS_OWNER.getLabel(TypeLabel.of(resourceType1)));
+            RoleType resourceOwner2 = graph.getType(Schema.ImplicitType.HAS_OWNER.getLabel(TypeLabel.of(resourceType2)));
+            RoleType resourceOwner3 = graph.getType(Schema.ImplicitType.HAS_OWNER.getLabel(TypeLabel.of(resourceType3)));
+            RoleType resourceOwner4 = graph.getType(Schema.ImplicitType.HAS_OWNER.getLabel(TypeLabel.of(resourceType4)));
+            RoleType resourceOwner5 = graph.getType(Schema.ImplicitType.HAS_OWNER.getLabel(TypeLabel.of(resourceType5)));
+            RoleType resourceOwner6 = graph.getType(Schema.ImplicitType.HAS_OWNER.getLabel(TypeLabel.of(resourceType6)));
+
+            RoleType resourceValue1 = graph.getType(Schema.ImplicitType.HAS_VALUE.getLabel(TypeLabel.of(resourceType1)));
+            RoleType resourceValue2 = graph.getType(Schema.ImplicitType.HAS_VALUE.getLabel(TypeLabel.of(resourceType2)));
+            RoleType resourceValue3 = graph.getType(Schema.ImplicitType.HAS_VALUE.getLabel(TypeLabel.of(resourceType3)));
+            RoleType resourceValue4 = graph.getType(Schema.ImplicitType.HAS_VALUE.getLabel(TypeLabel.of(resourceType4)));
+            RoleType resourceValue5 = graph.getType(Schema.ImplicitType.HAS_VALUE.getLabel(TypeLabel.of(resourceType5)));
+            RoleType resourceValue6 = graph.getType(Schema.ImplicitType.HAS_VALUE.getLabel(TypeLabel.of(resourceType6)));
+
+            RelationType relationType1 = graph.getType(Schema.ImplicitType.HAS.getLabel(TypeLabel.of(resourceType1)));
             relationType1.addRelation()
                     .addRolePlayer(resourceOwner1, entity1)
                     .addRolePlayer(resourceValue1, graph.getResourceType(resourceType1).putResource(1.2));
@@ -440,11 +390,7 @@
                     .addRolePlayer(resourceOwner1, entity3)
                     .addRolePlayer(resourceValue1, graph.getResourceType(resourceType1).putResource(1.8));
 
-<<<<<<< HEAD
-            RelationType relationType2 = graph.getType(Schema.ImplicitType.HAS.getName(TypeName.of(resourceType2)));
-=======
-            RelationType relationType2 = graph.getType(Schema.ImplicitType.HAS_RESOURCE.getLabel(TypeLabel.of(resourceType2)));
->>>>>>> 5ae0249a
+            RelationType relationType2 = graph.getType(Schema.ImplicitType.HAS.getLabel(TypeLabel.of(resourceType2)));
             relationType2.addRelation()
                     .addRolePlayer(resourceOwner2, entity1)
                     .addRolePlayer(resourceValue2, graph.getResourceType(resourceType2).putResource(4L));
@@ -455,11 +401,7 @@
                     .addRolePlayer(resourceOwner2, entity4)
                     .addRolePlayer(resourceValue2, graph.getResourceType(resourceType2).putResource(0L));
 
-<<<<<<< HEAD
-            RelationType relationType5 = graph.getType(Schema.ImplicitType.HAS.getName(TypeName.of(resourceType5)));
-=======
-            RelationType relationType5 = graph.getType(Schema.ImplicitType.HAS_RESOURCE.getLabel(TypeLabel.of(resourceType5)));
->>>>>>> 5ae0249a
+            RelationType relationType5 = graph.getType(Schema.ImplicitType.HAS.getLabel(TypeLabel.of(resourceType5)));
             relationType5.addRelation()
                     .addRolePlayer(resourceOwner5, entity1)
                     .addRolePlayer(resourceValue5, graph.getResourceType(resourceType5).putResource(-7L));
@@ -470,11 +412,7 @@
                     .addRolePlayer(resourceOwner5, entity4)
                     .addRolePlayer(resourceValue5, graph.getResourceType(resourceType5).putResource(-7L));
 
-<<<<<<< HEAD
-            RelationType relationType6 = graph.getType(Schema.ImplicitType.HAS.getName(TypeName.of(resourceType6)));
-=======
-            RelationType relationType6 = graph.getType(Schema.ImplicitType.HAS_RESOURCE.getLabel(TypeLabel.of(resourceType6)));
->>>>>>> 5ae0249a
+            RelationType relationType6 = graph.getType(Schema.ImplicitType.HAS.getLabel(TypeLabel.of(resourceType6)));
             relationType6.addRelation()
                     .addRolePlayer(resourceOwner6, entity1)
                     .addRolePlayer(resourceValue6, graph.getResourceType(resourceType6).putResource(7.5));
