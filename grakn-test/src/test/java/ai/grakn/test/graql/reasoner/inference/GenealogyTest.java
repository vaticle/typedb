/*
 * Grakn - A Distributed Semantic Database
 * Copyright (C) 2016  Grakn Labs Limited
 *
 * Grakn is free software: you can redistribute it and/or modify
 * it under the terms of the GNU General Public License as published by
 * the Free Software Foundation, either version 3 of the License, or
 * (at your option) any later version.
 *
 * Grakn is distributed in the hope that it will be useful,
 * but WITHOUT ANY WARRANTY; without even the implied warranty of
 * MERCHANTABILITY or FITNESS FOR A PARTICULAR PURPOSE.  See the
 * GNU General Public License for more details.
 *
 * You should have received a copy of the GNU General Public License
 * along with Grakn. If not, see <http://www.gnu.org/licenses/gpl.txt>.
 */

package ai.grakn.test.graql.reasoner.inference;

import ai.grakn.GraknGraph;
import ai.grakn.concept.Concept;
import ai.grakn.graql.MatchQuery;
import ai.grakn.graql.QueryBuilder;
import ai.grakn.graql.internal.reasoner.Reasoner;
import ai.grakn.graql.VarName;
import ai.grakn.graql.admin.MatchQueryAdmin;
import ai.grakn.graql.internal.reasoner.query.Query;
import ai.grakn.graql.internal.reasoner.query.QueryAnswers;
import ai.grakn.test.EngineTestBase;
import ai.grakn.test.graql.reasoner.graphs.GenealogyGraph;
import com.google.common.collect.Sets;
import org.junit.BeforeClass;
import org.junit.Ignore;
import org.junit.Test;

import java.util.HashSet;
import java.util.Iterator;
import java.util.List;
import java.util.Map;
import java.util.Set;
import java.util.stream.Collectors;

import static ai.grakn.graql.internal.pattern.Patterns.varName;
import static org.junit.Assert.assertEquals;
import static org.junit.Assert.assertTrue;

public class GenealogyTest extends EngineTestBase {

    private static GraknGraph graph;
    private static QueryBuilder qb;

    @BeforeClass
    public static void setUpClass() throws Exception {
        GenealogyGraph genealogyGraph = new GenealogyGraph();
        graph = genealogyGraph.graph();
        qb = graph.graql().infer(false);
    }

    /*
    test for first rule file:
    match $x isa person has first-name $name;
    match (child: $x, parent: $y) isa parentship;
    match (spouse1: $x, spouse2: $y) isa marriage;
    */

    @Test
    public void testMatchAll(){
        String queryString = "match $x isa document; ($x, $y);";
        MatchQuery query = qb.parse(queryString);
        QueryAnswers answers = new QueryAnswers(Reasoner.resolve(query, true).collect(Collectors.toSet()));
        assertTrue(answers.isEmpty());
    }

    @Test
    public void testMatchAll2(){
        String queryString = "match $x isa document; ($x, $y); $y isa entity;";
        MatchQuery query = qb.parse(queryString);
        QueryAnswers answers = new QueryAnswers(Reasoner.resolve(query, true).collect(Collectors.toSet()));
        assertTrue(answers.isEmpty());
    }

    @Test
    public void testNonEquals(){
        String queryString= "match " +
                "$w isa wedding has confidence 'high';" +
                "$rel1 (happening: $w, protagonist: $s1) isa event-protagonist;" +
                "$rel1 has event-role 'spouse';"+
                "$rel2 (happening: $w, protagonist: $s2) isa event-protagonist;" +
                "$rel2 has event-role 'spouse';" +
                "$s1 != $s2;select $s1, $s2;";
        MatchQuery query = qb.parse(queryString);
        QueryAnswers answers = new QueryAnswers(Reasoner.resolve(query, true).collect(Collectors.toSet()));
        assertTrue(!hasDuplicates(answers));
    }

    @Test
    public void testSpecificPerson(){
        Concept concept = Sets.newHashSet(graph.graql().infer(false).<MatchQuery>parse("match $x isa person;"))
                .iterator().next()
                .entrySet().iterator().next().getValue();
        String queryString = "match $x id '" + concept.getId() + "' has gender $g;";
        MatchQuery query = qb.parse(queryString);
        QueryAnswers answers = new QueryAnswers(Reasoner.resolve(query, true).collect(Collectors.toSet()));
        assert(answers.size() == 1);
    }

    @Test
    public void testGender() {
        String queryString = "match $x isa person has identifier $id has gender $gender;";
        MatchQuery query = qb.parse(queryString);
        QueryAnswers answers = new QueryAnswers(Reasoner.resolve(query, true).collect(Collectors.toSet()));
        assertEquals(answers, Sets.newHashSet(qb.<MatchQueryAdmin>parse(queryString).results()));
        assertTrue(!answers.isEmpty());
    }

    @Test
    public void testName() {
        String queryString = "match $x isa person, has firstname $n;";
        MatchQuery query = qb.parse(queryString);
        QueryAnswers answers = new QueryAnswers(Reasoner.resolve(query, true).collect(Collectors.toSet()));
        assertEquals(answers, Sets.newHashSet(qb.<MatchQueryAdmin>parse(queryString).results()));
        assertTrue(!answers.isEmpty());
    }

    @Test
    public void testMiddleName() {
        String queryString = "match $x has identifier $i has middlename $mn;";
        MatchQuery query = qb.parse(queryString);
        QueryAnswers answers = new QueryAnswers(Reasoner.resolve(query, true).collect(Collectors.toSet()));
        assertEquals(answers, Sets.newHashSet(qb.<MatchQueryAdmin>parse(queryString).results()));
        assertTrue(!answers.isEmpty());
    }

    @Test
    public void testSurName() {
        String queryString = "match $x isa person has surname $srn;";
        MatchQuery query = qb.parse(queryString);
        QueryAnswers answers = new QueryAnswers(Reasoner.resolve(query, true).collect(Collectors.toSet()));
        assertEquals(answers, Sets.newHashSet(qb.<MatchQueryAdmin>parse(queryString).results()));
        assertTrue(!answers.isEmpty());
    }

    @Test
    public void testParentship() {
        String queryString = "match (child: $c, parent: $p) isa parentship;";
        String queryString2 = "match $b isa birth has confidence 'high';" +
        "$rel1 (happening: $b, protagonist: $p) isa event-protagonist;" +
        "$rel1 has event-role 'parent';" +
        "$rel2 (happening: $b, protagonist: $c) isa event-protagonist;" +
        "$rel2 has event-role 'newborn';select $c, $p;";
        MatchQuery query = graph.graql().infer(true).parse(queryString);
        MatchQuery query2 = graph.graql().parse(queryString2);
        QueryAnswers answers = new QueryAnswers(query.admin().results());
        QueryAnswers answers2 = new QueryAnswers(query2.admin().results());
        assertTrue(!hasDuplicates(answers));
        answers.forEach(answer -> assertTrue(answer.size() == 2));
        assertEquals(76, answers.size());
        assertEquals(answers, answers2);
    }

    //It is expected that results are different due to how rules are defined
    @Ignore
    @Test
    public void testParentship2() {
        String queryString = "match (child: $x, $y) isa parentship;select $x;";
        String queryString2 = "match (child: $x) isa parentship;";
        MatchQuery query = qb.parse(queryString);
        MatchQuery query2 = qb.parse(queryString2);
        QueryAnswers answers = new QueryAnswers(Reasoner.resolve(query, true).collect(Collectors.toSet()));
        QueryAnswers answers2 = new QueryAnswers(Reasoner.resolve(query2, true).collect(Collectors.toSet()));
        answers.forEach(answer -> assertTrue(answer.size() == 2));
        assertEquals(answers, answers2);
        assertEquals(answers, Sets.newHashSet(qb.<MatchQueryAdmin>parse(queryString).results()));
    }

    @Test
    public void testParentship3(){
        String queryString = "match ($x, son: $y) isa parentship;";
        MatchQuery query = qb.parse(queryString);
        QueryAnswers answers = new QueryAnswers(Reasoner.resolve(query, true).collect(Collectors.toSet()));
        assertTrue(answers.isEmpty());
    }

    @Test
    public void testComplexQuery(){
        String queryString = "match $a has firstname 'Ann' has surname 'Niesz';" +
                    "(wife: $a, husband: $w); (husband: $w, wife: $b) isa marriage;$a != $b;";
        MatchQuery query = qb.parse(queryString);
        QueryAnswers answers = new QueryAnswers(Reasoner.resolve(query, true).collect(Collectors.toSet()));
        assertTrue(!hasDuplicates(answers));
        assertTrue(answers.size() == 1);
    }

    @Test
    public void testMarriageNotEquals(){
        String queryString = "match ($x, $y) isa marriage; ($y, $z) isa marriage;$x != $z;";
        MatchQuery query = qb.parse(queryString);
        QueryAnswers answers = new QueryAnswers(Reasoner.resolve(query, true).collect(Collectors.toSet()));
        assertTrue(!hasDuplicates(answers));
        assertTrue(answers.size() == 4);
    }

    @Test
    public void testMarriageType() {
        String queryString = "match $x isa marriage;";
        String queryString2 = "match $x($x1, $x2) isa marriage;select $x;";
        MatchQuery query = qb.parse(queryString);
        MatchQuery query2 = qb.parse(queryString2);
        QueryAnswers answers = new QueryAnswers(Reasoner.resolve(query, true).collect(Collectors.toSet()));
        QueryAnswers answers2 = new QueryAnswers(Reasoner.resolve(query2, true).collect(Collectors.toSet()));
        assertTrue(!answers.isEmpty());
        assertEquals(answers, answers2);
    }

    //TODO need to do all combinations for roles missing
    @Ignore
    @Test
    public void testMarriageMaterialisation() {
        String queryString = "match $rel ($x, $y) isa marriage;";
        MatchQuery query = qb.parse(queryString);
        QueryAnswers answers = new QueryAnswers(Reasoner.resolve(query, true).collect(Collectors.toSet()));
        QueryAnswers answers2 = new QueryAnswers(Sets.newHashSet(qb.<MatchQueryAdmin>parse(queryString).results()));
        assertTrue(!answers.isEmpty());
        assertTrue(!hasDuplicates(answers));
        assertEquals(answers, answers2);
    }

    //Bug #11149
    @Test
    public void testMarriageMaterialisation2() {
        String queryString = "match $rel (spouse1: $x, spouse2: $y) isa marriage;";
        MatchQuery query = qb.parse(queryString);
        QueryAnswers answers = new QueryAnswers(Reasoner.resolve(query, true).collect(Collectors.toSet()));
        QueryAnswers answers2 = new QueryAnswers(Sets.newHashSet(qb.<MatchQueryAdmin>parse(queryString).results()));
        assertTrue(!answers.isEmpty());
        assertTrue(!hasDuplicates(answers));
        assertEquals(answers, answers2);
    }

    @Test
    public void testMarriage() {
        String queryString = "match (spouse1: $x, spouse2: $y) isa marriage;";
        MatchQuery query = qb.parse(queryString);
        QueryAnswers answers = new QueryAnswers(Reasoner.resolve(query, true).collect(Collectors.toSet()));
        assertTrue(!answers.isEmpty());
        assertTrue(!hasDuplicates(answers));
        assertEquals(answers, Sets.newHashSet(qb.<MatchQueryAdmin>parse(queryString).results()));
    }

    @Test
    public void testWife(){
        String queryString = "match $r (wife: $x) isa marriage;";
        MatchQuery query = qb.parse(queryString);
        QueryAnswers answers = new QueryAnswers(Reasoner.resolve(query, true).collect(Collectors.toSet()));
        List<Map<String, Concept>> answerList = qb.<MatchQuery>parse(queryString).execute();
        answers = new QueryAnswers(Reasoner.resolve(query, true).collect(Collectors.toSet()));
        List<Map<String, Concept>> answerList2 = qb.<MatchQuery>parse(queryString).execute();
        assertEquals(answerList, answerList2);
    }

    //TODO
    @Ignore
    @Test
    public void testWife2(){
        String queryString = "match ($r: $x) isa marriage;$r type-name 'wife';select $x;";
        String queryString2 = "match (wife: $x) isa marriage;";
        MatchQuery query = qb.parse(queryString);
        MatchQuery query2 = qb.parse(queryString2);
        QueryAnswers answers2 = new QueryAnswers(Reasoner.resolve(query2, true).collect(Collectors.toSet()));
        assertEquals(answers2, new QueryAnswers(qb.<MatchQueryAdmin>parse(queryString2).results()));
        QueryAnswers answers = new QueryAnswers(Reasoner.resolve(query, true).collect(Collectors.toSet()));
        assertTrue(!answers.isEmpty());
        System.out.println("answers size: " + answers.size());
        System.out.println("answers2 size: " + answers2.size());
        assertEquals(answers, answers2);
    }

    /*
    test for the second rule file:
    match ($x, $y) isa cousins;
    match (parent-in-law: $x, child-in-law: $y) isa in-laws;
    */

    @Test
    public void testSiblings() {
        String queryString = "match (sibling1:$x, sibling2:$y) isa siblings;";
        MatchQuery query = qb.parse(queryString);
        QueryAnswers answers = new QueryAnswers(Reasoner.resolve(query, true).collect(Collectors.toSet()));
        assertTrue(!answers.isEmpty());
        assertTrue(!hasDuplicates(answers));
        assertEquals(answers, Sets.newHashSet(qb.<MatchQueryAdmin>parse(queryString).results()));
    }

    @Test
    public void testCousins() {
        String queryString = "match ($x, $y) isa cousins;";
        MatchQuery query = qb.parse(queryString);
        QueryAnswers answers = new QueryAnswers(Reasoner.resolve(query, true).collect(Collectors.toSet()));
        assertTrue(!answers.isEmpty());
        assertTrue(!hasDuplicates(answers));
        assertEquals(answers, Sets.newHashSet(qb.<MatchQueryAdmin>parse(queryString).results()));
    }

    @Test
    public void testInLaws() {
        String queryString = "match $x(parent-in-law: $x1, child-in-law: $x2) isa in-laws;";
        MatchQuery query = qb.parse(queryString);

<<<<<<< HEAD
        QueryAnswers answers = new QueryAnswers(Reasoner.resolve(query, true).collect(Collectors.toSet()));
=======
        QueryAnswers answers = new QueryAnswers(reasoner.resolve(query, true).collect(Collectors.toSet()));
        System.out.println("answers: " + answers.size());
>>>>>>> 3dc44b3d
        assertTrue(!answers.isEmpty());
        QueryAnswers requeriedAnswers = new QueryAnswers(reasoner.resolve(query, true).collect(Collectors.toSet()));
        System.out.println("answers: " + requeriedAnswers.size());
        assertTrue(answers.size() == requeriedAnswers.size());
    }

    @Test
    public void testInLaws2() {
<<<<<<< HEAD
        String queryString = "match $x isa in-laws;";
        MatchQuery query = qb.parse(queryString);

        QueryAnswers answers = new QueryAnswers(Reasoner.resolve(query, true).collect(Collectors.toSet()));
        assertTrue(!answers.isEmpty());
    }

    //TODO that is new and seems to pass locally and fail remotely
    @Ignore
    @Test
    public void testInLaws3() {
        String queryString = "match (parent-in-law: $x, child-in-law: $y) isa in-laws;";
        String queryString2 = "match $x(parent-in-law: $x1, child-in-law: $x2) isa in-laws;";
=======
        String queryString = "match (parent-in-law: $x, child-in-law: $y) isa in-laws;$y has gender 'male';";
        String queryString2 = "match $x isa in-laws;";
        String queryString3 = "match (parent-in-law: $x, child-in-law: $y) isa in-laws;";
        String queryString4 = "match $x(parent-in-law: $x1, child-in-law: $x2) isa in-laws;";
>>>>>>> 3dc44b3d
        MatchQuery query = qb.parse(queryString);
        MatchQuery query2 = qb.parse(queryString2);
        MatchQuery query3 = qb.parse(queryString3);
        MatchQuery query4 = qb.parse(queryString4);

<<<<<<< HEAD
        QueryAnswers answers2 = new QueryAnswers(Reasoner.resolve(query2, true).collect(Collectors.toSet()));
        QueryAnswers answers = new QueryAnswers(Reasoner.resolve(query, true).collect(Collectors.toSet()));
        assertTrue(answers.size() == answers2.size());
=======
        QueryAnswers answers = new QueryAnswers(reasoner.resolve(query, true).collect(Collectors.toSet()));
        QueryAnswers answers2 = new QueryAnswers(reasoner.resolve(query2, true).collect(Collectors.toSet()));
        QueryAnswers answers4 = new QueryAnswers(reasoner.resolve(query4, true).collect(Collectors.toSet()));
        QueryAnswers answers3 = new QueryAnswers(reasoner.resolve(query3, true).collect(Collectors.toSet()));

        assertTrue(answers.size() == 22);
        assertTrue(answers2.size() == 92);
        assertTrue(answers3.size() == 50);
        assertTrue(answers3.size() == answers4.size());
>>>>>>> 3dc44b3d
    }

    @Test
    public void testMotherInLaw() {
        String queryString = "match (parent-in-law: $x) isa in-laws;" +
                "$x has gender $g;$g value 'female';$x has identifier $id;";
        MatchQuery query = qb.parse(queryString);

        QueryAnswers answers = new QueryAnswers(Reasoner.resolve(query, true).collect(Collectors.toSet()));
        assertTrue(checkResource(answers, "g", "female"));
        assertEquals(answers, Sets.newHashSet(qb.<MatchQueryAdmin>parse(queryString).results()));
    }

    @Test
    public void testMotherInLaw2() {
        String queryString = "match (mother-in-law: $x);$x has identifier $id;$x has gender $g;";
        String queryString2 = "match (parent-in-law: $x, $y) isa in-laws;" +
                "$x has gender $g;$g value 'female';$x has identifier $id; select $x, $g, $id;";
        MatchQuery query = qb.parse(queryString);
        MatchQuery query2 = qb.parse(queryString2);

        QueryAnswers answers = new QueryAnswers(Reasoner.resolve(query, true).collect(Collectors.toSet()));
        QueryAnswers answers2 = new QueryAnswers(Reasoner.resolve(query2, true).collect(Collectors.toSet()));
        assertEquals(answers, answers2);
        assertEquals(answers, Sets.newHashSet(qb.<MatchQueryAdmin>parse(queryString).results()));
        assertTrue(!answers.isEmpty());
    }

    @Test
    public void testFatherInLaw() {
        String queryString = "match (father-in-law: $x); $x has identifier $id;";
        String queryString2 = "match (parent-in-law: $x, $y) isa in-laws;" +
                "$x has gender 'male';$x has identifier $id; select $x, $id;";
        MatchQuery query = qb.parse(queryString);
        MatchQuery query2 = qb.parse(queryString2);

        QueryAnswers answers = new QueryAnswers(Reasoner.resolve(query, true).collect(Collectors.toSet()));
        QueryAnswers answers2 = new QueryAnswers(Reasoner.resolve(query2, true).collect(Collectors.toSet()));
        assertEquals(answers, answers2);
        assertEquals(answers, Sets.newHashSet(qb.<MatchQueryAdmin>parse(queryString).results()));
        assertTrue(!answers.isEmpty());
    }

    @Test
    public void testSonInLaw() {
        String queryString = "match (son-in-law: $x);$x has gender $g;";
        String queryString2 = "match (child-in-law: $x, $y) isa in-laws;" +
                "$x has gender $g;$g value 'male';select $x, $g;";
        MatchQuery query = qb.parse(queryString);
        MatchQuery query2 = qb.parse(queryString2);

        QueryAnswers answers = new QueryAnswers(Reasoner.resolve(query, true).collect(Collectors.toSet()));
        QueryAnswers answers2 = new QueryAnswers(Reasoner.resolve(query2, true).collect(Collectors.toSet()));
        assertEquals(answers, answers2);
        assertEquals(answers, Sets.newHashSet(qb.<MatchQueryAdmin>parse(queryString).results()));
        assertTrue(!answers.isEmpty());
    }

    @Test
    public void testDaughterInLaw() {
        String queryString = "match (daughter-in-law: $x); $x has identifier $id;";
        String queryString2 = "match (child-in-law: $x, $y) isa in-laws;" +
                "$x has gender 'female';$x has identifier $id; select $x, $id;";
        MatchQuery query = qb.parse(queryString);
        MatchQuery query2 = qb.parse(queryString2);

        QueryAnswers answers = new QueryAnswers(Reasoner.resolve(query, true).collect(Collectors.toSet()));
        QueryAnswers answers2 = new QueryAnswers(Reasoner.resolve(query2, true).collect(Collectors.toSet()));
        assertEquals(answers, answers2);
        assertEquals(answers, Sets.newHashSet(qb.<MatchQueryAdmin>parse(queryString).results()));
        assertTrue(!answers.isEmpty());
    }

    /*
    test for the last rule-file:
    match (mother: $x);
    match (son: $x);
    match (grandfather: $x); (grandparent: $x, grandchild: $y);
    */

    @Test
    public void testSon() {
        String queryString = "match (son: $x);$x has gender $g;";
        String queryString2 = "match (child: $x, $y) isa parentship;" +
                "$x has gender $g;$g value 'male'; select $x, $g;";
        MatchQuery query = qb.parse(queryString);
        MatchQuery query2 = qb.parse(queryString2);

        QueryAnswers answers = new QueryAnswers(Reasoner.resolve(query, true).collect(Collectors.toSet()));
        QueryAnswers answers2 = new QueryAnswers(Reasoner.resolve(query2, true).collect(Collectors.toSet()));
        assertEquals(answers, answers2);
        assertEquals(answers, Sets.newHashSet(qb.<MatchQueryAdmin>parse(queryString).results()));
        assertTrue(checkResource(answers, "g", "male"));
        assertTrue(!answers.isEmpty());
    }

    @Test
    public void testDaughter() {
        String queryString = "match (daughter: $x);$x has gender $g;";
        String queryString2 = "match (child: $x, $y) isa parentship;" +
                "$x has gender $g;$g value 'female'; select $x, $g;";
        MatchQuery query = qb.parse(queryString);
        MatchQuery query2 = qb.parse(queryString2);

        QueryAnswers answers = new QueryAnswers(Reasoner.resolve(query, true).collect(Collectors.toSet()));
        QueryAnswers answers2 = new QueryAnswers(Reasoner.resolve(query2, true).collect(Collectors.toSet()));
        assertEquals(answers, answers2);
        assertEquals(answers, Sets.newHashSet(qb.<MatchQueryAdmin>parse(queryString).results()));
        assertTrue(checkResource(answers, "g", "female"));
        assertTrue(!answers.isEmpty());
    }

    @Test
    public void testFather() {
        String queryString = "match (father: $x);";
        String queryString2 = "match (parent: $x, $y) isa parentship;" +
                "$x has gender 'male'; select $x;";
        MatchQuery query = qb.parse(queryString);
        MatchQuery query2 = qb.parse(queryString2);

        QueryAnswers answers = new QueryAnswers(Reasoner.resolve(query, true).collect(Collectors.toSet()));
        QueryAnswers answers2 = new QueryAnswers(Reasoner.resolve(query2, true).collect(Collectors.toSet()));
        assertEquals(answers, answers2);
        assertEquals(answers, Sets.newHashSet(qb.<MatchQueryAdmin>parse(queryString).results()));
        assertTrue(!answers.isEmpty());
    }

    @Test
    public void testMother() {
        String queryString = "match (mother: $x);";
        String queryString2 = "match (parent: $x, $y) isa parentship;" +
                "$x has gender 'female';select $x;";
        MatchQuery query = qb.parse(queryString);
        MatchQuery query2 = qb.parse(queryString2);

        QueryAnswers answers = new QueryAnswers(Reasoner.resolve(query, true).collect(Collectors.toSet()));
        QueryAnswers answers2 = new QueryAnswers(Reasoner.resolve(query2, true).collect(Collectors.toSet()));
        assertEquals(answers, answers2);
        assertEquals(answers, Sets.newHashSet(qb.<MatchQueryAdmin>parse(queryString).results()));
        assertTrue(!answers.isEmpty());
    }

    @Test
    public void testFemaleFather() {
        String queryString = "match (father: $x) isa parentship; $x has gender $g; $g value 'female';";
        MatchQuery query = qb.parse(queryString);
        QueryAnswers answers = new QueryAnswers(Reasoner.resolve(query, true).collect(Collectors.toSet()));
        assertTrue(answers.isEmpty());
    }


    @Test
    public void testGrandMother() {
        String queryString = "match (grandmother: $x) isa grandparentship;" +
                "$x has identifier $pidX;select $pidX;";
        String queryString2 = "match (grandparent: $x, $y) isa grandparentship;" +
                "$x has gender 'female';" +
                "$x has identifier $pidX; select $pidX;";
        MatchQuery query = qb.parse(queryString);
        MatchQuery query2 = qb.parse(queryString2);

        QueryAnswers answers = new QueryAnswers(Reasoner.resolve(query, true).collect(Collectors.toSet()));
        QueryAnswers answers2 = new QueryAnswers(Reasoner.resolve(query2, true).collect(Collectors.toSet()));
        assertEquals(answers, answers2);
        assertEquals(answers, Sets.newHashSet(qb.<MatchQueryAdmin>parse(queryString).results()));
    }

    @Test
    public void testGrandMother2() {
        String queryString = "match (grandmother: $x) isa grandparentship; $x has gender $g;";
        String queryString2 = "match (grandparent: $x, $y) isa grandparentship;" +
                "$x has gender $g;$g value 'female';select $x, $g;";

        MatchQuery query = qb.parse(queryString);
        MatchQuery query2 = qb.parse(queryString2);

        QueryAnswers answers = new QueryAnswers(Reasoner.resolve(query, true).collect(Collectors.toSet()));
        QueryAnswers answers2 = new QueryAnswers(Reasoner.resolve(query2, true).collect(Collectors.toSet()));
        assertEquals(answers, answers2);
        assertEquals(answers, Sets.newHashSet(qb.<MatchQueryAdmin>parse(queryString).results()));
    }

    @Test
    public void testGrandDaughter(){
        String queryString = "match (granddaughter: $x); $x has gender $g;";
        String queryString2 = "match (grandchild: $x, $y) isa grandparentship;" +
                "$x has gender $g;$g value 'female';select $x, $g;";

        MatchQuery query = qb.parse(queryString);
        MatchQuery query2 = qb.parse(queryString2);

        QueryAnswers answers = new QueryAnswers(Reasoner.resolve(query, true).collect(Collectors.toSet()));
        QueryAnswers answers2 = new QueryAnswers(Reasoner.resolve(query2, true).collect(Collectors.toSet()));
        assertEquals(answers, answers2);
        assertTrue(checkResource(answers, "g", "female"));
        assertEquals(answers, Sets.newHashSet(qb.<MatchQueryAdmin>parse(queryString).results()));
        assertTrue(!answers.isEmpty());
    }

    @Test
    public void testGrandParentship(){
        String queryString = "match "+
                "(grandchild: $x); (granddaughter: $x);$x has gender $g;";
        MatchQuery query = qb.parse(queryString);

        QueryAnswers answers = new QueryAnswers(Reasoner.resolve(query, true).collect(Collectors.toSet()));
        assertTrue(checkResource(answers, "g", "female"));
        assertEquals(answers, Sets.newHashSet(qb.<MatchQueryAdmin>parse(queryString).results()));
        assertTrue(!answers.isEmpty());
    }

    //Bug #11150 Relations with resources as single VarAdmin
    @Test
    public void testRelationResources(){
        String queryString = "match $rel (happening: $b, protagonist: $p) isa event-protagonist has event-role 'parent';";
        String queryString2 = "match $rel (happening: $b, protagonist: $p) isa event-protagonist; $rel has event-role 'parent';";
        Query query = new Query(queryString, graph);
        Query query2 = new Query(queryString2, graph);
        assertTrue(query.equals(query2));
    }

    private boolean checkResource(QueryAnswers answers, String var, String value){
        boolean isOk = true;
        Iterator<Map<VarName, Concept>> it =  answers.iterator();
        while (it.hasNext() && isOk){
            Concept c = it.next().get(varName(var));
            isOk = c.asResource().getValue().equals(value);
        }
        return isOk;
    }

    private boolean hasDuplicates(QueryAnswers answers){
        boolean hasDuplicates = false;
        Iterator<Map<VarName, Concept>> it = answers.iterator();
        while(it.hasNext() && !hasDuplicates){
            Map<VarName, Concept> answer = it.next();
            Set<Concept> existing = new HashSet<>();
            hasDuplicates = answer.entrySet()
                    .stream()
                    .filter(entry -> existing.add(entry.getValue()))
                    .count() != answer.size();
            if(hasDuplicates) System.out.println(answer.toString());
        }
        return hasDuplicates;
    }
}<|MERGE_RESOLUTION|>--- conflicted
+++ resolved
@@ -307,60 +307,32 @@
         String queryString = "match $x(parent-in-law: $x1, child-in-law: $x2) isa in-laws;";
         MatchQuery query = qb.parse(queryString);
 
-<<<<<<< HEAD
-        QueryAnswers answers = new QueryAnswers(Reasoner.resolve(query, true).collect(Collectors.toSet()));
-=======
-        QueryAnswers answers = new QueryAnswers(reasoner.resolve(query, true).collect(Collectors.toSet()));
-        System.out.println("answers: " + answers.size());
->>>>>>> 3dc44b3d
-        assertTrue(!answers.isEmpty());
-        QueryAnswers requeriedAnswers = new QueryAnswers(reasoner.resolve(query, true).collect(Collectors.toSet()));
-        System.out.println("answers: " + requeriedAnswers.size());
+        QueryAnswers answers = new QueryAnswers(Reasoner.resolve(query, true).collect(Collectors.toSet()));
+        QueryAnswers requeriedAnswers = new QueryAnswers(Reasoner.resolve(query, true).collect(Collectors.toSet()));
+        assertTrue(!answers.isEmpty());
         assertTrue(answers.size() == requeriedAnswers.size());
     }
 
     @Test
     public void testInLaws2() {
-<<<<<<< HEAD
-        String queryString = "match $x isa in-laws;";
-        MatchQuery query = qb.parse(queryString);
-
-        QueryAnswers answers = new QueryAnswers(Reasoner.resolve(query, true).collect(Collectors.toSet()));
-        assertTrue(!answers.isEmpty());
-    }
-
-    //TODO that is new and seems to pass locally and fail remotely
-    @Ignore
-    @Test
-    public void testInLaws3() {
-        String queryString = "match (parent-in-law: $x, child-in-law: $y) isa in-laws;";
-        String queryString2 = "match $x(parent-in-law: $x1, child-in-law: $x2) isa in-laws;";
-=======
         String queryString = "match (parent-in-law: $x, child-in-law: $y) isa in-laws;$y has gender 'male';";
         String queryString2 = "match $x isa in-laws;";
         String queryString3 = "match (parent-in-law: $x, child-in-law: $y) isa in-laws;";
         String queryString4 = "match $x(parent-in-law: $x1, child-in-law: $x2) isa in-laws;";
->>>>>>> 3dc44b3d
         MatchQuery query = qb.parse(queryString);
         MatchQuery query2 = qb.parse(queryString2);
         MatchQuery query3 = qb.parse(queryString3);
         MatchQuery query4 = qb.parse(queryString4);
-
-<<<<<<< HEAD
-        QueryAnswers answers2 = new QueryAnswers(Reasoner.resolve(query2, true).collect(Collectors.toSet()));
-        QueryAnswers answers = new QueryAnswers(Reasoner.resolve(query, true).collect(Collectors.toSet()));
-        assertTrue(answers.size() == answers2.size());
-=======
-        QueryAnswers answers = new QueryAnswers(reasoner.resolve(query, true).collect(Collectors.toSet()));
-        QueryAnswers answers2 = new QueryAnswers(reasoner.resolve(query2, true).collect(Collectors.toSet()));
-        QueryAnswers answers4 = new QueryAnswers(reasoner.resolve(query4, true).collect(Collectors.toSet()));
-        QueryAnswers answers3 = new QueryAnswers(reasoner.resolve(query3, true).collect(Collectors.toSet()));
+        
+        QueryAnswers answers = new QueryAnswers(Reasoner.resolve(query, true).collect(Collectors.toSet()));
+        QueryAnswers answers2 = new QueryAnswers(Reasoner.resolve(query2, true).collect(Collectors.toSet()));
+        QueryAnswers answers4 = new QueryAnswers(Reasoner.resolve(query4, true).collect(Collectors.toSet()));
+        QueryAnswers answers3 = new QueryAnswers(Reasoner.resolve(query3, true).collect(Collectors.toSet()));
 
         assertTrue(answers.size() == 22);
         assertTrue(answers2.size() == 92);
         assertTrue(answers3.size() == 50);
         assertTrue(answers3.size() == answers4.size());
->>>>>>> 3dc44b3d
     }
 
     @Test
