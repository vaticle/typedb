/*
 * Grakn - A Distributed Semantic Database
 * Copyright (C) 2016  Grakn Labs Limited
 *
 * Grakn is free software: you can redistribute it and/or modify
 * it under the terms of the GNU General Public License as published by
 * the Free Software Foundation, either version 3 of the License, or
 * (at your option) any later version.
 *
 * Grakn is distributed in the hope that it will be useful,
 * but WITHOUT ANY WARRANTY; without even the implied warranty of
 * MERCHANTABILITY or FITNESS FOR A PARTICULAR PURPOSE.  See the
 * GNU General Public License for more details.
 *
 * You should have received a copy of the GNU General Public License
 * along with Grakn. If not, see <http://www.gnu.org/licenses/gpl.txt>.
 */

package ai.grakn.test.graql.reasoner.inference;

import ai.grakn.GraknGraph;
import ai.grakn.concept.Concept;
import ai.grakn.graql.MatchQuery;
import ai.grakn.graql.QueryBuilder;
import ai.grakn.graql.VarName;
import ai.grakn.graql.admin.MatchQueryAdmin;
import ai.grakn.graql.internal.reasoner.query.Query;
import ai.grakn.graql.internal.reasoner.query.QueryAnswers;
import ai.grakn.test.EngineTestBase;
import ai.grakn.test.graql.reasoner.graphs.GenealogyGraph;
import com.google.common.collect.Sets;
import org.junit.BeforeClass;
import org.junit.Ignore;
import org.junit.Test;

import java.util.HashSet;
import java.util.Iterator;
import java.util.List;
import java.util.Map;
import java.util.Set;

import static ai.grakn.graql.internal.pattern.Patterns.varName;
import static org.junit.Assert.assertEquals;
import static org.junit.Assert.assertTrue;

public class GenealogyTest extends EngineTestBase {

    private static GraknGraph graph;
    private static QueryBuilder qb;
    private static QueryBuilder iqb;

    @BeforeClass
    public static void setUpClass() throws Exception {
        GenealogyGraph genealogyGraph = new GenealogyGraph();
        graph = genealogyGraph.graph();
        qb = graph.graql().infer(false);
        iqb = graph.graql().infer(true).materialise(true);
    }

    /*
    test for first rule file:
    match $x isa person has first-name $name;
    match (child: $x, parent: $y) isa parentship;
    match (spouse1: $x, spouse2: $y) isa marriage;
    */

    @Test
    public void testMatchAll(){
        String queryString = "match $x isa document; ($x, $y);";
        MatchQuery query = iqb.parse(queryString);
        QueryAnswers answers = queryAnswers(query);
        assertTrue(answers.isEmpty());
    }

    @Test
    public void testMatchAll2(){
        String queryString = "match $x isa document; ($x, $y); $y isa entity;";
        MatchQuery query = iqb.parse(queryString);
        QueryAnswers answers = queryAnswers(query);
        assertTrue(answers.isEmpty());
    }

    @Test
    public void testNonEquals(){
        String queryString= "match " +
                "$w isa wedding has confidence 'high';" +
                "$rel1 (happening: $w, protagonist: $s1) isa event-protagonist;" +
                "$rel1 has event-role 'spouse';"+
                "$rel2 (happening: $w, protagonist: $s2) isa event-protagonist;" +
                "$rel2 has event-role 'spouse';" +
                "$s1 != $s2;select $s1, $s2;";
        MatchQuery query = iqb.parse(queryString);
        QueryAnswers answers = queryAnswers(query);
        assertTrue(!hasDuplicates(answers));
    }

    @Test
    public void testSpecificPerson(){
        Concept concept = Sets.newHashSet(graph.graql().infer(false).<MatchQuery>parse("match $x isa person;"))
                .iterator().next()
                .entrySet().iterator().next().getValue();
        String queryString = "match $x id '" + concept.getId() + "' has gender $g;";
<<<<<<< HEAD
        MatchQuery query = iqb.parse(queryString);
        QueryAnswers answers = queryAnswers(query);
        assert(answers.size() == 1);
=======
        MatchQuery query = qb.parse(queryString);
        QueryAnswers answers = new QueryAnswers(Reasoner.resolve(query, true).collect(Collectors.toSet()));
        assertEquals(answers.size(), 1);
    }

    @Test
    public void testFemale() {
        String queryString = "match $x isa person has identifier $id has gender 'female';";
        MatchQuery query = qb.parse(queryString);
        QueryAnswers answers = new QueryAnswers(Reasoner.resolve(query, true).collect(Collectors.toSet()));
        assertEquals(answers, Sets.newHashSet(qb.<MatchQueryAdmin>parse(queryString).results()));
        assertEquals(answers.size(), 32);
>>>>>>> 50e1b292
    }

    @Test
    public void testGender() {
        String queryString = "match $x isa person has identifier $id has gender $gender;";
<<<<<<< HEAD
        QueryAnswers answers = queryAnswers(iqb.parse(queryString));
        assertEquals(answers, queryAnswers(qb.<MatchQueryAdmin>parse(queryString)));
        assertTrue(!answers.isEmpty());
=======
        MatchQuery query = qb.parse(queryString);
        QueryAnswers answers = new QueryAnswers(Reasoner.resolve(query, true).collect(Collectors.toSet()));
        assertEquals(answers, Sets.newHashSet(qb.<MatchQueryAdmin>parse(queryString).results()));
        assertEquals(answers.size(), qb.<MatchQueryAdmin>parse("match $x isa person;").execute().size());
>>>>>>> 50e1b292
    }

    @Test
    public void testName() {
        String queryString = "match $x isa person, has firstname $n;";
        QueryAnswers answers = queryAnswers(iqb.parse(queryString));
        assertEquals(answers, queryAnswers(qb.<MatchQueryAdmin>parse(queryString)));
        assertTrue(!answers.isEmpty());
    }

    @Test
    public void testMiddleName() {
        String queryString = "match $x has identifier $i has middlename $mn;";
        QueryAnswers answers = queryAnswers(iqb.parse(queryString));
        assertEquals(answers, queryAnswers(qb.<MatchQueryAdmin>parse(queryString)));
        assertTrue(!answers.isEmpty());
    }

    @Test
    public void testSurName() {
        String queryString = "match $x isa person has surname $srn;";
        QueryAnswers answers = queryAnswers(iqb.parse(queryString));
        assertEquals(answers, queryAnswers(qb.<MatchQueryAdmin>parse(queryString)));
        assertTrue(!answers.isEmpty());
    }

    @Test
    public void testParentship() {
        String queryString = "match (child: $c, parent: $p) isa parentship;";
        String queryString2 = "match $b isa birth has confidence 'high';" +
        "$rel1 (happening: $b, protagonist: $p) isa event-protagonist;" +
        "$rel1 has event-role 'parent';" +
        "$rel2 (happening: $b, protagonist: $c) isa event-protagonist;" +
        "$rel2 has event-role 'newborn';select $c, $p;";
        MatchQuery query = iqb.parse(queryString);
        MatchQuery query2 = qb.parse(queryString2);
        QueryAnswers answers = queryAnswers(query);
        QueryAnswers answers2 = queryAnswers(query2);
        assertTrue(!hasDuplicates(answers));
        answers.forEach(answer -> assertEquals(answer.size(), 2));
        assertEquals(76, answers.size());
        assertEquals(answers, answers2);
    }

    //It is expected that results are different due to how rules are defined
    @Ignore
    @Test
    public void testParentship2() {
        String queryString = "match (child: $x, $y) isa parentship;select $x;";
        String queryString2 = "match (child: $x) isa parentship;";
<<<<<<< HEAD
        MatchQuery query = iqb.parse(queryString);
        MatchQuery query2 = iqb.parse(queryString2);
        QueryAnswers answers = queryAnswers(query);
        QueryAnswers answers2 = queryAnswers(query2);
        answers.forEach(answer -> assertTrue(answer.size() == 2));
=======
        MatchQuery query = qb.parse(queryString);
        MatchQuery query2 = qb.parse(queryString2);
        QueryAnswers answers = new QueryAnswers(Reasoner.resolve(query, true).collect(Collectors.toSet()));
        QueryAnswers answers2 = new QueryAnswers(Reasoner.resolve(query2, true).collect(Collectors.toSet()));
        answers.forEach(answer -> assertEquals(answer.size(), 2));
>>>>>>> 50e1b292
        assertEquals(answers, answers2);
        assertEquals(answers, Sets.newHashSet(qb.<MatchQueryAdmin>parse(queryString).results()));
    }

    @Test
    public void testParentship3(){
        String queryString = "match ($x, son: $y) isa parentship;";
        QueryAnswers answers = queryAnswers(iqb.parse(queryString));
        assertTrue(answers.isEmpty());
    }

    @Test
    public void testComplexQuery(){
        String queryString = "match $a has firstname 'Ann' has surname 'Niesz';" +
                    "(wife: $a, husband: $w); (husband: $w, wife: $b) isa marriage;$a != $b;";
        QueryAnswers answers = queryAnswers(iqb.parse(queryString));
        assertTrue(!hasDuplicates(answers));
        assertEquals(answers.size(), 1);
    }

    @Test
    public void testMarriageNotEquals(){
        String queryString = "match ($x, $y) isa marriage; ($y, $z) isa marriage;$x != $z;";
        QueryAnswers answers = queryAnswers(iqb.parse(queryString));
        assertTrue(!hasDuplicates(answers));
        assertEquals(answers.size(), 4);
    }

    @Test
    public void testMarriageType() {
        String queryString = "match $x isa marriage;";
        String queryString2 = "match $x($x1, $x2) isa marriage;select $x;";
        MatchQuery query = iqb.parse(queryString);
        MatchQuery query2 = iqb.parse(queryString2);
        QueryAnswers answers = queryAnswers(query);
        QueryAnswers answers2 = queryAnswers(query2);
        assertTrue(!answers.isEmpty());
        assertEquals(answers, answers2);
    }

    //TODO need to do all combinations for roles missing
    @Ignore
    @Test
    public void testMarriageMaterialisation() {
        String queryString = "match $rel ($x, $y) isa marriage;";
        QueryAnswers answers = queryAnswers(iqb.parse(queryString));
        QueryAnswers answers2 = queryAnswers(qb.parse(queryString));
        assertTrue(!answers.isEmpty());
        assertTrue(!hasDuplicates(answers));
        assertEquals(answers, answers2);
    }

    //Bug #11149
    @Test
    public void testMarriageMaterialisation2() {
        String queryString = "match $rel (spouse1: $x, spouse2: $y) isa marriage;";
        QueryAnswers answers = queryAnswers(iqb.parse(queryString));
        QueryAnswers answers2 = queryAnswers(qb.parse(queryString));
        assertTrue(!answers.isEmpty());
        assertTrue(!hasDuplicates(answers));
        assertEquals(answers, answers2);
    }

    @Test
    public void testMarriage() {
        String queryString = "match (spouse1: $x, spouse2: $y) isa marriage;";
        QueryAnswers answers = queryAnswers(iqb.parse(queryString));
        QueryAnswers answers2 = queryAnswers(qb.parse(queryString));
        assertTrue(!answers.isEmpty());
        assertTrue(!hasDuplicates(answers));
        assertEquals(answers, answers2);
    }

    @Test
    public void testWife(){
        String queryString = "match $r (wife: $x) isa marriage;";
        QueryAnswers answers = queryAnswers(iqb.parse(queryString));
        List<Map<String, Concept>> answerList = qb.<MatchQuery>parse(queryString).execute();
        QueryAnswers requeriedAnswers = queryAnswers(iqb.parse(queryString));
        assertEquals(answers, requeriedAnswers);
        List<Map<String, Concept>> answerList2 = qb.<MatchQuery>parse(queryString).execute();
        assertEquals(answerList, answerList2);
    }

    //TODO
    @Ignore
    @Test
    public void testWife2(){
        String queryString = "match ($r: $x) isa marriage;$r type-name 'wife';select $x;";
        String queryString2 = "match (wife: $x) isa marriage;";
        MatchQuery query = iqb.parse(queryString);
        MatchQuery query2 = iqb.parse(queryString2);
        QueryAnswers answers2 = queryAnswers(query2);
        assertEquals(answers2, queryAnswers(qb.<MatchQueryAdmin>parse(queryString2)));
        QueryAnswers answers = queryAnswers(query);
        assertTrue(!answers.isEmpty());
        assertEquals(answers, answers2);
    }

    /*
    test for the second rule file:
    match ($x, $y) isa cousins;
    match (parent-in-law: $x, child-in-law: $y) isa in-laws;
    */

    @Test
    public void testSiblings() {
        String queryString = "match (sibling1:$x, sibling2:$y) isa siblings;";
        MatchQuery query = iqb.parse(queryString);
        QueryAnswers answers = queryAnswers(query);
        assertTrue(!answers.isEmpty());
        assertTrue(!hasDuplicates(answers));
        assertEquals(answers, queryAnswers(qb.<MatchQueryAdmin>parse(queryString)));
    }

    @Test
    public void testCousins() {
        String queryString = "match ($x, $y) isa cousins;";
        MatchQuery query = iqb.parse(queryString);
        QueryAnswers answers = queryAnswers(query);
        assertTrue(!answers.isEmpty());
        assertTrue(!hasDuplicates(answers));
        assertEquals(answers, queryAnswers(qb.<MatchQueryAdmin>parse(queryString)));
    }

    @Test
    public void testInLaws() {
        String queryString = "match $x(parent-in-law: $x1, child-in-law: $x2) isa in-laws;";
        MatchQuery query = iqb.parse(queryString);
        QueryAnswers answers = queryAnswers(query);
        QueryAnswers requeriedAnswers = queryAnswers(query);
        assertTrue(!answers.isEmpty());
        assertEquals(answers.size(), requeriedAnswers.size());
    }

    @Test
    public void testInLaws2() {
        String queryString = "match (parent-in-law: $x, child-in-law: $y) isa in-laws;$y has gender 'male';";
        String queryString2 = "match $x isa in-laws;";
        String queryString3 = "match (parent-in-law: $x, child-in-law: $y) isa in-laws;";
        String queryString4 = "match $x(parent-in-law: $x1, child-in-law: $x2) isa in-laws;";
        MatchQuery query = iqb.parse(queryString);
        MatchQuery query2 = iqb.parse(queryString2);
        MatchQuery query3 = iqb.parse(queryString3);
        MatchQuery query4 = iqb.parse(queryString4);
        
        QueryAnswers answers = queryAnswers(query);
        QueryAnswers answers2 = queryAnswers(query2);
        QueryAnswers answers4 = queryAnswers(query4);
        QueryAnswers answers3 =queryAnswers(query3);

        assertEquals(answers.size(), 22);
        assertEquals(answers2.size(), 92);
        assertEquals(answers3.size(), 50);
        assertEquals(answers3.size(), answers4.size());
    }

    @Test
    public void testMotherInLaw() {
        String queryString = "match (parent-in-law: $x) isa in-laws;" +
                "$x has gender $g;$g value 'female';$x has identifier $id;";
        MatchQuery query = iqb.parse(queryString);
        QueryAnswers answers = queryAnswers(query);
        assertTrue(checkResource(answers, "g", "female"));
        assertEquals(answers, Sets.newHashSet(qb.<MatchQueryAdmin>parse(queryString).results()));
    }

    @Test
    public void testMotherInLaw2() {
        String queryString = "match (mother-in-law: $x);$x has identifier $id;$x has gender $g;";
        String queryString2 = "match (parent-in-law: $x, $y) isa in-laws;" +
                "$x has gender $g;$g value 'female';$x has identifier $id; select $x, $g, $id;";
        MatchQuery query = iqb.parse(queryString);
        MatchQuery query2 = iqb.parse(queryString2);

        QueryAnswers answers = queryAnswers(query);
        QueryAnswers answers2 = queryAnswers(query2);
        assertEquals(answers, answers2);
        assertEquals(answers, queryAnswers(qb.<MatchQueryAdmin>parse(queryString)));
        assertTrue(!answers.isEmpty());
    }

    @Test
    public void testFatherInLaw() {
        String queryString = "match (father-in-law: $x); $x has identifier $id;";
        String queryString2 = "match (parent-in-law: $x, $y) isa in-laws;" +
                "$x has gender 'male';$x has identifier $id; select $x, $id;";
        MatchQuery query = iqb.parse(queryString);
        MatchQuery query2 = iqb.parse(queryString2);

        QueryAnswers answers = queryAnswers(query);
        QueryAnswers answers2 = queryAnswers(query2);
        assertEquals(answers, answers2);
        assertEquals(answers, queryAnswers(qb.<MatchQueryAdmin>parse(queryString)));
        assertTrue(!answers.isEmpty());
    }

    @Test
    public void testSonInLaw() {
        String queryString = "match (son-in-law: $x);$x has gender $g;";
        String queryString2 = "match (child-in-law: $x, $y) isa in-laws;" +
                "$x has gender $g;$g value 'male';select $x, $g;";
        MatchQuery query = iqb.parse(queryString);
        MatchQuery query2 = iqb.parse(queryString2);

        QueryAnswers answers = queryAnswers(query);
        QueryAnswers answers2 = queryAnswers(query2);
        assertEquals(answers, answers2);
        assertEquals(answers, queryAnswers(qb.<MatchQueryAdmin>parse(queryString)));
        assertTrue(!answers.isEmpty());
    }

    @Test
    public void testDaughterInLaw() {
        String queryString = "match (daughter-in-law: $x); $x has identifier $id;";
        String queryString2 = "match (child-in-law: $x, $y) isa in-laws;" +
                "$x has gender 'female';$x has identifier $id; select $x, $id;";
        MatchQuery query = iqb.parse(queryString);
        MatchQuery query2 = iqb.parse(queryString2);

        QueryAnswers answers = queryAnswers(query);
        QueryAnswers answers2 = queryAnswers(query2);
        assertEquals(answers, answers2);
        assertEquals(answers, queryAnswers(qb.<MatchQueryAdmin>parse(queryString)));
        assertTrue(!answers.isEmpty());
    }

    /*
    test for the last rule-file:
    match (mother: $x);
    match (son: $x);
    match (grandfather: $x); (grandparent: $x, grandchild: $y);
    */

    @Test
    public void testSon() {
        String queryString = "match (son: $x);$x has gender $g;";
        String queryString2 = "match (child: $x, $y) isa parentship;" +
                "$x has gender $g;$g value 'male'; select $x, $g;";
        MatchQuery query = iqb.parse(queryString);
        MatchQuery query2 = iqb.parse(queryString2);

        QueryAnswers answers = queryAnswers(query);
        QueryAnswers answers2 = queryAnswers(query2);
        assertEquals(answers, answers2);
        assertEquals(answers, queryAnswers(qb.<MatchQueryAdmin>parse(queryString)));
        assertTrue(checkResource(answers, "g", "male"));
        assertTrue(!answers.isEmpty());
    }

    @Test
    public void testDaughter() {
        String queryString = "match (daughter: $x);$x has gender $g;";
        String queryString2 = "match (child: $x, $y) isa parentship;" +
                "$x has gender $g;$g value 'female'; select $x, $g;";
        MatchQuery query = iqb.parse(queryString);
        MatchQuery query2 = iqb.parse(queryString2);

        QueryAnswers answers = queryAnswers(query);
        QueryAnswers answers2 = queryAnswers(query2);
        assertEquals(answers, answers2);
        assertEquals(answers, queryAnswers(qb.<MatchQueryAdmin>parse(queryString)));
        assertTrue(checkResource(answers, "g", "female"));
        assertTrue(!answers.isEmpty());
    }

    @Test
    public void testFather() {
        String queryString = "match (father: $x);";
        String queryString2 = "match (parent: $x, $y) isa parentship;" +
                "$x has gender 'male'; select $x;";
        MatchQuery query = iqb.parse(queryString);
        MatchQuery query2 = iqb.parse(queryString2);

        QueryAnswers answers = queryAnswers(query);
        QueryAnswers answers2 = queryAnswers(query2);
        assertEquals(answers, answers2);
        assertEquals(answers, queryAnswers(qb.<MatchQueryAdmin>parse(queryString)));
        assertTrue(!answers.isEmpty());
    }

    @Test
    public void testMother() {
        String queryString = "match (mother: $x);";
        String queryString2 = "match (parent: $x, $y) isa parentship;" +
                "$x has gender 'female';select $x;";
        MatchQuery query = iqb.parse(queryString);
        MatchQuery query2 = iqb.parse(queryString2);

        QueryAnswers answers = queryAnswers(query);
        QueryAnswers answers2 = queryAnswers(query2);
        assertEquals(answers, answers2);
        assertEquals(answers, queryAnswers(qb.<MatchQueryAdmin>parse(queryString)));
        assertTrue(!answers.isEmpty());
    }

    @Test
    public void testFemaleFather() {
        String queryString = "match (father: $x) isa parentship; $x has gender $g; $g value 'female';";
        MatchQuery query = iqb.parse(queryString);
        QueryAnswers answers = queryAnswers(query);
        assertTrue(answers.isEmpty());
    }


    @Test
    public void testGrandMother() {
        String queryString = "match (grandmother: $x) isa grandparentship;" +
                "$x has identifier $pidX;select $pidX;";
        String queryString2 = "match (grandparent: $x, $y) isa grandparentship;" +
                "$x has gender 'female';" +
                "$x has identifier $pidX; select $pidX;";
        MatchQuery query = iqb.parse(queryString);
        MatchQuery query2 = iqb.parse(queryString2);

        QueryAnswers answers = queryAnswers(query);
        QueryAnswers answers2 = queryAnswers(query2);
        assertEquals(answers, answers2);
        assertEquals(answers, queryAnswers(qb.<MatchQueryAdmin>parse(queryString)));
    }

    @Test
    public void testGrandMother2() {
        String queryString = "match (grandmother: $x) isa grandparentship; $x has gender $g;";
        String queryString2 = "match (grandparent: $x, $y) isa grandparentship;" +
                "$x has gender $g;$g value 'female';select $x, $g;";
        MatchQuery query = iqb.parse(queryString);
        MatchQuery query2 = iqb.parse(queryString2);

        QueryAnswers answers = queryAnswers(query);
        QueryAnswers answers2 = queryAnswers(query2);
        assertEquals(answers, answers2);
        assertEquals(answers, queryAnswers(qb.<MatchQueryAdmin>parse(queryString)));
    }

    @Test
    public void testGrandDaughter(){
        String queryString = "match (granddaughter: $x); $x has gender $g;";
        String queryString2 = "match (grandchild: $x, $y) isa grandparentship;" +
                "$x has gender $g;$g value 'female';select $x, $g;";
        MatchQuery query = iqb.parse(queryString);
        MatchQuery query2 = iqb.parse(queryString2);

        QueryAnswers answers = queryAnswers(query);
        QueryAnswers answers2 = queryAnswers(query2);
        assertEquals(answers, answers2);
        assertTrue(checkResource(answers, "g", "female"));
        assertEquals(answers, queryAnswers(qb.<MatchQueryAdmin>parse(queryString)));
        assertTrue(!answers.isEmpty());
    }

    @Test
    public void testGrandParentship(){
        String queryString = "match "+
                "(grandchild: $x); (granddaughter: $x);$x has gender $g;";
        MatchQuery query = iqb.parse(queryString);

        QueryAnswers answers = queryAnswers(query);
        assertTrue(checkResource(answers, "g", "female"));
        assertEquals(answers, queryAnswers(qb.<MatchQueryAdmin>parse(queryString)));
        assertTrue(!answers.isEmpty());
    }

    //Bug #11150 Relations with resources as single VarAdmin
    @Test
    public void testRelationResources(){
        String queryString = "match $rel (happening: $b, protagonist: $p) isa event-protagonist has event-role 'parent';";
        String queryString2 = "match $rel (happening: $b, protagonist: $p) isa event-protagonist; $rel has event-role 'parent';";
        Query query = new Query(queryString, graph);
        Query query2 = new Query(queryString2, graph);
        assertTrue(query.equals(query2));
    }

    private boolean checkResource(QueryAnswers answers, String var, String value){
        boolean isOk = true;
        Iterator<Map<VarName, Concept>> it =  answers.iterator();
        while (it.hasNext() && isOk){
            Concept c = it.next().get(varName(var));
            isOk = c.asResource().getValue().equals(value);
        }
        return isOk;
    }

    private boolean hasDuplicates(QueryAnswers answers){
        boolean hasDuplicates = false;
        Iterator<Map<VarName, Concept>> it = answers.iterator();
        while(it.hasNext() && !hasDuplicates){
            Map<VarName, Concept> answer = it.next();
            Set<Concept> existing = new HashSet<>();
            hasDuplicates = answer.entrySet()
                    .stream()
                    .filter(entry -> existing.add(entry.getValue()))
                    .count() != answer.size();
            if(hasDuplicates) System.out.println(answer.toString());
        }
        return hasDuplicates;
    }

    private QueryAnswers queryAnswers(MatchQuery query) {
        return new QueryAnswers(query.admin().results());
    }
}<|MERGE_RESOLUTION|>--- conflicted
+++ resolved
@@ -100,39 +100,27 @@
                 .iterator().next()
                 .entrySet().iterator().next().getValue();
         String queryString = "match $x id '" + concept.getId() + "' has gender $g;";
-<<<<<<< HEAD
-        MatchQuery query = iqb.parse(queryString);
-        QueryAnswers answers = queryAnswers(query);
-        assert(answers.size() == 1);
-=======
-        MatchQuery query = qb.parse(queryString);
-        QueryAnswers answers = new QueryAnswers(Reasoner.resolve(query, true).collect(Collectors.toSet()));
+
+        MatchQuery query = iqb.parse(queryString);
+        QueryAnswers answers = queryAnswers(query);
         assertEquals(answers.size(), 1);
     }
 
     @Test
     public void testFemale() {
         String queryString = "match $x isa person has identifier $id has gender 'female';";
-        MatchQuery query = qb.parse(queryString);
-        QueryAnswers answers = new QueryAnswers(Reasoner.resolve(query, true).collect(Collectors.toSet()));
+        QueryAnswers answers = queryAnswers(iqb.parse(queryString));
         assertEquals(answers, Sets.newHashSet(qb.<MatchQueryAdmin>parse(queryString).results()));
         assertEquals(answers.size(), 32);
->>>>>>> 50e1b292
     }
 
     @Test
     public void testGender() {
         String queryString = "match $x isa person has identifier $id has gender $gender;";
-<<<<<<< HEAD
-        QueryAnswers answers = queryAnswers(iqb.parse(queryString));
-        assertEquals(answers, queryAnswers(qb.<MatchQueryAdmin>parse(queryString)));
-        assertTrue(!answers.isEmpty());
-=======
         MatchQuery query = qb.parse(queryString);
-        QueryAnswers answers = new QueryAnswers(Reasoner.resolve(query, true).collect(Collectors.toSet()));
+        QueryAnswers answers = queryAnswers(iqb.parse(queryString));
         assertEquals(answers, Sets.newHashSet(qb.<MatchQueryAdmin>parse(queryString).results()));
         assertEquals(answers.size(), qb.<MatchQueryAdmin>parse("match $x isa person;").execute().size());
->>>>>>> 50e1b292
     }
 
     @Test
@@ -183,19 +171,10 @@
     public void testParentship2() {
         String queryString = "match (child: $x, $y) isa parentship;select $x;";
         String queryString2 = "match (child: $x) isa parentship;";
-<<<<<<< HEAD
-        MatchQuery query = iqb.parse(queryString);
-        MatchQuery query2 = iqb.parse(queryString2);
-        QueryAnswers answers = queryAnswers(query);
-        QueryAnswers answers2 = queryAnswers(query2);
-        answers.forEach(answer -> assertTrue(answer.size() == 2));
-=======
-        MatchQuery query = qb.parse(queryString);
-        MatchQuery query2 = qb.parse(queryString2);
-        QueryAnswers answers = new QueryAnswers(Reasoner.resolve(query, true).collect(Collectors.toSet()));
-        QueryAnswers answers2 = new QueryAnswers(Reasoner.resolve(query2, true).collect(Collectors.toSet()));
+
+        QueryAnswers answers = queryAnswers(iqb.parse(queryString));
+        QueryAnswers answers2 = queryAnswers(iqb.parse(queryString2));
         answers.forEach(answer -> assertEquals(answer.size(), 2));
->>>>>>> 50e1b292
         assertEquals(answers, answers2);
         assertEquals(answers, Sets.newHashSet(qb.<MatchQueryAdmin>parse(queryString).results()));
     }
