/*
 * Grakn - A Distributed Semantic Database
 * Copyright (C) 2016  Grakn Labs Limited
 *
 * Grakn is free software: you can redistribute it and/or modify
 * it under the terms of the GNU General Public License as published by
 * the Free Software Foundation, either version 3 of the License, or
 * (at your option) any later version.
 *
 * Grakn is distributed in the hope that it will be useful,
 * but WITHOUT ANY WARRANTY; without even the implied warranty of
 * MERCHANTABILITY or FITNESS FOR A PARTICULAR PURPOSE.  See the
 * GNU General Public License for more details.
 *
 * You should have received a copy of the GNU General Public License
 * along with Grakn. If not, see <http://www.gnu.org/licenses/gpl.txt>.
 */

package ai.grakn.test.graql.reasoner.inference;

import ai.grakn.concept.Concept;
import ai.grakn.graql.MatchQuery;
import ai.grakn.graql.QueryBuilder;
import ai.grakn.graql.VarName;
<<<<<<< HEAD
import ai.grakn.graql.internal.reasoner.query.QueryAnswers;
import ai.grakn.test.AbstractGraknTest;
import ai.grakn.test.graql.reasoner.graphs.GeoGraph;
import junit.framework.TestCase;
=======
import ai.grakn.graphs.GeoGraph;
import ai.grakn.test.GraphContext;
>>>>>>> 1152ac39
import org.junit.BeforeClass;
import org.junit.ClassRule;
import org.junit.Test;

import java.util.Map;
import java.util.stream.Collectors;
import java.util.stream.Stream;

import static ai.grakn.test.GraknTestEnv.usingTinker;
import static org.junit.Assert.assertEquals;
import static org.junit.Assume.assumeTrue;

public class GeoInferenceTest {

    @BeforeClass
    public static void onStartup() throws Exception {
        assumeTrue(usingTinker());
    }

    @ClassRule
    public static final GraphContext geoGraph = GraphContext.preLoad(GeoGraph.get());

    @Test
    public void testQuery() {
<<<<<<< HEAD
        GraknGraph graph = GeoGraph.getGraph();
        QueryBuilder qb = graph.graql().infer(false);
        QueryBuilder iqb = graph.graql().infer(true);
=======
        QueryBuilder qb = geoGraph.graph().graql().infer(false);
>>>>>>> 1152ac39
        String queryString = "match $x isa city;$x has name $name;"+
                        "(geo-entity: $x, entity-location: $y) isa is-located-in;"+
                        "$y isa country;$y has name 'Poland'; select $x, $name;";

        String explicitQuery = "match " +
                "$x isa city;$x has name $name;{$name value 'Warsaw';} or {$name value 'Wroclaw';};select $x, $name;";

        assertQueriesEqual(iqb.materialise(false).parse(queryString), qb.parse(explicitQuery));
        assertQueriesEqual(iqb.materialise(true).parse(queryString), qb.parse(explicitQuery));
    }

    @Test
    public void testQueryPrime() {
<<<<<<< HEAD
        GraknGraph graph = GeoGraph.getGraph();
        QueryBuilder qb = graph.graql().infer(false);
        QueryBuilder iqb = graph.graql().infer(true);
=======
        QueryBuilder qb = geoGraph.graph().graql().infer(false);
>>>>>>> 1152ac39
        String queryString = "match $x isa city;$x has name $name;"+
                "($x, $y) isa is-located-in;"+
                "$y isa country;$y has name 'Poland'; select $x, $name;";

        String explicitQuery = "match " +
                "$x isa city;$x has name $name;{$name value 'Warsaw';} or {$name value 'Wroclaw';};select $x, $name;";

        assertQueriesEqual(iqb.materialise(false).parse(queryString), qb.parse(explicitQuery));
        assertQueriesEqual(iqb.materialise(true).parse(queryString), qb.parse(explicitQuery));
    }

    @Test
    public void testQuery2() {
<<<<<<< HEAD
        GraknGraph graph = GeoGraph.getGraph();
        QueryBuilder qb = graph.graql().infer(false);
        QueryBuilder iqb = graph.graql().infer(true);
=======
        QueryBuilder qb = geoGraph.graph().graql().infer(false);
>>>>>>> 1152ac39
        String queryString = "match $x isa university;$x has name $name;"+
                "(geo-entity: $x, entity-location: $y) isa is-located-in;"+
                "$y isa country;$y has name 'Poland'; select $x, $name;";
        MatchQuery query = qb.parse(queryString);
        String explicitQuery = "match " +
                "$x isa university;$x has name $name;" +
                "{$x has name 'University-of-Warsaw';} or {$x has name'Warsaw-Polytechnics';};";

        assertQueriesEqual(iqb.materialise(false).parse(queryString), qb.parse(explicitQuery));
        assertQueriesEqual(iqb.materialise(true).parse(queryString), qb.parse(explicitQuery));
    }

    @Test
    public void testQuery2Prime() {
<<<<<<< HEAD
        GraknGraph graph = GeoGraph.getGraph();
        QueryBuilder qb = graph.graql().infer(false);
        QueryBuilder iqb = graph.graql().infer(true);
=======
        QueryBuilder qb = geoGraph.graph().graql().infer(false);
>>>>>>> 1152ac39
        String queryString = "match $x isa university;$x has name $name;"+
                "($x, $y) isa is-located-in;"+
                "$y isa country;$y has name 'Poland'; select $x, $name;";
        MatchQuery query = qb.parse(queryString);
        String explicitQuery = "match " +
                "$x isa university;$x has name $name;" +
                "{$x has name 'University-of-Warsaw';} or {$x has name'Warsaw-Polytechnics';};";
        assertQueriesEqual(iqb.materialise(false).parse(queryString), qb.parse(explicitQuery));
        assertQueriesEqual(iqb.materialise(true).parse(queryString), qb.parse(explicitQuery));
    }

    private QueryAnswers queryAnswers(MatchQuery query) {
        return new QueryAnswers(query.admin().results());
    }

    private void assertQueriesEqual(MatchQuery q1, MatchQuery q2) {
        assertEquals(queryAnswers(q1), queryAnswers(q2));
    }
}<|MERGE_RESOLUTION|>--- conflicted
+++ resolved
@@ -18,26 +18,15 @@
 
 package ai.grakn.test.graql.reasoner.inference;
 
-import ai.grakn.concept.Concept;
 import ai.grakn.graql.MatchQuery;
 import ai.grakn.graql.QueryBuilder;
-import ai.grakn.graql.VarName;
-<<<<<<< HEAD
 import ai.grakn.graql.internal.reasoner.query.QueryAnswers;
-import ai.grakn.test.AbstractGraknTest;
-import ai.grakn.test.graql.reasoner.graphs.GeoGraph;
-import junit.framework.TestCase;
-=======
 import ai.grakn.graphs.GeoGraph;
 import ai.grakn.test.GraphContext;
->>>>>>> 1152ac39
 import org.junit.BeforeClass;
-import org.junit.ClassRule;
+import org.junit.Rule;
 import org.junit.Test;
 
-import java.util.Map;
-import java.util.stream.Collectors;
-import java.util.stream.Stream;
 
 import static ai.grakn.test.GraknTestEnv.usingTinker;
 import static org.junit.Assert.assertEquals;
@@ -50,18 +39,13 @@
         assumeTrue(usingTinker());
     }
 
-    @ClassRule
+    @Rule
     public static final GraphContext geoGraph = GraphContext.preLoad(GeoGraph.get());
 
     @Test
     public void testQuery() {
-<<<<<<< HEAD
-        GraknGraph graph = GeoGraph.getGraph();
-        QueryBuilder qb = graph.graql().infer(false);
-        QueryBuilder iqb = graph.graql().infer(true);
-=======
         QueryBuilder qb = geoGraph.graph().graql().infer(false);
->>>>>>> 1152ac39
+        QueryBuilder iqb = geoGraph.graph().graql().infer(true);
         String queryString = "match $x isa city;$x has name $name;"+
                         "(geo-entity: $x, entity-location: $y) isa is-located-in;"+
                         "$y isa country;$y has name 'Poland'; select $x, $name;";
@@ -75,13 +59,8 @@
 
     @Test
     public void testQueryPrime() {
-<<<<<<< HEAD
-        GraknGraph graph = GeoGraph.getGraph();
-        QueryBuilder qb = graph.graql().infer(false);
-        QueryBuilder iqb = graph.graql().infer(true);
-=======
         QueryBuilder qb = geoGraph.graph().graql().infer(false);
->>>>>>> 1152ac39
+        QueryBuilder iqb = geoGraph.graph().graql().infer(true);
         String queryString = "match $x isa city;$x has name $name;"+
                 "($x, $y) isa is-located-in;"+
                 "$y isa country;$y has name 'Poland'; select $x, $name;";
@@ -95,13 +74,8 @@
 
     @Test
     public void testQuery2() {
-<<<<<<< HEAD
-        GraknGraph graph = GeoGraph.getGraph();
-        QueryBuilder qb = graph.graql().infer(false);
-        QueryBuilder iqb = graph.graql().infer(true);
-=======
         QueryBuilder qb = geoGraph.graph().graql().infer(false);
->>>>>>> 1152ac39
+        QueryBuilder iqb = geoGraph.graph().graql().infer(true);
         String queryString = "match $x isa university;$x has name $name;"+
                 "(geo-entity: $x, entity-location: $y) isa is-located-in;"+
                 "$y isa country;$y has name 'Poland'; select $x, $name;";
@@ -116,13 +90,8 @@
 
     @Test
     public void testQuery2Prime() {
-<<<<<<< HEAD
-        GraknGraph graph = GeoGraph.getGraph();
-        QueryBuilder qb = graph.graql().infer(false);
-        QueryBuilder iqb = graph.graql().infer(true);
-=======
         QueryBuilder qb = geoGraph.graph().graql().infer(false);
->>>>>>> 1152ac39
+        QueryBuilder iqb = geoGraph.graph().graql().infer(true);
         String queryString = "match $x isa university;$x has name $name;"+
                 "($x, $y) isa is-located-in;"+
                 "$y isa country;$y has name 'Poland'; select $x, $name;";
