--- conflicted
+++ resolved
@@ -283,15 +283,9 @@
 
             RoleType role1 = graph.putRoleType("role1");
             RoleType role2 = graph.putRoleType("role2");
-<<<<<<< HEAD
             entityType1.plays(role1).plays(role2);
             entityType2.plays(role1).plays(role2);
-            RelationType relationType = graph.putRelationType(related).hasRole(role1).hasRole(role2);
-=======
-            entityType1.playsRole(role1).playsRole(role2);
-            entityType2.playsRole(role1).playsRole(role2);
             RelationType relationType = graph.putRelationType(related).relates(role1).relates(role2);
->>>>>>> 2054a42c
 
             relationId12 = relationType.addRelation()
                     .addRolePlayer(role1, entity1)
