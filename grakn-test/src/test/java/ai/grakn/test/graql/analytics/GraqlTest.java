/*
 * Grakn - A Distributed Semantic Database
 * Copyright (C) 2016  Grakn Labs Limited
 *
 * Grakn is free software: you can redistribute it and/or modify
 * it under the terms of the GNU General Public License as published by
 * the Free Software Foundation, either version 3 of the License, or
 * (at your option) any later version.
 *
 * Grakn is distributed in the hope that it will be useful,
 * but WITHOUT ANY WARRANTY; without even the implied warranty of
 * MERCHANTABILITY or FITNESS FOR A PARTICULAR PURPOSE.  See the
 * GNU General Public License for more details.
 *
 * You should have received a copy of the GNU General Public License
 * along with Grakn. If not, see <http://www.gnu.org/licenses/gpl.txt>.
 */

package ai.grakn.test.graql.analytics;

import ai.grakn.GraknGraph;
import ai.grakn.GraknSession;
import ai.grakn.GraknTxType;
import ai.grakn.concept.Concept;
import ai.grakn.concept.ConceptId;
import ai.grakn.concept.Entity;
import ai.grakn.concept.EntityType;
import ai.grakn.concept.RelationType;
import ai.grakn.concept.ResourceType;
import ai.grakn.concept.RoleType;
import ai.grakn.concept.TypeLabel;
import ai.grakn.exception.GraknValidationException;
import ai.grakn.graql.analytics.ClusterQuery;
import ai.grakn.graql.analytics.DegreeQuery;
import ai.grakn.graql.analytics.MaxQuery;
import ai.grakn.graql.analytics.MeanQuery;
import ai.grakn.graql.analytics.MedianQuery;
import ai.grakn.graql.analytics.MinQuery;
import ai.grakn.graql.analytics.PathQuery;
import ai.grakn.graql.analytics.SumQuery;
import ai.grakn.test.EngineContext;
import ai.grakn.util.Schema;
import com.google.common.collect.Lists;
import org.junit.Before;
import org.junit.ClassRule;
import org.junit.Test;

import java.util.Arrays;
import java.util.HashMap;
import java.util.HashSet;
import java.util.List;
import java.util.Map;
import java.util.Optional;
import java.util.Set;
import java.util.concurrent.ExecutionException;
import java.util.stream.Collectors;

import static ai.grakn.test.GraknTestEnv.usingOrientDB;
import static ai.grakn.test.GraknTestEnv.usingTinker;
import static junit.framework.TestCase.assertNull;
import static org.junit.Assert.assertEquals;
import static org.junit.Assert.assertTrue;
import static org.junit.Assume.assumeFalse;

public class GraqlTest {

    public GraknSession factory;

    private static final String thing = "thing";
    private static final String anotherThing = "anotherThing";
    private static final String related = "related";

    private String entityId1;
    private String entityId2;
    private String entityId3;
    private String entityId4;
    private String relationId12;
    private String relationId24;

    @ClassRule
    public static final EngineContext context = EngineContext.startInMemoryServer();

    @Before
    public void setUp() {
        // TODO: Make orientdb support analytics
        assumeFalse(usingOrientDB());

        factory = context.factoryWithNewKeyspace();
    }

    @Test
    public void testGraqlCount() throws GraknValidationException, InterruptedException, ExecutionException {
        addOntologyAndEntities();
        try (GraknGraph graph = factory.open(GraknTxType.WRITE)) {
            assertEquals(6L, ((Long) graph.graql().parse("compute count;").execute()).longValue());
            assertEquals(3L, ((Long) graph.graql().parse("compute count in thing, thing;").execute()).longValue());
        }
    }

    @Test
    public void testDegrees() throws Exception {
        // TODO: Fix on TinkerGraphComputer
        assumeFalse(usingTinker());

        addOntologyAndEntities();
        try (GraknGraph graph = factory.open(GraknTxType.WRITE)) {
            Map<Long, Set<String>> degrees = graph.graql().<DegreeQuery>parse("compute degrees;").execute();

            Map<String, Long> correctDegrees = new HashMap<>();
            correctDegrees.put(entityId1, 1L);
            correctDegrees.put(entityId2, 2L);
            correctDegrees.put(entityId3, 0L);
            correctDegrees.put(entityId4, 1L);
            correctDegrees.put(relationId12, 2L);
            correctDegrees.put(relationId24, 2L);

            assertTrue(!degrees.isEmpty());
            degrees.entrySet().forEach(entry -> entry.getValue().forEach(
                    id -> {
                        assertTrue(correctDegrees.containsKey(id));
                        assertEquals(correctDegrees.get(id), entry.getKey());
                    }
            ));
        }
    }

    @Test(expected = IllegalArgumentException.class)
    public void testInvalidIdWithAnalytics() {
        try (GraknGraph graph = factory.open(GraknTxType.WRITE)) {
            graph.graql().parse("compute sum of thing;").execute();
        }
    }

    @Test
    public void testStatisticsMethods() throws GraknValidationException {
        // TODO: Fix on TinkerGraphComputer
        assumeFalse(usingTinker());

        try (GraknGraph graph = factory.open(GraknTxType.WRITE)) {
            TypeLabel resourceTypeId = TypeLabel.of("my-resource");

<<<<<<< HEAD
            RoleType resourceOwner = graph.putRoleType(Schema.ImplicitType.HAS_RESOURCE_OWNER.getLabel(resourceTypeId));
            RoleType resourceValue = graph.putRoleType(Schema.ImplicitType.HAS_RESOURCE_VALUE.getLabel(resourceTypeId));
            RelationType relationType = graph.putRelationType(Schema.ImplicitType.HAS_RESOURCE.getLabel(resourceTypeId))
                    .hasRole(resourceOwner)
                    .hasRole(resourceValue);
=======
            RoleType resourceOwner = graph.putRoleType(Schema.ImplicitType.HAS_RESOURCE_OWNER.getName(resourceTypeId));
            RoleType resourceValue = graph.putRoleType(Schema.ImplicitType.HAS_RESOURCE_VALUE.getName(resourceTypeId));
            RelationType relationType = graph.putRelationType(Schema.ImplicitType.HAS_RESOURCE.getName(resourceTypeId))
                    .relates(resourceOwner)
                    .relates(resourceValue);
>>>>>>> 8733b615

            ResourceType<Long> resource = graph.putResourceType(resourceTypeId, ResourceType.DataType.LONG)
                    .playsRole(resourceValue);
            EntityType thing = graph.putEntityType("thing").playsRole(resourceOwner);
            Entity theResourceOwner = thing.addEntity();

            relationType.addRelation()
                    .addRolePlayer(resourceOwner, theResourceOwner)
                    .addRolePlayer(resourceValue, resource.putResource(1L));
            relationType.addRelation()
                    .addRolePlayer(resourceOwner, theResourceOwner)
                    .addRolePlayer(resourceValue, resource.putResource(2L));
            relationType.addRelation()
                    .addRolePlayer(resourceOwner, theResourceOwner)
                    .addRolePlayer(resourceValue, resource.putResource(3L));

            graph.commit();
        }

        try (GraknGraph graph = factory.open(GraknTxType.WRITE)) {
            // use graql to compute various statistics
            Optional<? extends Number> result = graph.graql().<SumQuery>parse("compute sum of my-resource;").execute();
            assertEquals(Optional.of(6L), result);
            result = graph.graql().<MinQuery>parse("compute min of my-resource;").execute();
            assertEquals(Optional.of(1L), result);
            result = graph.graql().<MaxQuery>parse("compute max of my-resource;").execute();
            assertEquals(Optional.of(3L), result);
            result = graph.graql().<MeanQuery>parse("compute mean of my-resource;").execute();
            assert result.isPresent();
            assertEquals(2.0, (Double) result.get(), 0.1);
            result = graph.graql().<MedianQuery>parse("compute median of my-resource;").execute();
            assertEquals(Optional.of(2L), result);
        }
    }

    @Test
    public void testConnectedComponents() throws GraknValidationException {
        // TODO: Fix on TinkerGraphComputer
        assumeFalse(usingTinker());

        try (GraknGraph graph = factory.open(GraknTxType.WRITE)) {
            Map<String, Long> sizeMap =
                    graph.graql().<ClusterQuery<Map<String, Long>>>parse("compute cluster;").execute();
            assertTrue(sizeMap.isEmpty());
            Map<String, Set<String>> memberMap =
                    graph.graql().<ClusterQuery<Map<String, Set<String>>>>parse("compute cluster; members;").execute();
            assertTrue(memberMap.isEmpty());
        }
    }

    @Test
    public void testPath() throws GraknValidationException {
        // TODO: Fix on TinkerGraphComputer
        assumeFalse(usingTinker());

        addOntologyAndEntities();

        try (GraknGraph graph = factory.open(GraknTxType.WRITE)) {
            PathQuery query = graph.graql().parse("compute path from '" + entityId1 + "' to '" + entityId2 + "';");

            Optional<List<Concept>> path = query.execute();
            assert path.isPresent();
            List<String> result = path.get().stream().map(Concept::getId).map(ConceptId::getValue).collect(Collectors.toList());

            List<String> expected = Lists.newArrayList(entityId1, relationId12, entityId2);

            assertEquals(expected, result);
        }
    }

    @Test(expected = IllegalArgumentException.class)
    public void testNonResourceTypeAsSubgraphForAnalytics() throws GraknValidationException {
        try (GraknGraph graph = factory.open(GraknTxType.WRITE)) {
            graph.putEntityType(thing);
            graph.commit();
        }

        try (GraknGraph graph = factory.open(GraknTxType.WRITE)) {
            graph.graql().parse("compute sum in thing;").execute();
        }
    }

    @Test(expected = IllegalArgumentException.class)
    public void testErrorWhenNoSubgrapForAnalytics() throws GraknValidationException {
        try (GraknGraph graph = factory.open(GraknTxType.WRITE)) {
            graph.graql().parse("compute sum;").execute();
            graph.graql().parse("compute min;").execute();
            graph.graql().parse("compute max;").execute();
            graph.graql().parse("compute mean;").execute();
            graph.graql().parse("compute std;").execute();
        }
    }

    @Test
    public void testAnalyticsDoesNotCommitByMistake() throws GraknValidationException {
        // TODO: Fix on TinkerGraphComputer
        assumeFalse(usingTinker());
        try (GraknGraph graph = factory.open(GraknTxType.WRITE)) {
            graph.putResourceType("number", ResourceType.DataType.LONG);
            graph.commit();
        }

        Set<String> analyticsCommands = new HashSet<>(Arrays.asList(
                "compute count;",
                "compute degrees;",
                "compute mean of number;"));

        analyticsCommands.forEach(command -> {
            try (GraknGraph graph = factory.open(GraknTxType.WRITE)) {
                // insert a node but do not commit it
                graph.graql().parse("insert thing sub entity;").execute();
                // use analytics
                graph.graql().parse(command).execute();
            }

            try(GraknGraph graph = factory.open(GraknTxType.WRITE)) {
                // see if the node was commited
                assertNull(graph.getEntityType("thing"));
            }
        });
    }

    private void addOntologyAndEntities() throws GraknValidationException {
        try (GraknGraph graph = factory.open(GraknTxType.WRITE)) {
            EntityType entityType1 = graph.putEntityType(thing);
            EntityType entityType2 = graph.putEntityType(anotherThing);

            Entity entity1 = entityType1.addEntity();
            Entity entity2 = entityType1.addEntity();
            Entity entity3 = entityType1.addEntity();
            Entity entity4 = entityType2.addEntity();

            entityId1 = entity1.getId().getValue();
            entityId2 = entity2.getId().getValue();
            entityId3 = entity3.getId().getValue();
            entityId4 = entity4.getId().getValue();

            RoleType role1 = graph.putRoleType("role1");
            RoleType role2 = graph.putRoleType("role2");
            entityType1.playsRole(role1).playsRole(role2);
            entityType2.playsRole(role1).playsRole(role2);
            RelationType relationType = graph.putRelationType(related).relates(role1).relates(role2);

            relationId12 = relationType.addRelation()
                    .addRolePlayer(role1, entity1)
                    .addRolePlayer(role2, entity2).getId().getValue();
            relationId24 = relationType.addRelation()
                    .addRolePlayer(role1, entity2)
                    .addRolePlayer(role2, entity4).getId().getValue();

            graph.commit();
        }
    }
}<|MERGE_RESOLUTION|>--- conflicted
+++ resolved
@@ -139,19 +139,11 @@
         try (GraknGraph graph = factory.open(GraknTxType.WRITE)) {
             TypeLabel resourceTypeId = TypeLabel.of("my-resource");
 
-<<<<<<< HEAD
             RoleType resourceOwner = graph.putRoleType(Schema.ImplicitType.HAS_RESOURCE_OWNER.getLabel(resourceTypeId));
             RoleType resourceValue = graph.putRoleType(Schema.ImplicitType.HAS_RESOURCE_VALUE.getLabel(resourceTypeId));
             RelationType relationType = graph.putRelationType(Schema.ImplicitType.HAS_RESOURCE.getLabel(resourceTypeId))
-                    .hasRole(resourceOwner)
-                    .hasRole(resourceValue);
-=======
-            RoleType resourceOwner = graph.putRoleType(Schema.ImplicitType.HAS_RESOURCE_OWNER.getName(resourceTypeId));
-            RoleType resourceValue = graph.putRoleType(Schema.ImplicitType.HAS_RESOURCE_VALUE.getName(resourceTypeId));
-            RelationType relationType = graph.putRelationType(Schema.ImplicitType.HAS_RESOURCE.getName(resourceTypeId))
                     .relates(resourceOwner)
                     .relates(resourceValue);
->>>>>>> 8733b615
 
             ResourceType<Long> resource = graph.putResourceType(resourceTypeId, ResourceType.DataType.LONG)
                     .playsRole(resourceValue);
