--- conflicted
+++ resolved
@@ -221,11 +221,7 @@
     }
 
     @Test
-<<<<<<< HEAD
-    public void testExplanationWithQueryGrouping(){
-=======
     public void testExplainingConjunctions(){
->>>>>>> a472e42e
         GraknGraph expGraph = explanationGraph.graph();
         QueryBuilder eiqb = expGraph.graql().infer(true);
 
