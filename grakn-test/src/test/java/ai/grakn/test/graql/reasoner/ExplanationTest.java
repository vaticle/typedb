/*
 * Grakn - A Distributed Semantic Database
 * Copyright (C) 2016  Grakn Labs Limited
 *
 * Grakn is free software: you can redistribute it and/or modify
 * it under the terms of the GNU General Public License as published by
 * the Free Software Foundation, either version 3 of the License, or
 * (at your option) any later version.
 *
 * Grakn is distributed in the hope that it will be useful,
 * but WITHOUT ANY WARRANTY; without even the implied warranty of
 * MERCHANTABILITY or FITNESS FOR A PARTICULAR PURPOSE.  See the
 * GNU General Public License for more details.
 *
 * You should have received a copy of the GNU General Public License
 * along with Grakn. If not, see <http://www.gnu.org/licenses/gpl.txt>.
 */

package ai.grakn.test.graql.reasoner;

import ai.grakn.GraknGraph;
import ai.grakn.concept.Concept;
import ai.grakn.graphs.GenealogyGraph;
import ai.grakn.graphs.GeoGraph;
import ai.grakn.graql.Graql;
import ai.grakn.graql.MatchQuery;
import ai.grakn.graql.QueryBuilder;
import ai.grakn.graql.VarName;
import ai.grakn.graql.admin.Answer;
import ai.grakn.graql.admin.AnswerExplanation;
<<<<<<< HEAD
import ai.grakn.graql.admin.ReasonerQuery;
import ai.grakn.graql.internal.reasoner.query.QueryAnswer;
import ai.grakn.test.GraphContext;
import com.google.common.collect.ImmutableMap;
import java.util.HashSet;
import java.util.List;
import java.util.Set;
import java.util.stream.Collectors;
=======
import ai.grakn.graql.internal.query.QueryAnswer;
import ai.grakn.test.GraphContext;
import com.google.common.collect.ImmutableMap;
>>>>>>> 1a0784f1
import org.junit.BeforeClass;
import org.junit.ClassRule;
import org.junit.Test;

import java.util.List;
import java.util.Set;
import java.util.stream.Collectors;

import static ai.grakn.test.GraknTestEnv.usingTinker;
import static junit.framework.TestCase.assertTrue;
import static org.junit.Assert.assertEquals;
import static org.junit.Assume.assumeTrue;

public class ExplanationTest {


    @ClassRule
    public static final GraphContext geoGraph = GraphContext.preLoad(GeoGraph.get());

    @ClassRule
    public static final GraphContext genealogyGraph = GraphContext.preLoad(GenealogyGraph.get());

    @ClassRule
    public static final GraphContext explanationGraph = GraphContext.preLoad("explanationTest.gql");

    private static Concept polibuda, uw;
    private static Concept warsaw;
    private static Concept masovia;
    private static Concept poland;
    private static Concept europe;
    private static QueryBuilder iqb;

    @BeforeClass
    public static void onStartup() throws Exception {
        assumeTrue(usingTinker());
        GraknGraph graph = geoGraph.graph();
        iqb = graph.graql().infer(true).materialise(false);
        polibuda = getConcept(graph, "name", "Warsaw-Polytechnics");
        uw = getConcept(graph, "name", "University-of-Warsaw");
        warsaw = getConcept(graph, "name", "Warsaw");
        masovia = getConcept(graph, "name", "Masovia");
        poland = getConcept(graph, "name", "Poland");
        europe = getConcept(graph, "name", "Europe");
    }

    @Test
    public void testExplanationTreeCorrect_TransitiveClosure() {
        String queryString = "match (geo-entity: $x, entity-location: $y) isa is-located-in;";

        Answer answer1 = new QueryAnswer(ImmutableMap.of(VarName.of("x"), polibuda, VarName.of("y"), warsaw));
        Answer answer2 = new QueryAnswer(ImmutableMap.of(VarName.of("x"), polibuda, VarName.of("y"), masovia));
        Answer answer3 = new QueryAnswer(ImmutableMap.of(VarName.of("x"), polibuda, VarName.of("y"), poland));
        Answer answer4 = new QueryAnswer(ImmutableMap.of(VarName.of("x"), polibuda, VarName.of("y"), europe));

<<<<<<< HEAD
        List<Answer> answers = iqb.<MatchQuery>parse(queryString).admin().streamWithAnswers().collect(Collectors.toList());
        answers.stream()
                .filter(a -> !a.getExplanation().isLookupExplanation())
                .flatMap(a -> a.getExplicitPath().stream())
                .forEach(a -> {
                    if (!isExplanationConsistentWithAnswer(a))
                        System.out.println();

                    assertTrue(isExplanationConsistentWithAnswer(a));
                }
                );
=======
        List<Answer> answers = iqb.<MatchQuery>parse(queryString).admin().execute();
>>>>>>> 1a0784f1

        Answer queryAnswer1 = findAnswer(answer1, answers);
        Answer queryAnswer2 = findAnswer(answer2, answers);
        Answer queryAnswer3 = findAnswer(answer3, answers);
        Answer queryAnswer4 = findAnswer(answer4, answers);

        assertEquals(queryAnswer1, answer1);
        assertEquals(queryAnswer2, answer2);
        assertEquals(queryAnswer3, answer3);
        assertEquals(queryAnswer4, answer4);

        assertEquals(queryAnswer1.getAnswers().size(), 1);
        assertEquals(queryAnswer2.getAnswers().size(), 3);
        assertEquals(queryAnswer3.getAnswers().size(), 5);
        assertEquals(queryAnswer4.getAnswers().size(), 7);

        assertTrue(queryAnswer1.getExplanation().isLookupExplanation());

        assertTrue(queryAnswer2.getExplanation().isRuleExplanation());
        assertEquals(2, getLookupExplanations(queryAnswer2).size());
        assertEquals(2, queryAnswer2.getExplicitPath().size());
        queryAnswer2.getExplicitPath().forEach(a -> assertTrue(isExplanationConsistentWithAnswer(a)));

        assertTrue(queryAnswer3.getExplanation().isRuleExplanation());
        assertEquals(2, getRuleExplanations(queryAnswer3).size());
        assertEquals(3, queryAnswer3.getExplicitPath().size());
        queryAnswer3.getExplicitPath().forEach(a -> assertTrue(isExplanationConsistentWithAnswer(a)));

        assertTrue(queryAnswer4.getExplanation().isRuleExplanation());
        assertEquals(3, getRuleExplanations(queryAnswer4).size());
        assertEquals(4, queryAnswer4.getExplicitPath().size());
        queryAnswer4.getExplicitPath().forEach(a -> assertTrue(isExplanationConsistentWithAnswer(a)));
    }

    @Test
    public void testExplanationTreeCorrect_TransitiveClosureWithSpecificResourceAndTypes() {
        String queryString = "match $x isa university;" +
                "(geo-entity: $x, entity-location: $y) isa is-located-in;" +
                "$y isa country;$y has name 'Poland';";

        Answer answer1 = new QueryAnswer(ImmutableMap.of(VarName.of("x"), polibuda, VarName.of("y"), poland));
        Answer answer2 = new QueryAnswer(ImmutableMap.of(VarName.of("x"), uw, VarName.of("y"), poland));

        List<Answer> answers = iqb.<MatchQuery>parse(queryString).execute();

        Answer queryAnswer1 = findAnswer(answer1, answers);
        Answer queryAnswer2 = findAnswer(answer2, answers);
        assertEquals(queryAnswer1, answer1);
        assertEquals(queryAnswer2, answer2);

        assertTrue(queryAnswer1.getExplanation().isJoinExplanation());
        assertTrue(queryAnswer2.getExplanation().isJoinExplanation());

        assertEquals(queryAnswer1.getAnswers().size(), 7);
        assertEquals(queryAnswer2.getAnswers().size(), 7);

        assertEquals(4, getLookupExplanations(queryAnswer1).size());
        assertEquals(4, queryAnswer1.getExplicitPath().size());
        queryAnswer1.getExplicitPath().forEach(a -> assertTrue(isExplanationConsistentWithAnswer(a)));

        assertEquals(4, getLookupExplanations(queryAnswer2).size());
        assertEquals(4, queryAnswer2.getExplicitPath().size());
        queryAnswer2.getExplicitPath().forEach(a -> assertTrue(isExplanationConsistentWithAnswer(a)));
    }

    @Test
    public void testExplanationTreeCorrect_QueryingSpecificAnswer(){
        String queryString = "match " +
                "(geo-entity: $x, entity-location: $y) isa is-located-in;" +
                "$x id '" + polibuda.getId() + "';" +
                "$y id '" + europe.getId() + "';";

        MatchQuery query = iqb.parse(queryString);
        List<Answer> answers = query.admin().execute();
        assertEquals(answers.size(), 1);

        Answer answer = answers.iterator().next();
        assertTrue(answer.getExplanation().isRuleExplanation());
        assertEquals(2, answer.getExplanation().getAnswers().size());
        assertEquals(3, getRuleExplanations(answer).size());
        assertEquals(4, answer.getExplicitPath().size());
        answers.stream().flatMap(a -> a.getExplicitPath().stream()).forEach(a -> assertTrue(isExplanationConsistentWithAnswer(a)));
    }

    @Test
    public void testExplainingConjunctiveQueryWithTwoIdPredicates(){
        String queryString = "match " +
                "(geo-entity: $x, entity-location: $y) isa is-located-in;" +
                "(geo-entity: $y, entity-location: $z) isa is-located-in;" +
                "$x id '" + polibuda.getId() + "';" +
                "$z id '" + masovia.getId() + "';" +
                "select $y;";

        MatchQuery query = iqb.parse(queryString);
        List<Answer> answers = query.admin().execute();
        assertEquals(answers.size(), 1);
        answers.stream().flatMap(a -> a.getExplicitPath().stream()).forEach(a -> assertTrue(isExplanationConsistentWithAnswer(a)));
    }

    @Test
    public void testExplainingQueryContainingContradiction(){
        String queryString = "match " +
                "(geo-entity: $x, entity-location: $y) isa is-located-in;" +
                "$x id '" + polibuda.getId() + "';" +
                "$y id '" + uw.getId() + "';";

        MatchQuery query = iqb.parse(queryString);
        List<Answer> answers = query.admin().execute();
        assertEquals(answers.size(), 0);
    }

    @Test
    public void testExplainingQueryContainingContradiction2(){
        GraknGraph expGraph = explanationGraph.graph();
        QueryBuilder eiqb = expGraph.graql().infer(true);

        Concept a1 = getConcept(expGraph, "name", "a1");
        Concept a2 = getConcept(expGraph, "name", "a2");
        String queryString = "match " +
                "(role1: $x, role2: $y) isa relation1;" +
                "$x id '" + a1.getId() + "';" +
                "$y id '" + a2.getId() + "';";

        MatchQuery query = eiqb.parse(queryString);
        List<Answer> answers = query.admin().execute();
        assertEquals(answers.size(), 0);
    }

    private static Concept getConcept(GraknGraph graph, String typeLabel, Object val){
        return graph.graql().match(Graql.var("x").has(typeLabel, val).admin()).execute().iterator().next().get("x");
    }

    private Answer findAnswer(Answer a, List<Answer> list){
        for(Answer ans : list) {
            if (ans.equals(a)) return ans;
        }
        return new QueryAnswer();
    }

    private Set<AnswerExplanation> getRuleExplanations(Answer a){
        return a.getExplanations().stream().filter(AnswerExplanation::isRuleExplanation).collect(Collectors.toSet());
    }

    private Set<AnswerExplanation> getLookupExplanations(Answer a){
        return a.getExplanations().stream().filter(AnswerExplanation::isLookupExplanation).collect(Collectors.toSet());
    }

    private boolean isExplanationConsistentWithAnswer(Answer a){
        ReasonerQuery query = a.getExplanation().getQuery();
        Set<VarName> vars = query != null? query.getVarNames() : new HashSet<>();
        if (!a.map().keySet().containsAll(vars)){
            System.out.println();
        }
        return a.map().keySet().containsAll(vars);
    }


}<|MERGE_RESOLUTION|>--- conflicted
+++ resolved
@@ -28,27 +28,17 @@
 import ai.grakn.graql.VarName;
 import ai.grakn.graql.admin.Answer;
 import ai.grakn.graql.admin.AnswerExplanation;
-<<<<<<< HEAD
 import ai.grakn.graql.admin.ReasonerQuery;
-import ai.grakn.graql.internal.reasoner.query.QueryAnswer;
 import ai.grakn.test.GraphContext;
 import com.google.common.collect.ImmutableMap;
 import java.util.HashSet;
 import java.util.List;
 import java.util.Set;
 import java.util.stream.Collectors;
-=======
 import ai.grakn.graql.internal.query.QueryAnswer;
-import ai.grakn.test.GraphContext;
-import com.google.common.collect.ImmutableMap;
->>>>>>> 1a0784f1
 import org.junit.BeforeClass;
 import org.junit.ClassRule;
 import org.junit.Test;
-
-import java.util.List;
-import java.util.Set;
-import java.util.stream.Collectors;
 
 import static ai.grakn.test.GraknTestEnv.usingTinker;
 import static junit.framework.TestCase.assertTrue;
@@ -96,21 +86,11 @@
         Answer answer3 = new QueryAnswer(ImmutableMap.of(VarName.of("x"), polibuda, VarName.of("y"), poland));
         Answer answer4 = new QueryAnswer(ImmutableMap.of(VarName.of("x"), polibuda, VarName.of("y"), europe));
 
-<<<<<<< HEAD
-        List<Answer> answers = iqb.<MatchQuery>parse(queryString).admin().streamWithAnswers().collect(Collectors.toList());
+        List<Answer> answers = iqb.<MatchQuery>parse(queryString).execute();
         answers.stream()
                 .filter(a -> !a.getExplanation().isLookupExplanation())
                 .flatMap(a -> a.getExplicitPath().stream())
-                .forEach(a -> {
-                    if (!isExplanationConsistentWithAnswer(a))
-                        System.out.println();
-
-                    assertTrue(isExplanationConsistentWithAnswer(a));
-                }
-                );
-=======
-        List<Answer> answers = iqb.<MatchQuery>parse(queryString).admin().execute();
->>>>>>> 1a0784f1
+                .forEach(a -> assertTrue(isExplanationConsistentWithAnswer(a)));
 
         Answer queryAnswer1 = findAnswer(answer1, answers);
         Answer queryAnswer2 = findAnswer(answer2, answers);
@@ -155,6 +135,10 @@
         Answer answer2 = new QueryAnswer(ImmutableMap.of(VarName.of("x"), uw, VarName.of("y"), poland));
 
         List<Answer> answers = iqb.<MatchQuery>parse(queryString).execute();
+        answers.stream()
+                .filter(a -> !a.getExplanation().isLookupExplanation())
+                .flatMap(a -> a.getExplicitPath().stream())
+                .forEach(a -> assertTrue(isExplanationConsistentWithAnswer(a)));
 
         Answer queryAnswer1 = findAnswer(answer1, answers);
         Answer queryAnswer2 = findAnswer(answer2, answers);
@@ -261,9 +245,6 @@
     private boolean isExplanationConsistentWithAnswer(Answer a){
         ReasonerQuery query = a.getExplanation().getQuery();
         Set<VarName> vars = query != null? query.getVarNames() : new HashSet<>();
-        if (!a.map().keySet().containsAll(vars)){
-            System.out.println();
-        }
         return a.map().keySet().containsAll(vars);
     }
 
