/*
 * Grakn - A Distributed Semantic Database
 * Copyright (C) 2016  Grakn Labs Limited
 *
 * Grakn is free software: you can redistribute it and/or modify
 * it under the terms of the GNU General Public License as published by
 * the Free Software Foundation, either version 3 of the License, or
 * (at your option) any later version.
 *
 * Grakn is distributed in the hope that it will be useful,
 * but WITHOUT ANY WARRANTY; without even the implied warranty of
 * MERCHANTABILITY or FITNESS FOR A PARTICULAR PURPOSE.  See the
 * GNU General Public License for more details.
 *
 * You should have received a copy of the GNU General Public License
 * along with Grakn. If not, see <http://www.gnu.org/licenses/gpl.txt>.
 */

package ai.grakn.test.graql.template;

import ai.grakn.exception.GraqlTemplateParsingException;
import ai.grakn.graql.Graql;
import org.junit.Rule;
import org.junit.Test;
import org.junit.rules.ExpectedException;

import java.util.Arrays;
import java.util.Collections;
import java.util.HashMap;
import java.util.Map;

import static java.util.Collections.singletonMap;
import static junit.framework.TestCase.assertEquals;

public class TemplateParserTest {

    @Rule
    public final ExpectedException exception = ExpectedException.none();

    @Test
    public void oneValueOneLineTest(){
        String template = "insert $x isa person has name <name>;    ";
        String expected = "insert $x0 has name \"Phil Collins\" isa person;";

        Map<String, Object> data = new HashMap<>();
        data.put("name", "Phil Collins");

        assertParseEquals(template, data, expected);
    }

    @Test
    public void concatenateValuesTest(){
<<<<<<< HEAD
        String template = "insert $x isa <first>-<last>;";
=======
        String template = "insert $x isa @noescp(<first>)-@noescp(<last>);";
>>>>>>> 16585d8e
        String expected = "insert $x0 isa one-two;";

        Map<String, Object> data = new HashMap<>();
        data.put("first", "one");
        data.put("last", "two");

        assertParseEquals(template, data, expected);
    }

    @Test
    public void multiValueOneLineTest(){
        String template = "insert $x isa person has name <name> , has feet <numFeet>;";
        String expected = "insert $x0 has name \"Phil Collins\" isa person has feet 3;";

        Map<String, Object> data = new HashMap<>();
        data.put("name", "Phil Collins");
        data.put("numFeet", 3);

        assertParseEquals(template, data, expected);
    }

    @Test(expected = GraqlTemplateParsingException.class)
    public void dataMissingTest() {
        String template = "insert $x isa person has name <name> , has feet <numFeet> ";
        String expected = "insert $x0 has name \"Phil Collins\" isa person has feet 3;";

        Map<String, Object> data = new HashMap<>();
        data.put("name", "Phil Collins");
        data.put("feet", 3);

        assertParseEquals(template, data, expected);
    }

    @Test
    public void quotingWhenReplacementInVariableTest(){
        String template =
                "insert \n" +
                        "for (address in <addresses>) do { \n" +
                        "   $<address> has address <address>;\n" +
                        "}";

        String expected = "insert $22-Hornsey has address \"22 Hornsey\";\n" +
                "$Something has address \"Something\";";


        Map<String, Object> data = new HashMap<>();
        data.put("addresses", Arrays.asList("22 Hornsey", "Something"));

        assertParseEquals(template, data, expected);
    }

    @Test
    public void noSpacesBetweenTokensTest(){
        String template =
                "insert " +
                        "for (whale in <whales>) do {" +
                        "\t\t\t$x isa whale has name <whale>;\n}";

        String expected =
                "insert $x0 isa whale has name \"shamu\";\n" +
                        "$x1 isa whale has name \"dory\";";

        Map<String, Object> data = new HashMap<>();
        data.put("whales", Arrays.asList("shamu", "dory"));

        assertParseEquals(template, data, expected);
    }

    @Test
    public void multipleDataTypesTest(){
        String template = "insert $x isa y; $x value <string>; $x value <long>; $x value <double>; $x value <bool>;";
        String expected =
                "insert $x0 isa y;\n" +
                        "$x0 value \"string\";\n" +
                        "$x0 value 40;\n" +
                        "$x0 value 0.001;\n" +
                        "$x0 value false;";

        Map<String, Object> data = new HashMap<>();
        data.put("string", "string");
        data.put("long", 40);
        data.put("double", 0.001);
        data.put("bool", false);

        assertParseEquals(template, data, expected);
    }

    @Test
    public void forLoopOverArrayTest(){
        String template = "insert " +
                "for (whale in <whales> ) do {" +
                "$x isa whale has name <whale>;\n}";

        String expected =
                "insert $x0 isa whale has name \"shamu\";\n" +
                        "$x1 isa whale has name \"dory\";";

        Map<String, Object> data = new HashMap<>();
        data.put("whales", Arrays.asList("shamu", "dory"));

        assertParseEquals(template, data, expected);
    }

    @Test
    public void forLoopOverObjectsWithEnhancedForSyntaxTest(){
        String template = "insert\n" +
                "    $x isa person;\n" +
                "    for ( <addresses> ) do {\n" +
                "        $y isa address;\n" +
                "        $y has street <street> ;\n" +
                "        $y has number <houseNumber> ;\n" +
                "        ($x, $y) isa resides;\n" +
                "    }";

        String expected =
                "insert $x0 isa person;\n" +
                        "$y0 isa address;\n" +
                        "$y0 has street \"Collins Ave\";\n" +
                        "$y0 has number 8855;\n" +
                        "($x0, $y0) isa resides;\n" +
                        "$y1 isa address;\n" +
                        "$y1 has street \"Hornsey St\";\n" +
                        "$y1 has number 8;\n" +
                        "($x0, $y1) isa resides;";

        Map<String, Object> address1 = new HashMap<>();
        address1.put("street", "Collins Ave");
        address1.put("houseNumber", 8855);

        Map<String, Object> address2 = new HashMap<>();
        address2.put("street", "Hornsey St");
        address2.put("houseNumber", 8);

        Map<String, Object> data = new HashMap<>();
        data.put("addresses", Arrays.asList(address1, address2));

        assertParseEquals(template, data, expected);
    }

    @Test
    public void forLoopOverObjectsWithNormalForSyntaxTest(){
        String template = "insert\n" +
                "    $x isa person;\n" +
                "    for ( address in <addresses> ) do {\n" +
                "        $y isa address;\n" +
                "        $y has street <address.street> ;\n" +
                "        $y has number <address.number> ;\n" +
                "        ($x, $y) isa resides;\n" +
                "    }";

        String expected = "insert $x0 isa person;\n" +
                "$y0 isa address;\n" +
                "$y0 has street \"Collins Ave\";\n" +
                "$y0 has number 8855;\n" +
                "($x0, $y0) isa resides;\n" +
                "$y1 isa address;\n" +
                "$y1 has street \"Hornsey St\";\n" +
                "$y1 has number 8;\n" +
                "($x0, $y1) isa resides;";

        Map<String, Object> address1 = new HashMap<>();
        address1.put("street", "Collins Ave");
        address1.put("number", 8855);

        Map<String, Object> address2 = new HashMap<>();
        address2.put("street", "Hornsey St");
        address2.put("number", 8);

        Map<String, Object> data = new HashMap<>();
        data.put("addresses", Arrays.asList(address1, address2));

        assertParseEquals(template, data, expected);
    }

    @Test
    public void doubleNestedForTest(){

        String template =
                "insert " +
                        "for ( <people> ) \n" +
                        "do { \n" +
                        "$x isa person has name <name>;\n" +
                        "    for ( <addresses> ) do {\n" +
                        "    $y isa address ;\n" +
                        "        $y has street <street> ;\n" +
                        "        $y has number <number> ;\n" +
                        "        ($x, $y) isa resides;\n" +
                        "    }\n" +
                        "}";

        String expected =
                "insert $x0 isa person has name \"Elmo\";\n" +
                        "$y0 isa address;\n" +
                        "$y0 has street \"North Pole\";\n" +
                        "$y0 has number 100;\n" +
                        "($x0, $y0) isa resides;\n" +
                        "$y1 isa address;\n" +
                        "$y1 has street \"South Pole\";\n" +
                        "$y1 has number -100;\n" +
                        "($x0, $y1) isa resides;\n" +
                        "$x1 isa person has name \"Flounder\";\n" +
                        "$y2 isa address;\n" +
                        "$y2 has street \"Under the sea\";\n" +
                        "$y2 has number 22;\n" +
                        "($x1, $y2) isa resides;";

        Map<String, Object> address1 = new HashMap<>();
        address1.put("street", "North Pole");
        address1.put("number", 100);

        Map<String, Object> address2 = new HashMap<>();
        address2.put("street", "South Pole");
        address2.put("number", -100);

        Map<String, Object> address3 = new HashMap<>();
        address3.put("street", "Under the sea");
        address3.put("number", 22);

        Map<String, Object> person1 = new HashMap<>();
        person1.put("name", "Elmo");
        person1.put("addresses", Arrays.asList(address1, address2));

        Map<String, Object> person2 = new HashMap<>();
        person2.put("name", "Flounder");
        person2.put("addresses", Collections.singletonList(address3));

        Map<String, Object> data = new HashMap<>();
        data.put("people", Arrays.asList(person1, person2));

        assertParseEquals(template, data, expected);
    }

    @Test
    public void reusingVariablesAfterBlockScopingTest(){
        String template =
                "insert $x isa person has name <name>;\n" +
                        "    \n" +
                        "for ( <addresses> ) do {\n" +
                        "        $y isa address;\n" +
                        "        $y has street <street> ;\n" +
                        "        $y has number <number> ;\n" +
                        "        ($x, $y) isa resides;\n" +
                        "}\n" +
                        "$y isa person;\n" +
                        "($x, $y) isa friends;";

        String expected =
                "insert $x0 isa person has name \"Manon\";\n" +
                        "$y0 isa address;\n" +
                        "$y0 has street \"Collins Ave\";\n" +
                        "$y0 has number 8855;\n" +
                        "($x0, $y0) isa resides;\n" +
                        "$y1 isa address;\n" +
                        "$y1 has street \"Hornsey St\";\n" +
                        "$y1 has number 8;\n" +
                        "($x0, $y1) isa resides;\n" +
                        "$y2 isa person;\n" +
                        "($x0, $y2) isa friends;";

        Map<String, Object> address1 = new HashMap<>();
        address1.put("street", "Collins Ave");
        address1.put("number", 8855);

        Map<String, Object> address2 = new HashMap<>();
        address2.put("street", "Hornsey St");
        address2.put("number", 8);

        Map<String, Object> data = new HashMap<>();
        data.put("addresses", Arrays.asList(address1, address2));
        data.put("name", "Manon");

        assertParseEquals(template, data, expected);
    }

    @Test
    public void dotNotationTest(){
        String template = "insert " +
                "$x isa person has name <name>;\n" +
                "$y isa address;\n" +
                "$y has street <address.street>;\n" +
                "$y has number <address.number>;\n" +
                "($x, $y) isa resides;";

        String expected = "insert $x0 has name \"Phil Collins\" isa person;\n" +
                "$y0 isa address;\n" +
                "$y0 has street \"Collins Ave\";\n" +
                "$y0 has number 1;\n" +
                "($x0, $y0) isa resides;";

        Map<String, Object> address = new HashMap<>();
        address.put("street", "Collins Ave");
        address.put("number", 01);

        Map<String, Object> data = new HashMap<>();
        data.put("name", "Phil Collins");
        data.put("address", address);

        assertParseEquals(template, data, expected);
    }

    @Test
    public void doubleDotTest(){
        String template = "insert $x isa person has name <person.name.firstName>;\n";
        String expected = "insert $x0 isa person has name \"Phil\";";

        Map<String, Object> data = new HashMap<>();
        data.put("person", singletonMap("name", singletonMap("firstName", "Phil")));

        assertParseEquals(template, data, expected);
    }

    @Test
    public void comboVarDotTest(){
        String template = "insert $<person.name> isa person;";
        String expected = "insert $Phil-Collins isa person;";

        Map<String, Object> data = new HashMap<>();
        data.put("person", singletonMap("name", "Phil Collins"));

        assertParseEquals(template, data, expected);
    }

    @Test(expected = GraqlTemplateParsingException.class)
    public void wrongDataTest(){
        String template = "$<person.namefhwablfewqhbfli> isa person";
        String expected = "$Phil-Collins isa person";

        Map<String, Object> data = new HashMap<>();
        data.put("person", singletonMap("name", "Phil Collins"));

        assertParseEquals(template, data, expected);
    }

    @Test
    public void ifElseIfTest(){
        String template =
                "if(<firstName> = true) do { insert $person has hasName <firstName>; }\n" +
                        "elseif(<firstName> = false) do { insert $person isa person; }\n" +
                        "else { insert $nothing isa nothing; }";
        String expected = "insert $person0 has hasName true;";

        assertParseEquals(template, singletonMap("firstName", true), expected);

        expected = "insert $person0 isa person;";
        assertParseEquals(template, singletonMap("firstName", false), expected);

        expected = "insert $nothing0 isa nothing;";
        assertParseEquals(template, singletonMap("firstName", "bleep"), expected);
    }

    @Test
    public void equalityWithStringTest(){
        Map<String, Object> data = new HashMap<>();
        data.put("first", "one");
        assertParseEquals("if(<first> = \"one\") do {insert isa y;} else {insert isa z;}", data, "insert isa y;");
        assertParseEquals("if(<first> != \"one\") do {insert isa y;} else {insert isa z;}", data, "insert isa z;");
    }

    @Test
    public void ifElseTest(){
        String template =
                "if (<firstName> != null) do {\n" +
                        "    insert $person has name <firstName>;" +
                        "}\n" +
                        "else {\n" +
                        "    insert $person;" +
                        "}\n";
        String expected = "insert $person0 has name \"Phil\";";

        assertParseEquals(template, singletonMap("firstName", "Phil"), expected);

        expected = "insert $person0 ;";

        assertParseEquals(template, new HashMap<>(), expected);
    }

    @Test
    public void andExpressionTest(){
        String template = "if(<this> and <that>) do { insert $x isa t; } else { insert $x isa f; }";
        String expected = "insert $x0 isa t;";

        Map<String, Object> data = new HashMap<>();
        data.put("this", true);
        data.put("that", true);

        assertParseEquals(template, data, expected);

        expected = "insert $x0 isa f;";
        data = new HashMap<>();
        data.put("this", false);
        data.put("that", true);

        assertParseEquals(template, data, expected);

        expected = "insert $x0 isa f;";
        data = new HashMap<>();
        data.put("this", false);
        data.put("that", false);

        assertParseEquals(template, data, expected);
    }

    @Test(expected = GraqlTemplateParsingException.class)
    public void andExpressionWrongTypeTest(){
        Map<String, Object> data = new HashMap<>();
        data.put("this", true);
        data.put("that", 2);
        assertParseEquals("if(<this> and <that>) do { something }", data, " something");
    }

    @Test
    public void orExpressionTest(){
        String template = "if(<this> or <that>) do { insert $x isa t; } else { insert $x isa f; }";
        String expected = "insert $x0 isa t;";

        Map<String, Object> data = new HashMap<>();
        data.put("this", false);
        data.put("that", true);

        assertParseEquals(template, data, expected);

        expected = "insert $x0 isa t;";
        data = new HashMap<>();
        data.put("this", true);
        data.put("that", true);

        assertParseEquals(template, data, expected);

        expected = "insert $x0 isa f;";
        data = new HashMap<>();
        data.put("this", false);
        data.put("that", false);

        assertParseEquals(template, data, expected);
    }

    @Test(expected = GraqlTemplateParsingException.class)
    public void orExpressionWrongTypeTest(){
        Map<String, Object> data = new HashMap<>();
        data.put("this", true);
        data.put("that", 2);
        assertParseEquals("if(<this> or <that>) do { something }", data, " something");
    }

    @Test
    public void notExpressionTest(){
        String template = "if(not <this>) do { insert $something isa something; } else { insert $something isa nothing; }";
        String expected = "insert $something0 isa something;";

        assertParseEquals(template, singletonMap("this", false), expected);

        expected = "insert $something0 isa nothing;";
        assertParseEquals(template, singletonMap("this", true), expected);
    }

    @Test(expected = GraqlTemplateParsingException.class)
    public void notExpressionWrongTypeTest(){
        assertParseEquals("if(not <this>) do {insert isa y;} else {insert isa z;}", singletonMap("this", "string"), "");
    }

    @Test
    public void greaterExpressionTest(){
        Map<String, Object> data = new HashMap<>();
        data.put("first", 1);
        data.put("second", 2);

        assertParseEquals("if(<first> > <second>) do {insert isa y;} else {insert isa z;}", data, "insert isa z;");
        assertParseEquals("if(<second> > <first>) do {insert isa y;} else {insert isa z;}", data, "insert isa y;");
    }

    @Test(expected = GraqlTemplateParsingException.class)
    public void greaterExpressionWrongTypeTest(){
        Map<String, Object> data = new HashMap<>();
        data.put("first", 1);
        data.put("second", "string");
        assertParseEquals("if(<first> > <second>) do {insert isa y;} else {insert isa z;}", data, "insert isa z;");
    }

    @Test
    public void greaterEqualsExpressionTest(){
        Map<String, Object> data = new HashMap<>();
        data.put("first", 1);
        data.put("second", 2);

        assertParseEquals("if(<first> >= <second>) do {insert isa y;} else {insert isa z;}", data, "insert isa z;");
        assertParseEquals("if(<second> >= <first>) do {insert isa y;} else {insert isa z;}", data, "insert isa y;");

        data.put("first", 2);
        assertParseEquals("if(<first> >= <second>) do {insert isa y;} else {insert isa z;}", data, "insert isa y;");

        data.put("first", 2.0);
        assertParseEquals("if(<first> >= <second>) do {insert isa y;} else {insert isa z;}", data, "insert isa y;");
    }

    @Test(expected = GraqlTemplateParsingException.class)
    public void greaterEqualsExpressionWrongTypeTest(){
        Map<String, Object> data = new HashMap<>();
        data.put("first", 1);
        data.put("second", "string");
        assertParseEquals("if(<first> >= <second>) do {insert isa y;} else {insert isa z;}", data, "insert isa z;");
    }

    @Test
    public void lessExpressionTest(){
        Map<String, Object> data = new HashMap<>();
        data.put("first", 1);
        data.put("second", 2);

        assertParseEquals("if(<first> < <second>) do {insert isa y;} else {insert isa z;}", data, "insert isa y;");
        assertParseEquals("if(<second> < <first>) do {insert isa y;} else {insert isa z;}", data, "insert isa z;");

        data.put("second", 1);
        assertParseEquals("if(<second> < <first>) do {insert isa y;} else {insert isa z;}", data, "insert isa z;");
    }

    @Test(expected = GraqlTemplateParsingException.class)
    public void lessExpressionWrongTypeTest(){
        Map<String, Object> data = new HashMap<>();
        data.put("first", 1);
        data.put("second", "string");
        assertParseEquals("if(<first> < <second>) do {insert isa y;} else {insert isa z;}", data, "insert isa z;");
    }

    @Test
    public void lessEqualsExpressionTest(){
        Map<String, Object> data = new HashMap<>();
        data.put("first", 1);
        data.put("second", 2);

        assertParseEquals("if(<first> <= <second>) do {insert isa y;} else {insert isa z;}", data, "insert isa y;");
        assertParseEquals("if(<second> <= <first>) do {insert isa y;} else {insert isa z;}", data, "insert isa z;");

        data.put("second", 2);
        assertParseEquals("if(<first> <= <second>) do {insert isa y;} else {insert isa z;}", data, "insert isa y;");

        data.put("second", 2.0);
        assertParseEquals("if(<first> <= <second>) do {insert isa y;} else {insert isa z;}", data, "insert isa y;");
    }

    @Test(expected = GraqlTemplateParsingException.class)
    public void lessEqualsExpressionWrongTypeTest(){
        Map<String, Object> data = new HashMap<>();
        data.put("first", 1);
        data.put("second", "string");
        assertParseEquals("if(<first> <= <second>) do {insert isa y;} else {insert isa z;}", data, "insert isa z;");
    }

    @Test
    public void concatReplaceTest(){
        String template = "insert $@noescp(<pokemon_id>)-pokemon isa pokemon;\n$@noescp(<type_id>)-type isa pokemon-type;";
        String expected = "insert $124-pokemon isa pokemon;\n$124-type isa pokemon-type;";

        Map<String, Object> data = new HashMap<>();
        data.put("pokemon_id", 124);
        data.put("type_id", 124);

        assertParseEquals(template, data, expected);
    }

    @Test
    public void andGroupExpressionTest(){
        Map<String, Object> data = new HashMap<>();
        data.put("first", 1);
        data.put("second", 2);
        data.put("third", 3);

        assertParseEquals("if((<first> <= <second>) and (<second> <= <third>)) do {insert isa y;} else {insert isa z;}", data, "insert isa y;");
        assertParseEquals("if((<first> <= <second>) and (<third> <= <second>)) do {insert isa y;} else {insert isa z;}", data, "insert isa z;");
    }

    @Test
    public void orGroupExpressionTest(){
        Map<String, Object> data = new HashMap<>();
        data.put("first", 1);
        data.put("second", 2);
        data.put("third", 3);

        assertParseEquals("if((<first> <= <second>) or (<second> <= <third>)) do {insert isa y;} else {insert isa z;}", data, "insert isa y;");
        assertParseEquals("if((<first> <= <second>) or (<third> <= <second>)) do {insert isa y;} else {insert isa z;}", data, "insert isa y;");
        assertParseEquals("if((<second> <= <first>) or (<third> <= <second>)) do {insert isa y;} else {insert isa z;}", data, "insert isa z;");
    }

    @Test
    public void complicatedGroupExpressionTest(){
        Map<String, Object> data = new HashMap<>();
        data.put("true", true);
        data.put("false", false);

        String template = "if (((false) and (false)) or (not ((true) and (false))))" +
                "do {insert isa y;} else {insert isa z;}";

        assertParseEquals(template, new HashMap<>(), "insert isa y;");
    }

    @Test
    public void macroGroupExpressionTest(){
        Map<String, Object> data = new HashMap<>();
        data.put("first", 1);
        data.put("second", 2);
        data.put("third", 3);

        assertParseEquals("if((not @equals(<first>, <second>)) and @equals(<third>, <third>)) do {insert isa y;} else {insert isa z;}", data, "insert isa y;");
    }

    @Test
    public void testGraqlParsingException(){
        exception.expect(IllegalArgumentException.class);
        String template = "<<<<<<<";
        Graql.parseTemplate(template, new HashMap<>());
    }

    @Test
    public void quotesTest(){
        String template = "insert $thing has quotes \"in quotes\";";
        String expected = "insert $thing0 has quotes \"in quotes\";";
        assertParseEquals(template, new HashMap<>(), expected);
    }

    @Test
    public void doubleQuotesInSingleQuotesTest(){
        String template = "insert thing has quotes \"'in' quotes\";";
        String expected = "insert type-name thing has quotes \"\\'in\\' quotes\";";
        assertParseEquals(template, new HashMap<>(), expected);
    }

    @Test
    public void singleQuotesInSingleQuotesTest(){
        String template = "insert thing has quotes '\"in\" quotes';";
        String expected = "insert has quotes \"\\\"in\\\" quotes\" type-name thing;";
        assertParseEquals(template, new HashMap<>(), expected);
    }

    @Test
    public void escapedDoubleQuotesInDoubleQuotesTest(){
        String template = "insert thing has quotes \"\\\"in\\\" quotes\";";
        String expected = "insert has quotes \"\\\"in\\\" quotes\" type-name thing;";
        assertParseEquals(template, new HashMap<>(), expected);
    }

    private void assertParseEquals(String template, Map<String, Object> data, String expected){
        String result = Graql.parseTemplate(template, data).toString();
        assertEquals(expected, result);
    }
}<|MERGE_RESOLUTION|>--- conflicted
+++ resolved
@@ -50,11 +50,7 @@
 
     @Test
     public void concatenateValuesTest(){
-<<<<<<< HEAD
-        String template = "insert $x isa <first>-<last>;";
-=======
         String template = "insert $x isa @noescp(<first>)-@noescp(<last>);";
->>>>>>> 16585d8e
         String expected = "insert $x0 isa one-two;";
 
         Map<String, Object> data = new HashMap<>();
