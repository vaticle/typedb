/*
 * Grakn - A Distributed Semantic Database
 * Copyright (C) 2016  Grakn Labs Limited
 *
 * Grakn is free software: you can redistribute it and/or modify
 * it under the terms of the GNU General Public License as published by
 * the Free Software Foundation, either version 3 of the License, or
 * (at your option) any later version.
 *
 * Grakn is distributed in the hope that it will be useful,
 * but WITHOUT ANY WARRANTY; without even the implied warranty of
 * MERCHANTABILITY or FITNESS FOR A PARTICULAR PURPOSE.  See the
 * GNU General Public License for more details.
 *
 * You should have received a copy of the GNU General Public License
 * along with Grakn. If not, see <http://www.gnu.org/licenses/gpl.txt>.
 */

package ai.grakn.test.graql.query;

import ai.grakn.concept.Concept;
import ai.grakn.concept.ConceptId;
import ai.grakn.concept.Entity;
import ai.grakn.concept.EntityType;
import ai.grakn.concept.Instance;
import ai.grakn.concept.Relation;
import ai.grakn.concept.ResourceType;
import ai.grakn.concept.RoleType;
import ai.grakn.concept.RuleType;
import ai.grakn.exception.GraknValidationException;
import ai.grakn.graphs.MovieGraph;
import ai.grakn.graql.AskQuery;
import ai.grakn.graql.Graql;
import ai.grakn.graql.InsertQuery;
import ai.grakn.graql.MatchQuery;
import ai.grakn.graql.Pattern;
import ai.grakn.graql.QueryBuilder;
import ai.grakn.graql.Var;
import ai.grakn.test.GraphContext;
import ai.grakn.util.ErrorMessage;
import ai.grakn.util.Schema;
import com.google.common.collect.ImmutableSet;
import com.google.common.collect.Sets;
import org.hamcrest.Matchers;
import org.junit.After;
import org.junit.Assert;
import org.junit.Before;
import org.junit.ClassRule;
import org.junit.Ignore;
import org.junit.Rule;
import org.junit.Test;
import org.junit.rules.ExpectedException;

import java.util.Iterator;
import java.util.List;
import java.util.Map;
import java.util.Set;
import java.util.stream.Collectors;

import static ai.grakn.graql.Graql.gt;
import static ai.grakn.graql.Graql.label;
import static ai.grakn.graql.Graql.var;
import static ai.grakn.test.GraknTestEnv.usingTinker;
import static ai.grakn.util.ErrorMessage.INSERT_UNSUPPORTED_PROPERTY;
import static ai.grakn.util.Schema.ImplicitType.HAS_KEY;
import static ai.grakn.util.Schema.ImplicitType.HAS_KEY_OWNER;
import static ai.grakn.util.Schema.ImplicitType.HAS_KEY_VALUE;
import static ai.grakn.util.Schema.ImplicitType.HAS_RESOURCE;
import static ai.grakn.util.Schema.ImplicitType.HAS_RESOURCE_OWNER;
import static ai.grakn.util.Schema.ImplicitType.HAS_RESOURCE_VALUE;
import static ai.grakn.util.Schema.MetaSchema.RULE;
import static org.hamcrest.CoreMatchers.allOf;
import static org.hamcrest.CoreMatchers.containsString;
import static org.hamcrest.Matchers.notNullValue;
import static org.junit.Assert.assertEquals;
import static org.junit.Assert.assertFalse;
import static org.junit.Assert.assertNotEquals;
import static org.junit.Assert.assertThat;
import static org.junit.Assert.assertTrue;
import static org.junit.Assume.assumeTrue;

@SuppressWarnings("OptionalGetWithoutIsPresent")
public class InsertQueryTest {

    private QueryBuilder qb;

    @Rule
    public final ExpectedException exception = ExpectedException.none();

    @ClassRule
    public static final GraphContext movieGraph = GraphContext.preLoad(MovieGraph.get());

    @Before
    public void setUp() {
        movieGraph.graph().showImplicitConcepts(true);
        qb = movieGraph.graph().graql();
    }

    @After
    public void clear(){
        movieGraph.rollback();
    }

    @After
    public void tearDown() {
        if (movieGraph.graph() != null) movieGraph.graph().showImplicitConcepts(false);
    }

    @Test
    public void testInsertId() {
        assertInsert(var("x").has("name", "abc").isa("genre"));
    }

    @Test
    public void testInsertValue() {
        assertInsert(var("x").val(12109038210380L).isa("release-date"));
    }

    @Test
    public void testInsertIsa() {
        assertInsert(var("x").has("title", "Titanic").isa("movie"));
    }

    @Test
    public void testInsertSub() {
        assertInsert(var("x").label("cool-movie").sub("movie"));
    }

    @Test
    public void testInsertMultiple() {
        assertInsert(
                var("x").has("name", "123").isa("person"),
                var("y").val(123L).isa("runtime"),
                var("z").isa("language")
        );
    }

    @Test
    public void testInsertResource() {
        assertInsert(var("x").isa("movie").has("title", "Gladiator").has("runtime", 100L));
    }

    @Test
    public void testInsertName() {
        assertInsert(var("x").isa("movie").has("title", "Hello"));
    }

    @Test
    public void testInsertRelation() {
        Var rel = var("r").isa("has-genre").rel("genre-of-production", "x").rel("production-with-genre", "y");
        Var x = var("x").has("title", "Godfather").isa("movie");
        Var y = var("y").has("name", "comedy").isa("genre");
        Var[] vars = new Var[] {rel, x, y};
        Pattern[] patterns = new Pattern[] {rel, x, y};

        assertFalse(qb.match(patterns).ask().execute());

        qb.insert(vars).execute();
        assertTrue(qb.match(patterns).ask().execute());

        qb.match(patterns).delete("r").execute();
        assertFalse(qb.match(patterns).ask().execute());
    }

    @Test
    public void testInsertSameVarName() {
        qb.insert(var("x").has("title", "SW"), var("x").has("title", "Star Wars").isa("movie")).execute();

        assertTrue(qb.match(var().isa("movie").has("title", "SW")).ask().execute());
        assertTrue(qb.match(var().isa("movie").has("title", "Star Wars")).ask().execute());
        assertTrue(qb.match(var().isa("movie").has("title", "SW").has("title", "Star Wars")).ask().execute());
    }

    @Test
    public void testInsertRepeat() {
        Var language = var("x").has("name", "123").isa("language");
        InsertQuery query = qb.insert(language);

        assertEquals(0, qb.match(language).stream().count());
        query.execute();
        assertEquals(1, qb.match(language).stream().count());
        query.execute();
        assertEquals(2, qb.match(language).stream().count());
        query.execute();
        assertEquals(3, qb.match(language).stream().count());

        qb.match(language).delete("x").execute();
        assertEquals(0, qb.match(language).stream().count());
    }

    @Test
    public void testMatchInsertQuery() {
        Var language1 = var().isa("language").has("name", "123");
        Var language2 = var().isa("language").has("name", "456");

        qb.insert(language1, language2).execute();
        assertTrue(qb.match(language1).ask().execute());
        assertTrue(qb.match(language2).ask().execute());

        qb.match(var("x").isa("language")).insert(var("x").has("name", "HELLO")).execute();
        assertTrue(qb.match(var().isa("language").has("name", "123").has("name", "HELLO")).ask().execute());
        assertTrue(qb.match(var().isa("language").has("name", "456").has("name", "HELLO")).ask().execute());

        qb.match(var("x").isa("language")).delete("x").execute();
        assertFalse(qb.match(language1).ask().execute());
        assertFalse(qb.match(language2).ask().execute());
    }

    @Test
    public void testInsertOntology() {
        qb.insert(
                label("pokemon").sub(Schema.MetaSchema.ENTITY.getLabel().getValue()),
                label("evolution").sub(Schema.MetaSchema.RELATION.getLabel().getValue()),
                label("evolves-from").sub(Schema.MetaSchema.ROLE.getLabel().getValue()),
                label("evolves-to").sub(Schema.MetaSchema.ROLE.getLabel().getValue()),
                label("evolution").relates("evolves-from").relates("evolves-to"),
                label("pokemon").playsRole("evolves-from").playsRole("evolves-to").hasResource("name"),

                var("x").has("name", "Pichu").isa("pokemon"),
                var("y").has("name", "Pikachu").isa("pokemon"),
                var("z").has("name", "Raichu").isa("pokemon"),
                var().rel("evolves-from", "x").rel("evolves-to", "y").isa("evolution"),
                var().rel("evolves-from", "y").rel("evolves-to", "z").isa("evolution")
        ).execute();

        assertTrue(qb.match(label("pokemon").sub(Schema.MetaSchema.ENTITY.getLabel().getValue())).ask().execute());
        assertTrue(qb.match(label("evolution").sub(Schema.MetaSchema.RELATION.getLabel().getValue())).ask().execute());
        assertTrue(qb.match(label("evolves-from").sub(Schema.MetaSchema.ROLE.getLabel().getValue())).ask().execute());
        assertTrue(qb.match(label("evolves-to").sub(Schema.MetaSchema.ROLE.getLabel().getValue())).ask().execute());
        assertTrue(qb.match(label("evolution").relates("evolves-from").relates("evolves-to")).ask().execute());
        assertTrue(qb.match(label("pokemon").playsRole("evolves-from").playsRole("evolves-to")).ask().execute());

        assertTrue(qb.match(
                var("x").has("name", "Pichu").isa("pokemon"),
                var("y").has("name", "Pikachu").isa("pokemon"),
                var("z").has("name", "Raichu").isa("pokemon")
        ).ask().execute());

        assertTrue(qb.match(
                var("x").has("name", "Pichu").isa("pokemon"),
                var("y").has("name", "Pikachu").isa("pokemon"),
                var().rel("evolves-from", "x").rel("evolves-to", "y").isa("evolution")
        ).ask().execute());

        assertTrue(qb.match(
                var("y").has("name", "Pikachu").isa("pokemon"),
                var("z").has("name", "Raichu").isa("pokemon"),
                var().rel("evolves-from", "y").rel("evolves-to", "z").isa("evolution")
        ).ask().execute());
    }

    @Test
    public void testInsertIsAbstract() {
        qb.insert(
                label("concrete-type").sub(Schema.MetaSchema.ENTITY.getLabel().getValue()),
                label("abstract-type").isAbstract().sub(Schema.MetaSchema.ENTITY.getLabel().getValue())
        ).execute();

        assertFalse(qb.match(label("concrete-type").isAbstract()).ask().execute());
        assertTrue(qb.match(label("abstract-type").isAbstract()).ask().execute());
    }

    @Test
    public void testInsertDatatype() {
        qb.insert(
                label("my-type").sub(Schema.MetaSchema.RESOURCE.getLabel().getValue()).datatype(ResourceType.DataType.LONG)
        ).execute();

        MatchQuery query = qb.match(var("x").label("my-type"));
        ResourceType.DataType datatype = query.iterator().next().get("x").asResourceType().getDataType();

        Assert.assertEquals(ResourceType.DataType.LONG, datatype);
    }

    @Test
    public void testInsertSubResourceType() {
        qb.insert(
                label("my-type").sub(Schema.MetaSchema.RESOURCE.getLabel().getValue()).datatype(ResourceType.DataType.STRING),
                label("sub-type").sub("my-type")
        ).execute();

        MatchQuery query = qb.match(var("x").label("sub-type"));
        ResourceType.DataType datatype = query.iterator().next().get("x").asResourceType().getDataType();

        Assert.assertEquals(ResourceType.DataType.STRING, datatype);
    }

    @Test
    public void testInsertSubRoleType() {
        qb.insert(
                label("marriage").sub(Schema.MetaSchema.RELATION.getLabel().getValue()).relates("spouse1").relates("spouse2"),
                label("spouse").sub(Schema.MetaSchema.ROLE.getLabel().getValue()).isAbstract(),
                label("spouse1").sub("spouse"),
                label("spouse2").sub("spouse")
        ).execute();

        assertTrue(qb.match(label("spouse1")).ask().execute());
    }

    @Test
    public void testReferenceByVariableNameAndTypeLabel() {
        qb.insert(
                var("abc").sub("entity"),
                var("abc").label("123"),
                label("123").playsRole("actor"),
                var("abc").playsRole("director")
        ).execute();

        assertTrue(qb.match(label("123").sub("entity")).ask().execute());
        assertTrue(qb.match(label("123").playsRole("actor")).ask().execute());
        assertTrue(qb.match(label("123").playsRole("director")).ask().execute());
    }

    @Test
    public void testIterateInsertResults() {
        InsertQuery insert = qb.insert(
                var("x").has("name", "123").isa("person"),
                var("z").has("name", "xyz").isa("language")
        );

        Set<Map<String, Concept>> results = insert.stream().collect(Collectors.toSet());
        assertEquals(1, results.size());
        Map<String, Concept> result = results.iterator().next();
        assertEquals(ImmutableSet.of("x", "z"), result.keySet());
        assertThat(result.values(), Matchers.everyItem(notNullValue(Concept.class)));
    }

    @Test
    public void testIterateMatchInsertResults() {
        Var language1 = var().isa("language").has("name", "123");
        Var language2 = var().isa("language").has("name", "456");

        qb.insert(language1, language2).execute();
        assertTrue(qb.match(language1).ask().execute());
        assertTrue(qb.match(language2).ask().execute());

        InsertQuery query = qb.match(var("x").isa("language")).insert(var("x").has("name", "HELLO"));
        Iterator<Map<String, Concept>> results = query.iterator();

        assertFalse(qb.match(var().isa("language").has("name", "123").has("name", "HELLO")).ask().execute());
        assertFalse(qb.match(var().isa("language").has("name", "456").has("name", "HELLO")).ask().execute());

        Map<String, Concept> result1 = results.next();
        assertEquals(ImmutableSet.of("x"), result1.keySet());

        AskQuery query123 = qb.match(var().isa("language").has("name", "123").has("name", "HELLO")).ask();
        AskQuery query456 = qb.match(var().isa("language").has("name", "456").has("name", "HELLO")).ask();

        //Check if one of the matches have had the insert executed correctly
        boolean oneExists;
        if(query123.execute()){
            oneExists = !query456.execute();
        } else {
            oneExists = query456.execute();
        }
        assertTrue("A match insert was not executed correctly for only one match", oneExists);

        //Check that both are inserted correctly
        Map<String, Concept> result2 = results.next();
        assertEquals(ImmutableSet.of("x"), result1.keySet());
        assertTrue(qb.match(var().isa("language").has("name", "123").has("name", "HELLO")).ask().execute());
        assertTrue(qb.match(var().isa("language").has("name", "456").has("name", "HELLO")).ask().execute());
        assertFalse(results.hasNext());

        assertNotEquals(result1.get("x"), result2.get("x"));
    }

    @Test
    public void testErrorWhenInsertWithPredicate() {
        exception.expect(IllegalStateException.class);
        exception.expectMessage("predicate");
        qb.insert(var().id(ConceptId.of("123")).val(gt(3))).execute();
    }

    @Test
    public void testErrorWhenInsertWithMultipleIds() {
        exception.expect(IllegalStateException.class);
        exception.expectMessage(allOf(containsString("id"), containsString("123"), containsString("456")));
        qb.insert(var().id(ConceptId.of("123")).id(ConceptId.of("456")).isa("movie")).execute();
    }

    @Test
    public void testErrorWhenInsertWithMultipleValues() {
        exception.expect(IllegalStateException.class);
        exception.expectMessage(allOf(containsString("value"), containsString("123"), containsString("456")));
        qb.insert(var().val("123").val("456").isa("title")).execute();
    }

    @Test
    public void testErrorWhenSubRelation() {
        exception.expect(IllegalStateException.class);
        exception.expectMessage(allOf(containsString("isa"), containsString("relation")));
        qb.insert(
                var().sub("has-genre").rel("genre-of-production", "x").rel("production-with-genre", "y"),
                var("x").id(ConceptId.of("Godfather")).isa("movie"),
                var("y").id(ConceptId.of("comedy")).isa("genre")
        ).execute();
    }

    @Test
    public void testInsertReferenceByName() {
        String roleTypeLabel = HAS_RESOURCE_OWNER.getLabel("title").getValue();
        qb.insert(
                label("new-type").sub(Schema.MetaSchema.ENTITY.getLabel().getValue()),
                label("new-type").isAbstract(),
                label("new-type").playsRole(roleTypeLabel),
                var("x").isa("new-type")
        ).execute();

        MatchQuery typeQuery = qb.match(var("n").label("new-type"));

        assertEquals(1, typeQuery.stream().count());

        // We checked count ahead of time
        //noinspection OptionalGetWithoutIsPresent
        EntityType newType = typeQuery.get("n").findFirst().get().asEntityType();

        assertTrue(newType.asEntityType().isAbstract());
        assertTrue(newType.playsRoles().contains(movieGraph.graph().getRoleType(roleTypeLabel)));

        assertTrue(qb.match(var().isa("new-type")).ask().execute());
    }

    @Test
    public void testInsertRuleType() {
        assertInsert(var("x").label("my-inference-rule").sub(RULE.getLabel().getValue()));
    }

    @Test
    public void testInsertRule() {
        String ruleTypeId = "a-rule-type";
        Pattern lhsPattern = qb.parsePattern("$x sub entity");
        Pattern rhsPattern = qb.parsePattern("$x sub entity");
        Var vars = var("x").isa(ruleTypeId).lhs(lhsPattern).rhs(rhsPattern);
        qb.insert(vars).execute();

        RuleType ruleType = movieGraph.graph().getRuleType(ruleTypeId);
        boolean found = false;
        for (ai.grakn.concept.Rule rule : ruleType.instances()) {
            if(lhsPattern.equals(rule.getLHS()) && rhsPattern.equals(rule.getRHS())){
                found = true;
                break;
            }
        }
        assertTrue("Unable to find rule with lhs [" + lhsPattern + "] and rhs [" + rhsPattern + "]", found);
    }

    @Test
    public void testInsertRuleSub() {
        assertInsert(var("x").label("an-sub-rule-type").sub("a-rule-type"));
    }

    @Test
    public void testInsertRepeatType() {
        assertInsert(var("x").has("title", "WOW A TITLE").isa("movie").isa("movie"));
    }

    @Test
    public void testInsertResourceTypeAndInstance() {
        qb.insert(
                label("movie").hasResource("my-resource"),
                label("my-resource").sub("resource").datatype(ResourceType.DataType.STRING),
                var("x").isa("movie").has("my-resource", "look a string")
        ).execute();
    }

    @Test
    public void testHasResource() {
        String resourceType = "a-new-resource-type";

        qb.insert(
                label("a-new-type").sub("entity").hasResource(resourceType),
                label(resourceType).sub("resource").datatype(ResourceType.DataType.STRING),
                label("an-unconnected-resource-type").sub("resource").datatype(ResourceType.DataType.LONG)
        ).execute();

        movieGraph.graph().showImplicitConcepts(true);

        // Make sure a-new-type can have the given resource type, but not other resource types
        assertTrue(qb.match(label("a-new-type").sub("entity").hasResource(resourceType)).ask().execute());
        assertFalse(qb.match(label("a-new-type").hasResource("title")).ask().execute());
        assertFalse(qb.match(label("movie").hasResource(resourceType)).ask().execute());
        assertFalse(qb.match(label("a-new-type").hasResource("an-unconnected-resource-type")).ask().execute());

        Var hasResource = Graql.label(HAS_RESOURCE.getLabel(resourceType));
        Var hasResourceOwner = Graql.label(HAS_RESOURCE_OWNER.getLabel(resourceType));
        Var hasResourceValue = Graql.label(HAS_RESOURCE_VALUE.getLabel(resourceType));

        // Make sure the expected ontology elements are created
        assertTrue(qb.match(hasResource.sub("relation")).ask().execute());
        assertTrue(qb.match(hasResourceOwner.sub("role")).ask().execute());
        assertTrue(qb.match(hasResourceValue.sub("role")).ask().execute());
        assertTrue(qb.match(hasResource.relates(hasResourceOwner)).ask().execute());
        assertTrue(qb.match(hasResource.relates(hasResourceValue)).ask().execute());
        assertTrue(qb.match(label("a-new-type").playsRole(hasResourceOwner)).ask().execute());
        assertTrue(qb.match(label(resourceType).playsRole(hasResourceValue)).ask().execute());
    }

    @Test
    public void testKey() {
        String resourceType = "a-new-resource-type";

        qb.insert(
                label("a-new-type").sub("entity").hasKey(resourceType),
                label(resourceType).sub("resource").datatype(ResourceType.DataType.STRING)
        ).execute();

        // Make sure a-new-type can have the given resource type as a key or otherwise
        assertTrue(qb.match(label("a-new-type").sub("entity").hasKey(resourceType)).ask().execute());
        assertTrue(qb.match(label("a-new-type").sub("entity").hasResource(resourceType)).ask().execute());
        assertFalse(qb.match(label("a-new-type").sub("entity").hasKey("title")).ask().execute());
        assertFalse(qb.match(label("movie").sub("entity").hasKey(resourceType)).ask().execute());

        Var hasKey = Graql.label(HAS_KEY.getLabel(resourceType));
        Var hasKeyOwner = Graql.label(HAS_KEY_OWNER.getLabel(resourceType));
        Var hasKeyValue = Graql.label(HAS_KEY_VALUE.getLabel(resourceType));

        // Make sure the expected ontology elements are created
        assertTrue(qb.match(hasKey.sub("relation")).ask().execute());
        assertTrue(qb.match(hasKeyOwner.sub("role")).ask().execute());
        assertTrue(qb.match(hasKeyValue.sub("role")).ask().execute());
        assertTrue(qb.match(hasKey.relates(hasKeyOwner)).ask().execute());
        assertTrue(qb.match(hasKey.relates(hasKeyValue)).ask().execute());
        assertTrue(qb.match(label("a-new-type").playsRole(hasKeyOwner)).ask().execute());
        assertTrue(qb.match(label(resourceType).playsRole(hasKeyValue)).ask().execute());
    }

    @Test
    public void testKeyCorrectUsage() throws GraknValidationException {
        // This should only run on tinker because it commits
        assumeTrue(usingTinker());

        qb.insert(
                label("a-new-type").sub("entity").hasKey("a-new-resource-type"),
                label("a-new-resource-type").sub("resource").datatype(ResourceType.DataType.STRING),
                var().isa("a-new-type").has("a-new-resource-type", "hello")
        ).execute();
    }

    @Test
    public void testKeyUniqueOwner() throws GraknValidationException {
        assumeTrue(usingTinker()); // This should only run on tinker because it commits

        qb.insert(
                label("a-new-type").sub("entity").hasKey("a-new-resource-type"),
                label("a-new-resource-type").sub("resource").datatype(ResourceType.DataType.STRING),
                var().isa("a-new-type").has("a-new-resource-type", "hello").has("a-new-resource-type", "goodbye")
        ).execute();

        exception.expect(GraknValidationException.class);
        movieGraph.graph().commit();
    }

    @Ignore // TODO: Un-ignore this when constraints are designed and implemented
    @Test
    public void testKeyUniqueValue() throws GraknValidationException {
        assumeTrue(usingTinker()); // This should only run on tinker because it commits

        qb.insert(
                label("a-new-type").sub("entity").hasKey("a-new-resource-type"),
                label("a-new-resource-type").sub("resource").datatype(ResourceType.DataType.STRING),
                var("x").isa("a-new-type").has("a-new-resource-type", "hello"),
                var("y").isa("a-new-type").has("a-new-resource-type", "hello")
        ).execute();

        exception.expect(GraknValidationException.class);
        movieGraph.graph().commit();
    }

    @Test
    public void testKeyRequiredOwner() throws GraknValidationException {
        assumeTrue(usingTinker()); // This should only run on tinker because it commits

        qb.insert(
                label("a-new-type").sub("entity").hasKey("a-new-resource-type"),
                label("a-new-resource-type").sub("resource").datatype(ResourceType.DataType.STRING),
                var().isa("a-new-type")
        ).execute();

        exception.expect(GraknValidationException.class);
        movieGraph.graph().commit();
    }

    @Test
    public void testResourceTypeRegex() {
        qb.insert(label("greeting").sub("resource").datatype(ResourceType.DataType.STRING).regex("hello|good day")).execute();

        MatchQuery match = qb.match(var("x").label("greeting"));
        assertEquals("hello|good day", match.get("x").findFirst().get().asResourceType().getRegex());
    }

    @Test
    public void testInsertExecuteResult() {
        InsertQuery query = qb.insert(var("x").isa("movie"));

        List<Map<String, Concept>> results = query.execute();
        assertEquals(1, results.size());
        Map<String, Concept> result = results.get(0);
        assertEquals(Sets.newHashSet("x"), result.keySet());
        Entity x = result.get("x").asEntity();
        assertEquals("movie", x.type().getLabel().getValue());
    }

    @Test
    public void testErrorWhenInsertRelationWithEmptyRolePlayer() {
        exception.expect(IllegalStateException.class);
        exception.expectMessage(
                allOf(containsString("$y"), containsString("id"), containsString("isa"), containsString("sub"))
        );
        qb.insert(
                var().rel("genre-of-production", "x").rel("production-with-genre", "y").isa("has-genre"),
                var("x").isa("genre").has("name", "drama")
        ).execute();
    }

    @Test
    public void testErrorResourceTypeWithoutDataType() {
        exception.expect(IllegalStateException.class);
        exception.expectMessage(
                allOf(containsString("my-resource"), containsString("datatype"), containsString("resource"))
        );
        qb.insert(label("my-resource").sub(Schema.MetaSchema.RESOURCE.getLabel().getValue())).execute();
    }

    @Test
    public void testErrorWhenAddingInstanceOfConcept() {
        exception.expect(IllegalStateException.class);
        exception.expectMessage(
                allOf(containsString("meta-type"), containsString("my-thing"), containsString(Schema.MetaSchema.CONCEPT.getLabel().getValue()))
        );
        qb.insert(var("my-thing").isa(Schema.MetaSchema.CONCEPT.getLabel().getValue())).execute();
    }

    @Test
    public void testErrorRecursiveType() {
        exception.expect(IllegalStateException.class);
        exception.expectMessage(allOf(containsString("thingy"), containsString("itself")));
        qb.insert(label("thingy").sub("thingy")).execute();
    }

    @Test
    public void testErrorTypeWithoutLabel() {
        exception.expect(IllegalStateException.class);
        exception.expectMessage(allOf(containsString("type"), containsString("label")));
        qb.insert(var().sub("entity")).execute();
    }

    @Test
    public void testErrorInsertResourceWithoutValue() {
        exception.expect(IllegalStateException.class);
        exception.expectMessage(allOf(containsString("resource"), containsString("value")));
        qb.insert(var("x").isa("name")).execute();
    }

    @Test
    public void testErrorInsertInstanceWithName() {
        exception.expect(IllegalStateException.class);
        exception.expectMessage(allOf(containsString("instance"), containsString("name"), containsString("abc")));
        qb.insert(label("abc").isa("movie")).execute();
    }

    @Test
    public void testErrorInsertResourceWithName() {
        exception.expect(IllegalStateException.class);
        exception.expectMessage(allOf(containsString("instance"), containsString("name"), containsString("bobby")));
<<<<<<< HEAD
        qb.insert(label("bobby").value("bob").isa("name")).execute();
=======
        qb.insert(name("bobby").val("bob").isa("name")).execute();
>>>>>>> 2054a42c
    }

    @Test
    public void testInsertDuplicatePattern() {
        qb.insert(var().isa("person").has("name", "a name"), var().isa("person").has("name", "a name")).execute();
        assertEquals(2, qb.match(var().has("name", "a name")).stream().count());
    }

    @Test
    public void testInsertResourceOnExistingId() {
        ConceptId apocalypseNow = qb.match(var("x").has("title", "Apocalypse Now")).get("x").findAny().get().getId();

        assertFalse(qb.match(var().id(apocalypseNow).has("title", "Apocalypse Maybe Tomorrow")).ask().execute());
        qb.insert(var().id(apocalypseNow).has("title", "Apocalypse Maybe Tomorrow")).execute();
        assertTrue(qb.match(var().id(apocalypseNow).has("title", "Apocalypse Maybe Tomorrow")).ask().execute());
    }

    @Test
    public void testInsertResourceOnExistingIdWithType() {
        ConceptId apocalypseNow = qb.match(var("x").has("title", "Apocalypse Now")).get("x").findAny().get().getId();

        assertFalse(qb.match(var().id(apocalypseNow).has("title", "Apocalypse Maybe Tomorrow")).ask().execute());
        qb.insert(var().id(apocalypseNow).isa("movie").has("title", "Apocalypse Maybe Tomorrow")).execute();
        assertTrue(qb.match(var().id(apocalypseNow).has("title", "Apocalypse Maybe Tomorrow")).ask().execute());
    }

    @Test
    public void testInsertResourceOnExistingResourceId() {
        ConceptId apocalypseNow = qb.match(var("x").val("Apocalypse Now")).get("x").findAny().get().getId();

        assertFalse(qb.match(var().id(apocalypseNow).has("title", "Apocalypse Maybe Tomorrow")).ask().execute());
        qb.insert(var().id(apocalypseNow).has("title", "Apocalypse Maybe Tomorrow")).execute();
        assertTrue(qb.match(var().id(apocalypseNow).has("title", "Apocalypse Maybe Tomorrow")).ask().execute());
    }

    @Test
    public void testInsertResourceOnExistingResourceIdWithType() {
        ConceptId apocalypseNow = qb.match(var("x").val("Apocalypse Now")).get("x").findAny().get().getId();

        assertFalse(qb.match(var().id(apocalypseNow).has("title", "Apocalypse Maybe Tomorrow")).ask().execute());
        qb.insert(var().id(apocalypseNow).isa("title").has("title", "Apocalypse Maybe Tomorrow")).execute();
        assertTrue(qb.match(var().id(apocalypseNow).has("title", "Apocalypse Maybe Tomorrow")).ask().execute());
    }

    @Test
    public void testInsertInstanceWithoutType() {
        exception.expect(IllegalStateException.class);
        exception.expectMessage(allOf(containsString("123"), containsString("isa")));
        qb.insert(var().id(ConceptId.of("123")).has("name", "Bob")).execute();
    }

    @Test
    public void testInsertRuleWithoutLhs() {
        exception.expect(IllegalStateException.class);
        exception.expectMessage(allOf(containsString("rule"), containsString("movie"), containsString("lhs")));
        qb.insert(var().isa("inference-rule").rhs(var("x").isa("movie"))).execute();
    }

    @Test
    public void testInsertRuleWithoutRhs() {
        exception.expect(IllegalStateException.class);
        exception.expectMessage(allOf(containsString("rule"), containsString("movie"), containsString("rhs")));
        qb.insert(var().isa("inference-rule").lhs(var("x").isa("movie"))).execute();
    }

    @Test
    public void testInsertNonRuleWithLhs() {
        exception.expect(IllegalStateException.class);
        exception.expectMessage(INSERT_UNSUPPORTED_PROPERTY.getMessage("lhs", RULE.getLabel()));
        qb.insert(var().isa("movie").lhs(var("x"))).execute();
    }

    @Test
    public void testInsertNonRuleWithRHS() {
        exception.expect(IllegalStateException.class);
        exception.expectMessage(INSERT_UNSUPPORTED_PROPERTY.getMessage("rhs", RULE.getLabel()));
        qb.insert(label("thing").sub("movie").rhs(var("x"))).execute();
    }

    @Test
    public void testErrorWhenNonExistentResource() {
        exception.expect(IllegalStateException.class);
        exception.expectMessage("nothing");
        qb.insert(label("blah this").sub("entity").hasResource("nothing")).execute();
    }

    @Test
    public void whenInsertingMetaType_Throw() {
        exception.expect(IllegalStateException.class);
        exception.expectMessage(ErrorMessage.INSERT_METATYPE.getMessage("my-metatype", "concept"));
        qb.insert(label("my-metatype").sub("concept")).execute();
    }

    @Test
    public void whenInsertingMultipleRolePlayers_BothRolePlayersAreAdded() {
        List<Map<String, Concept>> results = qb.match(
                var("g").has("title", "Godfather"),
                var("m").has("title", "The Muppets")
        ).insert(
                var("c").isa("cluster").has("name", "2"),
                var("r").rel("cluster-of-production", "c").rel("production-with-cluster", "g").rel("production-with-cluster", "m").isa("has-cluster")
        ).execute();

        Instance cluster = results.get(0).get("c").asInstance();
        Instance godfather = results.get(0).get("g").asInstance();
        Instance muppets = results.get(0).get("m").asInstance();
        Relation relation = results.get(0).get("r").asRelation();

        RoleType clusterOfProduction = movieGraph.graph().getRoleType("cluster-of-production");
        RoleType productionWithCluster = movieGraph.graph().getRoleType("production-with-cluster");

        assertEquals(relation.rolePlayers(), ImmutableSet.of(cluster, godfather, muppets));
        assertEquals(relation.rolePlayers(clusterOfProduction), ImmutableSet.of(cluster));
        assertEquals(relation.rolePlayers(productionWithCluster), ImmutableSet.of(godfather, muppets));
    }

    private void assertInsert(Var... vars) {
        // Make sure vars don't exist
        for (Var var : vars) {
            assertFalse(qb.match(var).ask().execute());
        }

        // Insert all vars
        qb.insert(vars).execute();

        // Make sure all vars exist
        for (Var var : vars) {
            assertTrue(qb.match(var).ask().execute());
        }

        // Delete all vars
        for (Var var : vars) {
            qb.match(var).delete(var(var.admin().getVarName())).execute();
        }

        // Make sure vars don't exist
        for (Var var : vars) {
            assertFalse(qb.match(var).ask().execute());
        }
    }
}<|MERGE_RESOLUTION|>--- conflicted
+++ resolved
@@ -663,11 +663,7 @@
     public void testErrorInsertResourceWithName() {
         exception.expect(IllegalStateException.class);
         exception.expectMessage(allOf(containsString("instance"), containsString("name"), containsString("bobby")));
-<<<<<<< HEAD
-        qb.insert(label("bobby").value("bob").isa("name")).execute();
-=======
-        qb.insert(name("bobby").val("bob").isa("name")).execute();
->>>>>>> 2054a42c
+        qb.insert(label("bobby").val("bob").isa("name")).execute();
     }
 
     @Test
