/*
 * Grakn - A Distributed Semantic Database
 * Copyright (C) 2016  Grakn Labs Limited
 *
 * Grakn is free software: you can redistribute it and/or modify
 * it under the terms of the GNU General Public License as published by
 * the Free Software Foundation, either version 3 of the License, or
 * (at your option) any later version.
 *
 * Grakn is distributed in the hope that it will be useful,
 * but WITHOUT ANY WARRANTY; without even the implied warranty of
 * MERCHANTABILITY or FITNESS FOR A PARTICULAR PURPOSE.  See the
 * GNU General Public License for more details.
 *
 * You should have received a copy of the GNU General Public License
 * along with Grakn. If not, see <http://www.gnu.org/licenses/gpl.txt>.
 */

package ai.grakn.test.graql.query;

import ai.grakn.concept.Concept;
import ai.grakn.concept.ConceptId;
import ai.grakn.concept.Entity;
import ai.grakn.concept.EntityType;
import ai.grakn.concept.Instance;
import ai.grakn.concept.Relation;
import ai.grakn.concept.ResourceType;
import ai.grakn.concept.RoleType;
import ai.grakn.concept.RuleType;
import ai.grakn.exception.GraknValidationException;
import ai.grakn.graphs.MovieGraph;
import ai.grakn.graql.AskQuery;
import ai.grakn.graql.Graql;
import ai.grakn.graql.InsertQuery;
import ai.grakn.graql.MatchQuery;
import ai.grakn.graql.Pattern;
import ai.grakn.graql.QueryBuilder;
import ai.grakn.graql.Var;
import ai.grakn.test.GraphContext;
import ai.grakn.util.ErrorMessage;
import ai.grakn.util.Schema;
import com.google.common.collect.ImmutableSet;
import com.google.common.collect.Sets;
import org.hamcrest.Matchers;
import org.junit.After;
import org.junit.Assert;
import org.junit.Before;
import org.junit.ClassRule;
import org.junit.Ignore;
import org.junit.Rule;
import org.junit.Test;
import org.junit.rules.ExpectedException;

import java.util.Iterator;
import java.util.List;
import java.util.Map;
import java.util.Set;
import java.util.stream.Collectors;

import static ai.grakn.graql.Graql.gt;
import static ai.grakn.graql.Graql.label;
import static ai.grakn.graql.Graql.var;
import static ai.grakn.test.GraknTestEnv.usingTinker;
import static ai.grakn.util.ErrorMessage.INSERT_UNSUPPORTED_PROPERTY;
import static ai.grakn.util.Schema.ImplicitType.HAS_KEY;
import static ai.grakn.util.Schema.ImplicitType.HAS_KEY_OWNER;
import static ai.grakn.util.Schema.ImplicitType.HAS_KEY_VALUE;
import static ai.grakn.util.Schema.ImplicitType.HAS_RESOURCE;
import static ai.grakn.util.Schema.ImplicitType.HAS_RESOURCE_OWNER;
import static ai.grakn.util.Schema.ImplicitType.HAS_RESOURCE_VALUE;
import static ai.grakn.util.Schema.MetaSchema.RULE;
import static org.hamcrest.CoreMatchers.allOf;
import static org.hamcrest.CoreMatchers.containsString;
import static org.hamcrest.Matchers.notNullValue;
import static org.junit.Assert.assertEquals;
import static org.junit.Assert.assertFalse;
import static org.junit.Assert.assertNotEquals;
import static org.junit.Assert.assertThat;
import static org.junit.Assert.assertTrue;
import static org.junit.Assume.assumeTrue;

@SuppressWarnings("OptionalGetWithoutIsPresent")
public class InsertQueryTest {

    private QueryBuilder qb;

    @Rule
    public final ExpectedException exception = ExpectedException.none();

    @ClassRule
    public static final GraphContext movieGraph = GraphContext.preLoad(MovieGraph.get());

    @Before
    public void setUp() {
        movieGraph.graph().showImplicitConcepts(true);
        qb = movieGraph.graph().graql();
    }

    @After
    public void clear(){
        movieGraph.rollback();
    }

    @After
    public void tearDown() {
        if (movieGraph.graph() != null) movieGraph.graph().showImplicitConcepts(false);
    }

    @Test
    public void testInsertId() {
        assertInsert(var("x").has("name", "abc").isa("genre"));
    }

    @Test
    public void testInsertValue() {
        assertInsert(var("x").value(12109038210380L).isa("release-date"));
    }

    @Test
    public void testInsertIsa() {
        assertInsert(var("x").has("title", "Titanic").isa("movie"));
    }

    @Test
    public void testInsertSub() {
        assertInsert(var("x").label("cool-movie").sub("movie"));
    }

    @Test
    public void testInsertMultiple() {
        assertInsert(
                var("x").has("name", "123").isa("person"),
                var("y").value(123L).isa("runtime"),
                var("z").isa("language")
        );
    }

    @Test
    public void testInsertResource() {
        assertInsert(var("x").isa("movie").has("title", "Gladiator").has("runtime", 100L));
    }

    @Test
    public void testInsertName() {
        assertInsert(var("x").isa("movie").has("title", "Hello"));
    }

    @Test
    public void testInsertRelation() {
        Var rel = var("r").isa("has-genre").rel("genre-of-production", "x").rel("production-with-genre", "y");
        Var x = var("x").has("title", "Godfather").isa("movie");
        Var y = var("y").has("name", "comedy").isa("genre");
        Var[] vars = new Var[] {rel, x, y};
        Pattern[] patterns = new Pattern[] {rel, x, y};

        assertFalse(qb.match(patterns).ask().execute());

        qb.insert(vars).execute();
        assertTrue(qb.match(patterns).ask().execute());

        qb.match(patterns).delete("r").execute();
        assertFalse(qb.match(patterns).ask().execute());
    }

    @Test
    public void testInsertSameVarName() {
        qb.insert(var("x").has("title", "SW"), var("x").has("title", "Star Wars").isa("movie")).execute();

        assertTrue(qb.match(var().isa("movie").has("title", "SW")).ask().execute());
        assertTrue(qb.match(var().isa("movie").has("title", "Star Wars")).ask().execute());
        assertTrue(qb.match(var().isa("movie").has("title", "SW").has("title", "Star Wars")).ask().execute());
    }

    @Test
    public void testInsertRepeat() {
        Var language = var("x").has("name", "123").isa("language");
        InsertQuery query = qb.insert(language);

        assertEquals(0, qb.match(language).stream().count());
        query.execute();
        assertEquals(1, qb.match(language).stream().count());
        query.execute();
        assertEquals(2, qb.match(language).stream().count());
        query.execute();
        assertEquals(3, qb.match(language).stream().count());

        qb.match(language).delete("x").execute();
        assertEquals(0, qb.match(language).stream().count());
    }

    @Test
    public void testMatchInsertQuery() {
        Var language1 = var().isa("language").has("name", "123");
        Var language2 = var().isa("language").has("name", "456");

        qb.insert(language1, language2).execute();
        assertTrue(qb.match(language1).ask().execute());
        assertTrue(qb.match(language2).ask().execute());

        qb.match(var("x").isa("language")).insert(var("x").has("name", "HELLO")).execute();
        assertTrue(qb.match(var().isa("language").has("name", "123").has("name", "HELLO")).ask().execute());
        assertTrue(qb.match(var().isa("language").has("name", "456").has("name", "HELLO")).ask().execute());

        qb.match(var("x").isa("language")).delete("x").execute();
        assertFalse(qb.match(language1).ask().execute());
        assertFalse(qb.match(language2).ask().execute());
    }

    @Test
    public void testInsertOntology() {
        qb.insert(
<<<<<<< HEAD
                label("pokemon").sub(Schema.MetaSchema.ENTITY.getLabel().getValue()),
                label("evolution").sub(Schema.MetaSchema.RELATION.getLabel().getValue()),
                label("evolves-from").sub(Schema.MetaSchema.ROLE.getLabel().getValue()),
                label("evolves-to").sub(Schema.MetaSchema.ROLE.getLabel().getValue()),
                label("evolution").hasRole("evolves-from").hasRole("evolves-to"),
                label("pokemon").playsRole("evolves-from").playsRole("evolves-to").hasResource("name"),
=======
                name("pokemon").sub(Schema.MetaSchema.ENTITY.getName().getValue()),
                name("evolution").sub(Schema.MetaSchema.RELATION.getName().getValue()),
                name("evolves-from").sub(Schema.MetaSchema.ROLE.getName().getValue()),
                name("evolves-to").sub(Schema.MetaSchema.ROLE.getName().getValue()),
                name("evolution").relates("evolves-from").relates("evolves-to"),
                name("pokemon").playsRole("evolves-from").playsRole("evolves-to").hasResource("name"),
>>>>>>> 8733b615

                var("x").has("name", "Pichu").isa("pokemon"),
                var("y").has("name", "Pikachu").isa("pokemon"),
                var("z").has("name", "Raichu").isa("pokemon"),
                var().rel("evolves-from", "x").rel("evolves-to", "y").isa("evolution"),
                var().rel("evolves-from", "y").rel("evolves-to", "z").isa("evolution")
        ).execute();

<<<<<<< HEAD
        assertTrue(qb.match(label("pokemon").sub(Schema.MetaSchema.ENTITY.getLabel().getValue())).ask().execute());
        assertTrue(qb.match(label("evolution").sub(Schema.MetaSchema.RELATION.getLabel().getValue())).ask().execute());
        assertTrue(qb.match(label("evolves-from").sub(Schema.MetaSchema.ROLE.getLabel().getValue())).ask().execute());
        assertTrue(qb.match(label("evolves-to").sub(Schema.MetaSchema.ROLE.getLabel().getValue())).ask().execute());
        assertTrue(qb.match(label("evolution").hasRole("evolves-from").hasRole("evolves-to")).ask().execute());
        assertTrue(qb.match(label("pokemon").playsRole("evolves-from").playsRole("evolves-to")).ask().execute());
=======
        assertTrue(qb.match(name("pokemon").sub(Schema.MetaSchema.ENTITY.getName().getValue())).ask().execute());
        assertTrue(qb.match(name("evolution").sub(Schema.MetaSchema.RELATION.getName().getValue())).ask().execute());
        assertTrue(qb.match(name("evolves-from").sub(Schema.MetaSchema.ROLE.getName().getValue())).ask().execute());
        assertTrue(qb.match(name("evolves-to").sub(Schema.MetaSchema.ROLE.getName().getValue())).ask().execute());
        assertTrue(qb.match(name("evolution").relates("evolves-from").relates("evolves-to")).ask().execute());
        assertTrue(qb.match(name("pokemon").playsRole("evolves-from").playsRole("evolves-to")).ask().execute());
>>>>>>> 8733b615

        assertTrue(qb.match(
                var("x").has("name", "Pichu").isa("pokemon"),
                var("y").has("name", "Pikachu").isa("pokemon"),
                var("z").has("name", "Raichu").isa("pokemon")
        ).ask().execute());

        assertTrue(qb.match(
                var("x").has("name", "Pichu").isa("pokemon"),
                var("y").has("name", "Pikachu").isa("pokemon"),
                var().rel("evolves-from", "x").rel("evolves-to", "y").isa("evolution")
        ).ask().execute());

        assertTrue(qb.match(
                var("y").has("name", "Pikachu").isa("pokemon"),
                var("z").has("name", "Raichu").isa("pokemon"),
                var().rel("evolves-from", "y").rel("evolves-to", "z").isa("evolution")
        ).ask().execute());
    }

    @Test
    public void testInsertIsAbstract() {
        qb.insert(
                label("concrete-type").sub(Schema.MetaSchema.ENTITY.getLabel().getValue()),
                label("abstract-type").isAbstract().sub(Schema.MetaSchema.ENTITY.getLabel().getValue())
        ).execute();

        assertFalse(qb.match(label("concrete-type").isAbstract()).ask().execute());
        assertTrue(qb.match(label("abstract-type").isAbstract()).ask().execute());
    }

    @Test
    public void testInsertDatatype() {
        qb.insert(
                label("my-type").sub(Schema.MetaSchema.RESOURCE.getLabel().getValue()).datatype(ResourceType.DataType.LONG)
        ).execute();

        MatchQuery query = qb.match(var("x").label("my-type"));
        ResourceType.DataType datatype = query.iterator().next().get("x").asResourceType().getDataType();

        Assert.assertEquals(ResourceType.DataType.LONG, datatype);
    }

    @Test
    public void testInsertSubResourceType() {
        qb.insert(
                label("my-type").sub(Schema.MetaSchema.RESOURCE.getLabel().getValue()).datatype(ResourceType.DataType.STRING),
                label("sub-type").sub("my-type")
        ).execute();

        MatchQuery query = qb.match(var("x").label("sub-type"));
        ResourceType.DataType datatype = query.iterator().next().get("x").asResourceType().getDataType();

        Assert.assertEquals(ResourceType.DataType.STRING, datatype);
    }

    @Test
    public void testInsertSubRoleType() {
        qb.insert(
<<<<<<< HEAD
                label("marriage").sub(Schema.MetaSchema.RELATION.getLabel().getValue()).hasRole("spouse1").hasRole("spouse2"),
                label("spouse").sub(Schema.MetaSchema.ROLE.getLabel().getValue()).isAbstract(),
                label("spouse1").sub("spouse"),
                label("spouse2").sub("spouse")
=======
                name("marriage").sub(Schema.MetaSchema.RELATION.getName().getValue()).relates("spouse1").relates("spouse2"),
                name("spouse").sub(Schema.MetaSchema.ROLE.getName().getValue()).isAbstract(),
                name("spouse1").sub("spouse"),
                name("spouse2").sub("spouse")
>>>>>>> 8733b615
        ).execute();

        assertTrue(qb.match(label("spouse1")).ask().execute());
    }

    @Test
    public void testReferenceByVariableNameAndTypeLabel() {
        qb.insert(
                var("abc").sub("entity"),
                var("abc").label("123"),
                label("123").playsRole("actor"),
                var("abc").playsRole("director")
        ).execute();

        assertTrue(qb.match(label("123").sub("entity")).ask().execute());
        assertTrue(qb.match(label("123").playsRole("actor")).ask().execute());
        assertTrue(qb.match(label("123").playsRole("director")).ask().execute());
    }

    @Test
    public void testIterateInsertResults() {
        InsertQuery insert = qb.insert(
                var("x").has("name", "123").isa("person"),
                var("z").has("name", "xyz").isa("language")
        );

        Set<Map<String, Concept>> results = insert.stream().collect(Collectors.toSet());
        assertEquals(1, results.size());
        Map<String, Concept> result = results.iterator().next();
        assertEquals(ImmutableSet.of("x", "z"), result.keySet());
        assertThat(result.values(), Matchers.everyItem(notNullValue(Concept.class)));
    }

    @Test
    public void testIterateMatchInsertResults() {
        Var language1 = var().isa("language").has("name", "123");
        Var language2 = var().isa("language").has("name", "456");

        qb.insert(language1, language2).execute();
        assertTrue(qb.match(language1).ask().execute());
        assertTrue(qb.match(language2).ask().execute());

        InsertQuery query = qb.match(var("x").isa("language")).insert(var("x").has("name", "HELLO"));
        Iterator<Map<String, Concept>> results = query.iterator();

        assertFalse(qb.match(var().isa("language").has("name", "123").has("name", "HELLO")).ask().execute());
        assertFalse(qb.match(var().isa("language").has("name", "456").has("name", "HELLO")).ask().execute());

        Map<String, Concept> result1 = results.next();
        assertEquals(ImmutableSet.of("x"), result1.keySet());

        AskQuery query123 = qb.match(var().isa("language").has("name", "123").has("name", "HELLO")).ask();
        AskQuery query456 = qb.match(var().isa("language").has("name", "456").has("name", "HELLO")).ask();

        //Check if one of the matches have had the insert executed correctly
        boolean oneExists;
        if(query123.execute()){
            oneExists = !query456.execute();
        } else {
            oneExists = query456.execute();
        }
        assertTrue("A match insert was not executed correctly for only one match", oneExists);

        //Check that both are inserted correctly
        Map<String, Concept> result2 = results.next();
        assertEquals(ImmutableSet.of("x"), result1.keySet());
        assertTrue(qb.match(var().isa("language").has("name", "123").has("name", "HELLO")).ask().execute());
        assertTrue(qb.match(var().isa("language").has("name", "456").has("name", "HELLO")).ask().execute());
        assertFalse(results.hasNext());

        assertNotEquals(result1.get("x"), result2.get("x"));
    }

    @Test
    public void testErrorWhenInsertWithPredicate() {
        exception.expect(IllegalStateException.class);
        exception.expectMessage("predicate");
        qb.insert(var().id(ConceptId.of("123")).value(gt(3))).execute();
    }

    @Test
    public void testErrorWhenInsertWithMultipleIds() {
        exception.expect(IllegalStateException.class);
        exception.expectMessage(allOf(containsString("id"), containsString("123"), containsString("456")));
        qb.insert(var().id(ConceptId.of("123")).id(ConceptId.of("456")).isa("movie")).execute();
    }

    @Test
    public void testErrorWhenInsertWithMultipleValues() {
        exception.expect(IllegalStateException.class);
        exception.expectMessage(allOf(containsString("value"), containsString("123"), containsString("456")));
        qb.insert(var().value("123").value("456").isa("title")).execute();
    }

    @Test
    public void testErrorWhenSubRelation() {
        exception.expect(IllegalStateException.class);
        exception.expectMessage(allOf(containsString("isa"), containsString("relation")));
        qb.insert(
                var().sub("has-genre").rel("genre-of-production", "x").rel("production-with-genre", "y"),
                var("x").id(ConceptId.of("Godfather")).isa("movie"),
                var("y").id(ConceptId.of("comedy")).isa("genre")
        ).execute();
    }

    @Test
    public void testInsertReferenceByName() {
        String roleTypeLabel = HAS_RESOURCE_OWNER.getLabel("title").getValue();
        qb.insert(
                label("new-type").sub(Schema.MetaSchema.ENTITY.getLabel().getValue()),
                label("new-type").isAbstract(),
                label("new-type").playsRole(roleTypeLabel),
                var("x").isa("new-type")
        ).execute();

        MatchQuery typeQuery = qb.match(var("n").label("new-type"));

        assertEquals(1, typeQuery.stream().count());

        // We checked count ahead of time
        //noinspection OptionalGetWithoutIsPresent
        EntityType newType = typeQuery.get("n").findFirst().get().asEntityType();

        assertTrue(newType.asEntityType().isAbstract());
        assertTrue(newType.playsRoles().contains(movieGraph.graph().getRoleType(roleTypeLabel)));

        assertTrue(qb.match(var().isa("new-type")).ask().execute());
    }

    @Test
    public void testInsertRuleType() {
        assertInsert(var("x").label("my-inference-rule").sub(RULE.getLabel().getValue()));
    }

    @Test
    public void testInsertRule() {
        String ruleTypeId = "a-rule-type";
        Pattern lhsPattern = qb.parsePattern("$x sub entity");
        Pattern rhsPattern = qb.parsePattern("$x sub entity");
        Var vars = var("x").isa(ruleTypeId).lhs(lhsPattern).rhs(rhsPattern);
        qb.insert(vars).execute();

        RuleType ruleType = movieGraph.graph().getRuleType(ruleTypeId);
        boolean found = false;
        for (ai.grakn.concept.Rule rule : ruleType.instances()) {
            if(lhsPattern.equals(rule.getLHS()) && rhsPattern.equals(rule.getRHS())){
                found = true;
                break;
            }
        }
        assertTrue("Unable to find rule with lhs [" + lhsPattern + "] and rhs [" + rhsPattern + "]", found);
    }

    @Test
    public void testInsertRuleSub() {
        assertInsert(var("x").label("an-sub-rule-type").sub("a-rule-type"));
    }

    @Test
    public void testInsertRepeatType() {
        assertInsert(var("x").has("title", "WOW A TITLE").isa("movie").isa("movie"));
    }

    @Test
    public void testInsertResourceTypeAndInstance() {
        qb.insert(
                label("movie").hasResource("my-resource"),
                label("my-resource").sub("resource").datatype(ResourceType.DataType.STRING),
                var("x").isa("movie").has("my-resource", "look a string")
        ).execute();
    }

    @Test
    public void testHasResource() {
        String resourceType = "a-new-resource-type";

        qb.insert(
                label("a-new-type").sub("entity").hasResource(resourceType),
                label(resourceType).sub("resource").datatype(ResourceType.DataType.STRING),
                label("an-unconnected-resource-type").sub("resource").datatype(ResourceType.DataType.LONG)
        ).execute();

        movieGraph.graph().showImplicitConcepts(true);

        // Make sure a-new-type can have the given resource type, but not other resource types
        assertTrue(qb.match(label("a-new-type").sub("entity").hasResource(resourceType)).ask().execute());
        assertFalse(qb.match(label("a-new-type").hasResource("title")).ask().execute());
        assertFalse(qb.match(label("movie").hasResource(resourceType)).ask().execute());
        assertFalse(qb.match(label("a-new-type").hasResource("an-unconnected-resource-type")).ask().execute());

        Var hasResource = Graql.label(HAS_RESOURCE.getLabel(resourceType));
        Var hasResourceOwner = Graql.label(HAS_RESOURCE_OWNER.getLabel(resourceType));
        Var hasResourceValue = Graql.label(HAS_RESOURCE_VALUE.getLabel(resourceType));

        // Make sure the expected ontology elements are created
        assertTrue(qb.match(hasResource.sub("relation")).ask().execute());
        assertTrue(qb.match(hasResourceOwner.sub("role")).ask().execute());
        assertTrue(qb.match(hasResourceValue.sub("role")).ask().execute());
<<<<<<< HEAD
        assertTrue(qb.match(hasResource.hasRole(hasResourceOwner)).ask().execute());
        assertTrue(qb.match(hasResource.hasRole(hasResourceValue)).ask().execute());
        assertTrue(qb.match(label("a-new-type").playsRole(hasResourceOwner)).ask().execute());
        assertTrue(qb.match(label(resourceType).playsRole(hasResourceValue)).ask().execute());
=======
        assertTrue(qb.match(hasResource.relates(hasResourceOwner)).ask().execute());
        assertTrue(qb.match(hasResource.relates(hasResourceValue)).ask().execute());
        assertTrue(qb.match(name("a-new-type").playsRole(hasResourceOwner)).ask().execute());
        assertTrue(qb.match(name(resourceType).playsRole(hasResourceValue)).ask().execute());
>>>>>>> 8733b615
    }

    @Test
    public void testKey() {
        String resourceType = "a-new-resource-type";

        qb.insert(
                label("a-new-type").sub("entity").hasKey(resourceType),
                label(resourceType).sub("resource").datatype(ResourceType.DataType.STRING)
        ).execute();

        // Make sure a-new-type can have the given resource type as a key or otherwise
        assertTrue(qb.match(label("a-new-type").sub("entity").hasKey(resourceType)).ask().execute());
        assertTrue(qb.match(label("a-new-type").sub("entity").hasResource(resourceType)).ask().execute());
        assertFalse(qb.match(label("a-new-type").sub("entity").hasKey("title")).ask().execute());
        assertFalse(qb.match(label("movie").sub("entity").hasKey(resourceType)).ask().execute());

        Var hasKey = Graql.label(HAS_KEY.getLabel(resourceType));
        Var hasKeyOwner = Graql.label(HAS_KEY_OWNER.getLabel(resourceType));
        Var hasKeyValue = Graql.label(HAS_KEY_VALUE.getLabel(resourceType));

        // Make sure the expected ontology elements are created
        assertTrue(qb.match(hasKey.sub("relation")).ask().execute());
        assertTrue(qb.match(hasKeyOwner.sub("role")).ask().execute());
        assertTrue(qb.match(hasKeyValue.sub("role")).ask().execute());
<<<<<<< HEAD
        assertTrue(qb.match(hasKey.hasRole(hasKeyOwner)).ask().execute());
        assertTrue(qb.match(hasKey.hasRole(hasKeyValue)).ask().execute());
        assertTrue(qb.match(label("a-new-type").playsRole(hasKeyOwner)).ask().execute());
        assertTrue(qb.match(label(resourceType).playsRole(hasKeyValue)).ask().execute());
=======
        assertTrue(qb.match(hasKey.relates(hasKeyOwner)).ask().execute());
        assertTrue(qb.match(hasKey.relates(hasKeyValue)).ask().execute());
        assertTrue(qb.match(name("a-new-type").playsRole(hasKeyOwner)).ask().execute());
        assertTrue(qb.match(name(resourceType).playsRole(hasKeyValue)).ask().execute());
>>>>>>> 8733b615
    }

    @Test
    public void testKeyCorrectUsage() throws GraknValidationException {
        // This should only run on tinker because it commits
        assumeTrue(usingTinker());

        qb.insert(
                label("a-new-type").sub("entity").hasKey("a-new-resource-type"),
                label("a-new-resource-type").sub("resource").datatype(ResourceType.DataType.STRING),
                var().isa("a-new-type").has("a-new-resource-type", "hello")
        ).execute();
    }

    @Test
    public void testKeyUniqueOwner() throws GraknValidationException {
        assumeTrue(usingTinker()); // This should only run on tinker because it commits

        qb.insert(
                label("a-new-type").sub("entity").hasKey("a-new-resource-type"),
                label("a-new-resource-type").sub("resource").datatype(ResourceType.DataType.STRING),
                var().isa("a-new-type").has("a-new-resource-type", "hello").has("a-new-resource-type", "goodbye")
        ).execute();

        exception.expect(GraknValidationException.class);
        movieGraph.graph().commit();
    }

    @Ignore // TODO: Un-ignore this when constraints are designed and implemented
    @Test
    public void testKeyUniqueValue() throws GraknValidationException {
        assumeTrue(usingTinker()); // This should only run on tinker because it commits

        qb.insert(
                label("a-new-type").sub("entity").hasKey("a-new-resource-type"),
                label("a-new-resource-type").sub("resource").datatype(ResourceType.DataType.STRING),
                var("x").isa("a-new-type").has("a-new-resource-type", "hello"),
                var("y").isa("a-new-type").has("a-new-resource-type", "hello")
        ).execute();

        exception.expect(GraknValidationException.class);
        movieGraph.graph().commit();
    }

    @Test
    public void testKeyRequiredOwner() throws GraknValidationException {
        assumeTrue(usingTinker()); // This should only run on tinker because it commits

        qb.insert(
                label("a-new-type").sub("entity").hasKey("a-new-resource-type"),
                label("a-new-resource-type").sub("resource").datatype(ResourceType.DataType.STRING),
                var().isa("a-new-type")
        ).execute();

        exception.expect(GraknValidationException.class);
        movieGraph.graph().commit();
    }

    @Test
    public void testResourceTypeRegex() {
        qb.insert(label("greeting").sub("resource").datatype(ResourceType.DataType.STRING).regex("hello|good day")).execute();

        MatchQuery match = qb.match(var("x").label("greeting"));
        assertEquals("hello|good day", match.get("x").findFirst().get().asResourceType().getRegex());
    }

    @Test
    public void testInsertExecuteResult() {
        InsertQuery query = qb.insert(var("x").isa("movie"));

        List<Map<String, Concept>> results = query.execute();
        assertEquals(1, results.size());
        Map<String, Concept> result = results.get(0);
        assertEquals(Sets.newHashSet("x"), result.keySet());
        Entity x = result.get("x").asEntity();
        assertEquals("movie", x.type().getLabel().getValue());
    }

    @Test
    public void testErrorWhenInsertRelationWithEmptyRolePlayer() {
        exception.expect(IllegalStateException.class);
        exception.expectMessage(
                allOf(containsString("$y"), containsString("id"), containsString("isa"), containsString("sub"))
        );
        qb.insert(
                var().rel("genre-of-production", "x").rel("production-with-genre", "y").isa("has-genre"),
                var("x").isa("genre").has("name", "drama")
        ).execute();
    }

    @Test
    public void testErrorResourceTypeWithoutDataType() {
        exception.expect(IllegalStateException.class);
        exception.expectMessage(
                allOf(containsString("my-resource"), containsString("datatype"), containsString("resource"))
        );
        qb.insert(label("my-resource").sub(Schema.MetaSchema.RESOURCE.getLabel().getValue())).execute();
    }

    @Test
    public void testErrorWhenAddingInstanceOfConcept() {
        exception.expect(IllegalStateException.class);
        exception.expectMessage(
                allOf(containsString("meta-type"), containsString("my-thing"), containsString(Schema.MetaSchema.CONCEPT.getLabel().getValue()))
        );
        qb.insert(var("my-thing").isa(Schema.MetaSchema.CONCEPT.getLabel().getValue())).execute();
    }

    @Test
    public void testErrorRecursiveType() {
        exception.expect(IllegalStateException.class);
        exception.expectMessage(allOf(containsString("thingy"), containsString("itself")));
        qb.insert(label("thingy").sub("thingy")).execute();
    }

    @Test
    public void testErrorTypeWithoutId() {
        exception.expect(IllegalStateException.class);
        exception.expectMessage(allOf(containsString("type"), containsString("name")));
        qb.insert(var().sub("entity")).execute();
    }

    @Test
    public void testErrorInsertResourceWithoutValue() {
        exception.expect(IllegalStateException.class);
        exception.expectMessage(allOf(containsString("resource"), containsString("value")));
        qb.insert(var("x").isa("name")).execute();
    }

    @Test
    public void testErrorInsertInstanceWithName() {
        exception.expect(IllegalStateException.class);
        exception.expectMessage(allOf(containsString("instance"), containsString("name"), containsString("abc")));
        qb.insert(label("abc").isa("movie")).execute();
    }

    @Test
    public void testErrorInsertResourceWithName() {
        exception.expect(IllegalStateException.class);
        exception.expectMessage(allOf(containsString("instance"), containsString("name"), containsString("bobby")));
        qb.insert(label("bobby").value("bob").isa("name")).execute();
    }

    @Test
    public void testInsertDuplicatePattern() {
        qb.insert(var().isa("person").has("name", "a name"), var().isa("person").has("name", "a name")).execute();
        assertEquals(2, qb.match(var().has("name", "a name")).stream().count());
    }

    @Test
    public void testInsertResourceOnExistingId() {
        ConceptId apocalypseNow = qb.match(var("x").has("title", "Apocalypse Now")).get("x").findAny().get().getId();

        assertFalse(qb.match(var().id(apocalypseNow).has("title", "Apocalypse Maybe Tomorrow")).ask().execute());
        qb.insert(var().id(apocalypseNow).has("title", "Apocalypse Maybe Tomorrow")).execute();
        assertTrue(qb.match(var().id(apocalypseNow).has("title", "Apocalypse Maybe Tomorrow")).ask().execute());
    }

    @Test
    public void testInsertResourceOnExistingIdWithType() {
        ConceptId apocalypseNow = qb.match(var("x").has("title", "Apocalypse Now")).get("x").findAny().get().getId();

        assertFalse(qb.match(var().id(apocalypseNow).has("title", "Apocalypse Maybe Tomorrow")).ask().execute());
        qb.insert(var().id(apocalypseNow).isa("movie").has("title", "Apocalypse Maybe Tomorrow")).execute();
        assertTrue(qb.match(var().id(apocalypseNow).has("title", "Apocalypse Maybe Tomorrow")).ask().execute());
    }

    @Test
    public void testInsertResourceOnExistingResourceId() {
        ConceptId apocalypseNow = qb.match(var("x").value("Apocalypse Now")).get("x").findAny().get().getId();

        assertFalse(qb.match(var().id(apocalypseNow).has("title", "Apocalypse Maybe Tomorrow")).ask().execute());
        qb.insert(var().id(apocalypseNow).has("title", "Apocalypse Maybe Tomorrow")).execute();
        assertTrue(qb.match(var().id(apocalypseNow).has("title", "Apocalypse Maybe Tomorrow")).ask().execute());
    }

    @Test
    public void testInsertResourceOnExistingResourceIdWithType() {
        ConceptId apocalypseNow = qb.match(var("x").value("Apocalypse Now")).get("x").findAny().get().getId();

        assertFalse(qb.match(var().id(apocalypseNow).has("title", "Apocalypse Maybe Tomorrow")).ask().execute());
        qb.insert(var().id(apocalypseNow).isa("title").has("title", "Apocalypse Maybe Tomorrow")).execute();
        assertTrue(qb.match(var().id(apocalypseNow).has("title", "Apocalypse Maybe Tomorrow")).ask().execute());
    }

    @Test
    public void testInsertInstanceWithoutType() {
        exception.expect(IllegalStateException.class);
        exception.expectMessage(allOf(containsString("123"), containsString("isa")));
        qb.insert(var().id(ConceptId.of("123")).has("name", "Bob")).execute();
    }

    @Test
    public void testInsertRuleWithoutLhs() {
        exception.expect(IllegalStateException.class);
        exception.expectMessage(allOf(containsString("rule"), containsString("movie"), containsString("lhs")));
        qb.insert(var().isa("inference-rule").rhs(var("x").isa("movie"))).execute();
    }

    @Test
    public void testInsertRuleWithoutRhs() {
        exception.expect(IllegalStateException.class);
        exception.expectMessage(allOf(containsString("rule"), containsString("movie"), containsString("rhs")));
        qb.insert(var().isa("inference-rule").lhs(var("x").isa("movie"))).execute();
    }

    @Test
    public void testInsertNonRuleWithLhs() {
        exception.expect(IllegalStateException.class);
        exception.expectMessage(INSERT_UNSUPPORTED_PROPERTY.getMessage("lhs", RULE.getLabel()));
        qb.insert(var().isa("movie").lhs(var("x"))).execute();
    }

    @Test
    public void testInsertNonRuleWithRHS() {
        exception.expect(IllegalStateException.class);
        exception.expectMessage(INSERT_UNSUPPORTED_PROPERTY.getMessage("rhs", RULE.getLabel()));
        qb.insert(label("thing").sub("movie").rhs(var("x"))).execute();
    }

    @Test
    public void testErrorWhenNonExistentResource() {
        exception.expect(IllegalStateException.class);
        exception.expectMessage("nothing");
        qb.insert(label("blah this").sub("entity").hasResource("nothing")).execute();
    }

    @Test
    public void whenInsertingMetaType_Throw() {
        exception.expect(IllegalStateException.class);
        exception.expectMessage(ErrorMessage.INSERT_METATYPE.getMessage("my-metatype", "concept"));
        qb.insert(label("my-metatype").sub("concept")).execute();
    }

    @Test
    public void whenInsertingMultipleRolePlayers_BothRolePlayersAreAdded() {
        List<Map<String, Concept>> results = qb.match(
                var("g").has("title", "Godfather"),
                var("m").has("title", "The Muppets")
        ).insert(
                var("c").isa("cluster").has("name", "2"),
                var("r").rel("cluster-of-production", "c").rel("production-with-cluster", "g").rel("production-with-cluster", "m").isa("has-cluster")
        ).execute();

        Instance cluster = results.get(0).get("c").asInstance();
        Instance godfather = results.get(0).get("g").asInstance();
        Instance muppets = results.get(0).get("m").asInstance();
        Relation relation = results.get(0).get("r").asRelation();

        RoleType clusterOfProduction = movieGraph.graph().getRoleType("cluster-of-production");
        RoleType productionWithCluster = movieGraph.graph().getRoleType("production-with-cluster");

        assertEquals(relation.rolePlayers(), ImmutableSet.of(cluster, godfather, muppets));
        assertEquals(relation.rolePlayers(clusterOfProduction), ImmutableSet.of(cluster));
        assertEquals(relation.rolePlayers(productionWithCluster), ImmutableSet.of(godfather, muppets));
    }

    private void assertInsert(Var... vars) {
        // Make sure vars don't exist
        for (Var var : vars) {
            assertFalse(qb.match(var).ask().execute());
        }

        // Insert all vars
        qb.insert(vars).execute();

        // Make sure all vars exist
        for (Var var : vars) {
            assertTrue(qb.match(var).ask().execute());
        }

        // Delete all vars
        for (Var var : vars) {
            qb.match(var).delete(var(var.admin().getVarName())).execute();
        }

        // Make sure vars don't exist
        for (Var var : vars) {
            assertFalse(qb.match(var).ask().execute());
        }
    }
}<|MERGE_RESOLUTION|>--- conflicted
+++ resolved
@@ -209,21 +209,12 @@
     @Test
     public void testInsertOntology() {
         qb.insert(
-<<<<<<< HEAD
                 label("pokemon").sub(Schema.MetaSchema.ENTITY.getLabel().getValue()),
                 label("evolution").sub(Schema.MetaSchema.RELATION.getLabel().getValue()),
                 label("evolves-from").sub(Schema.MetaSchema.ROLE.getLabel().getValue()),
                 label("evolves-to").sub(Schema.MetaSchema.ROLE.getLabel().getValue()),
-                label("evolution").hasRole("evolves-from").hasRole("evolves-to"),
+                label("evolution").relates("evolves-from").relates("evolves-to"),
                 label("pokemon").playsRole("evolves-from").playsRole("evolves-to").hasResource("name"),
-=======
-                name("pokemon").sub(Schema.MetaSchema.ENTITY.getName().getValue()),
-                name("evolution").sub(Schema.MetaSchema.RELATION.getName().getValue()),
-                name("evolves-from").sub(Schema.MetaSchema.ROLE.getName().getValue()),
-                name("evolves-to").sub(Schema.MetaSchema.ROLE.getName().getValue()),
-                name("evolution").relates("evolves-from").relates("evolves-to"),
-                name("pokemon").playsRole("evolves-from").playsRole("evolves-to").hasResource("name"),
->>>>>>> 8733b615
 
                 var("x").has("name", "Pichu").isa("pokemon"),
                 var("y").has("name", "Pikachu").isa("pokemon"),
@@ -232,21 +223,12 @@
                 var().rel("evolves-from", "y").rel("evolves-to", "z").isa("evolution")
         ).execute();
 
-<<<<<<< HEAD
         assertTrue(qb.match(label("pokemon").sub(Schema.MetaSchema.ENTITY.getLabel().getValue())).ask().execute());
         assertTrue(qb.match(label("evolution").sub(Schema.MetaSchema.RELATION.getLabel().getValue())).ask().execute());
         assertTrue(qb.match(label("evolves-from").sub(Schema.MetaSchema.ROLE.getLabel().getValue())).ask().execute());
         assertTrue(qb.match(label("evolves-to").sub(Schema.MetaSchema.ROLE.getLabel().getValue())).ask().execute());
-        assertTrue(qb.match(label("evolution").hasRole("evolves-from").hasRole("evolves-to")).ask().execute());
+        assertTrue(qb.match(label("evolution").relates("evolves-from").relates("evolves-to")).ask().execute());
         assertTrue(qb.match(label("pokemon").playsRole("evolves-from").playsRole("evolves-to")).ask().execute());
-=======
-        assertTrue(qb.match(name("pokemon").sub(Schema.MetaSchema.ENTITY.getName().getValue())).ask().execute());
-        assertTrue(qb.match(name("evolution").sub(Schema.MetaSchema.RELATION.getName().getValue())).ask().execute());
-        assertTrue(qb.match(name("evolves-from").sub(Schema.MetaSchema.ROLE.getName().getValue())).ask().execute());
-        assertTrue(qb.match(name("evolves-to").sub(Schema.MetaSchema.ROLE.getName().getValue())).ask().execute());
-        assertTrue(qb.match(name("evolution").relates("evolves-from").relates("evolves-to")).ask().execute());
-        assertTrue(qb.match(name("pokemon").playsRole("evolves-from").playsRole("evolves-to")).ask().execute());
->>>>>>> 8733b615
 
         assertTrue(qb.match(
                 var("x").has("name", "Pichu").isa("pokemon"),
@@ -306,17 +288,10 @@
     @Test
     public void testInsertSubRoleType() {
         qb.insert(
-<<<<<<< HEAD
-                label("marriage").sub(Schema.MetaSchema.RELATION.getLabel().getValue()).hasRole("spouse1").hasRole("spouse2"),
+                label("marriage").sub(Schema.MetaSchema.RELATION.getLabel().getValue()).relates("spouse1").relates("spouse2"),
                 label("spouse").sub(Schema.MetaSchema.ROLE.getLabel().getValue()).isAbstract(),
                 label("spouse1").sub("spouse"),
                 label("spouse2").sub("spouse")
-=======
-                name("marriage").sub(Schema.MetaSchema.RELATION.getName().getValue()).relates("spouse1").relates("spouse2"),
-                name("spouse").sub(Schema.MetaSchema.ROLE.getName().getValue()).isAbstract(),
-                name("spouse1").sub("spouse"),
-                name("spouse2").sub("spouse")
->>>>>>> 8733b615
         ).execute();
 
         assertTrue(qb.match(label("spouse1")).ask().execute());
@@ -515,17 +490,10 @@
         assertTrue(qb.match(hasResource.sub("relation")).ask().execute());
         assertTrue(qb.match(hasResourceOwner.sub("role")).ask().execute());
         assertTrue(qb.match(hasResourceValue.sub("role")).ask().execute());
-<<<<<<< HEAD
-        assertTrue(qb.match(hasResource.hasRole(hasResourceOwner)).ask().execute());
-        assertTrue(qb.match(hasResource.hasRole(hasResourceValue)).ask().execute());
+        assertTrue(qb.match(hasResource.relates(hasResourceOwner)).ask().execute());
+        assertTrue(qb.match(hasResource.relates(hasResourceValue)).ask().execute());
         assertTrue(qb.match(label("a-new-type").playsRole(hasResourceOwner)).ask().execute());
         assertTrue(qb.match(label(resourceType).playsRole(hasResourceValue)).ask().execute());
-=======
-        assertTrue(qb.match(hasResource.relates(hasResourceOwner)).ask().execute());
-        assertTrue(qb.match(hasResource.relates(hasResourceValue)).ask().execute());
-        assertTrue(qb.match(name("a-new-type").playsRole(hasResourceOwner)).ask().execute());
-        assertTrue(qb.match(name(resourceType).playsRole(hasResourceValue)).ask().execute());
->>>>>>> 8733b615
     }
 
     @Test
@@ -551,17 +519,10 @@
         assertTrue(qb.match(hasKey.sub("relation")).ask().execute());
         assertTrue(qb.match(hasKeyOwner.sub("role")).ask().execute());
         assertTrue(qb.match(hasKeyValue.sub("role")).ask().execute());
-<<<<<<< HEAD
-        assertTrue(qb.match(hasKey.hasRole(hasKeyOwner)).ask().execute());
-        assertTrue(qb.match(hasKey.hasRole(hasKeyValue)).ask().execute());
+        assertTrue(qb.match(hasKey.relates(hasKeyOwner)).ask().execute());
+        assertTrue(qb.match(hasKey.relates(hasKeyValue)).ask().execute());
         assertTrue(qb.match(label("a-new-type").playsRole(hasKeyOwner)).ask().execute());
         assertTrue(qb.match(label(resourceType).playsRole(hasKeyValue)).ask().execute());
-=======
-        assertTrue(qb.match(hasKey.relates(hasKeyOwner)).ask().execute());
-        assertTrue(qb.match(hasKey.relates(hasKeyValue)).ask().execute());
-        assertTrue(qb.match(name("a-new-type").playsRole(hasKeyOwner)).ask().execute());
-        assertTrue(qb.match(name(resourceType).playsRole(hasKeyValue)).ask().execute());
->>>>>>> 8733b615
     }
 
     @Test
