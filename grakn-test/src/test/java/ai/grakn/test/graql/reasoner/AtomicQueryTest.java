/*
 * Grakn - A Distributed Semantic Database
 * Copyright (C) 2016  Grakn Labs Limited
 *
 * Grakn is free software: you can redistribute it and/or modify
 * it under the terms of the GNU General Public License as published by
 * the Free Software Foundation, either version 3 of the License, or
 * (at your option) any later version.
 *
 * Grakn is distributed in the hope that it will be useful,
 * but WITHOUT ANY WARRANTY; without even the implied warranty of
 * MERCHANTABILITY or FITNESS FOR A PARTICULAR PURPOSE.  See the
 * GNU General Public License for more details.
 *
 * You should have received a copy of the GNU General Public License
 * along with Grakn. If not, see <http://www.gnu.org/licenses/gpl.txt>.
 */

package ai.grakn.test.graql.reasoner;

import ai.grakn.concept.Concept;
import ai.grakn.graphs.GeoGraph;
import ai.grakn.graql.MatchQuery;
import ai.grakn.graql.QueryBuilder;
import ai.grakn.graql.VarName;
import ai.grakn.graql.admin.Atomic;
<<<<<<< HEAD
import ai.grakn.graql.internal.reasoner.query.QueryCache;
import ai.grakn.graql.internal.reasoner.query.ReasonerAtomicQuery;
=======
import ai.grakn.graql.internal.reasoner.atom.predicate.IdPredicate;
import ai.grakn.graphs.AdmissionsGraph;
import ai.grakn.graphs.SNBGraph;
>>>>>>> efde6d65
import ai.grakn.graql.internal.reasoner.query.QueryAnswers;
import ai.grakn.graql.internal.reasoner.query.ReasonerAtomicQuery;
import ai.grakn.test.GraphContext;
import com.google.common.collect.ImmutableMap;
import junit.framework.TestCase;
import org.junit.BeforeClass;
import org.junit.ClassRule;
import org.junit.Ignore;
import org.junit.Rule;
import org.junit.Test;
import org.junit.rules.ExpectedException;

import java.util.HashMap;
import java.util.Map;
import java.util.Set;
import java.util.stream.Collectors;

import static ai.grakn.graql.internal.pattern.Patterns.varName;
import static ai.grakn.test.GraknTestEnv.usingTinker;
import static junit.framework.Assert.assertEquals;
import static org.junit.Assert.assertTrue;
import static org.junit.Assume.assumeTrue;

public class AtomicQueryTest {

    @ClassRule
    public static final GraphContext snbGraph = GraphContext.preLoad(SNBGraph.get());
    
    @ClassRule
    public static final GraphContext geoGraph = GraphContext.preLoad(GeoGraph.get());

    @ClassRule
    public static final GraphContext admissionsGraph = GraphContext.preLoad(AdmissionsGraph.get());

    @ClassRule
    public static final GraphContext ancestorGraph = GraphContext.preLoad("ancestor-friend-test.gql");

    @Rule
    public final ExpectedException exception = ExpectedException.none();

    @BeforeClass
    public static void setUpClass() {
        assumeTrue(usingTinker());
    }

    @Test
    public void testErrorNonReasonerReasonerAtomicQuery() {
        String queryString = "match $x isa person;$y isa product;($x, $y) isa recommendation;($y, $t) isa typing;";
        exception.expect(IllegalStateException.class);
        ReasonerAtomicQuery atomicQuery = new ReasonerAtomicQuery(queryString, snbGraph.graph());
    }

    @Test
    public void testCopyConstructor(){
        String queryString = "match ($x, $y) isa recommendation;";
        ReasonerAtomicQuery atomicQuery = new ReasonerAtomicQuery(queryString, snbGraph.graph());
        ReasonerAtomicQuery copy = new ReasonerAtomicQuery(atomicQuery);
        assertEquals(atomicQuery, copy);
        assertEquals(atomicQuery.hashCode(), copy.hashCode());
    }

    @Test
    public void testMaterialize(){
        QueryBuilder qb = snbGraph.graph().graql().infer(false);
        String explicitQuery = "match ($x, $y) isa recommendation;$x has name 'Bob';$y has name 'Colour of Magic';";
        assertTrue(!qb.<MatchQuery>parse(explicitQuery).ask().execute());

        String queryString = "match ($x, $y) isa recommendation;";
        QueryAnswers answers = new QueryAnswers();

        answers.add(ImmutableMap.of(
                varName("x"), getConcept("Bob"),
                varName("y"), getConcept("Colour of Magic")));
        ReasonerAtomicQuery atomicQuery = new ReasonerAtomicQuery(queryString, snbGraph.graph());
        atomicQuery.getAnswers().addAll(answers);
        atomicQuery.materialise();
        assertTrue(qb.<MatchQuery>parse(explicitQuery).ask().execute());
    }

    //TODO Bug #10655 if we group resources into atomic queries
    @Ignore
    @Test
    public void testUnification(){
        ReasonerAtomicQuery parentQuery = new ReasonerAtomicQuery("match ($Y, $z) isa Friend; $Y has name 'd'; select $z;", ancestorGraph.graph());
        ReasonerAtomicQuery childQuery = new ReasonerAtomicQuery("match ($X, $Y) isa Friend; $Y has name 'd'; select $X;", ancestorGraph.graph());

        Atomic parentAtom = parentQuery.getAtom();
        Atomic childAtom = childQuery.getAtom();
        Map<VarName, VarName> unifiers = childAtom.getUnifiers(parentAtom);
        Map<VarName, VarName> correctUnifiers = new HashMap<>();
        correctUnifiers.put(varName("X"), varName("z"));
        assertTrue(unifiers.equals(correctUnifiers));
    }

    @Test
    public void testResourceEquivalence(){
        String queryString = "match" + "" +
                "$x-firstname-9cbf242b-6baf-43b0-97a3-f3af5d801777 value 'c';" +
                "$x has firstname $x-firstname-9cbf242b-6baf-43b0-97a3-f3af5d801777;";
        String queryString2 = "match" +
                "$x has firstname $x-firstname-d6a3b1d0-2a1c-48f3-b02e-9a6796e2b581;" +
                "$x-firstname-d6a3b1d0-2a1c-48f3-b02e-9a6796e2b581 value 'c';";
        ReasonerAtomicQuery parentQuery = new ReasonerAtomicQuery(queryString, snbGraph.graph());
        ReasonerAtomicQuery childQuery = new ReasonerAtomicQuery(queryString2, snbGraph.graph());
        assertEquals(parentQuery, childQuery);
        assertEquals(parentQuery.hashCode(), childQuery.hashCode());
    }

    @Test
    public void testResourceEquivalence2() {
        String queryString = "match $x isa $x-type-ec47c2f8-4ced-46a6-a74d-0fb84233e680;" +
                "$x has GRE $x-GRE-dabaf2cf-b797-4fda-87b2-f9b01e982f45;" +
                "$x-type-ec47c2f8-4ced-46a6-a74d-0fb84233e680 type-name 'applicant';" +
                "$x-GRE-dabaf2cf-b797-4fda-87b2-f9b01e982f45 value > 1099;";

        String queryString2 = "match $x isa $x-type-79e3295d-6be6-4b15-b691-69cf634c9cd6;" +
                "$x has GRE $x-GRE-388fa981-faa8-4705-984e-f14b072eb688;" +
                "$x-type-79e3295d-6be6-4b15-b691-69cf634c9cd6 type-name 'applicant';" +
                "$x-GRE-388fa981-faa8-4705-984e-f14b072eb688 value > 1099;";
        ReasonerAtomicQuery parentQuery = new ReasonerAtomicQuery(queryString, admissionsGraph.graph());
        ReasonerAtomicQuery childQuery = new ReasonerAtomicQuery(queryString2, admissionsGraph.graph());
        assertEquals(parentQuery, childQuery);
        assertEquals(parentQuery.hashCode(), childQuery.hashCode());
    }

    @Test
    public void testQueryEquivalence(){
        String queryString = "match " +
                "(entity-location: $x2, geo-entity: $xx) isa is-located-in;" +
                "$x1 isa $t1; $t1 sub geoObject;";
        String queryString2 = "match " +
                "(geo-entity: $y1, entity-location: $y2) isa is-located-in;" +
                "$y1 isa $t2; $t2 sub geoObject;";
        ReasonerAtomicQuery query = new ReasonerAtomicQuery(queryString, geoGraph.graph());
        ReasonerAtomicQuery query2 = new ReasonerAtomicQuery(queryString2, geoGraph.graph());
        assertTrue(query.isEquivalent(query2));
    }

<<<<<<< HEAD
    @Test
    public void testVarPermutation(){
        GraknGraph graph = GeoGraph.getGraph();
        String queryString = "match (geo-entity: $x, entity-location: $y) isa is-located-in;";
        String queryString2 = "match ($x, $y) isa is-located-in;";
        ReasonerAtomicQuery query = new ReasonerAtomicQuery(queryString, graph);
        ReasonerAtomicQuery query2 = new ReasonerAtomicQuery(queryString2, graph);
        query.lookup(new QueryCache());
        query2.lookup(new QueryCache());
        QueryAnswers answers = query.getAnswers();
        QueryAnswers permutedAnswers = answers.permute(query.getAtom());
        QueryAnswers permutedAnswers2 = answers.permute(query2.getAtom());
        QueryAnswers fullAnswers = query2.getAnswers();

        assertEquals(fullAnswers, permutedAnswers2);
        assertEquals(answers, permutedAnswers);
    }

    private static Concept getConcept(String id){
        Set<Concept> instances = graph.getResourcesByValue(id)
=======
    private Concept getConcept(String id){
        Set<Concept> instances = snbGraph.graph().getResourcesByValue(id)
>>>>>>> efde6d65
                .stream().flatMap(res -> res.ownerInstances().stream()).collect(Collectors.toSet());
        if (instances.size() != 1)
            throw new IllegalStateException("Something wrong, multiple instances with given res value");
        return instances.iterator().next();
    }

}<|MERGE_RESOLUTION|>--- conflicted
+++ resolved
@@ -24,19 +24,13 @@
 import ai.grakn.graql.QueryBuilder;
 import ai.grakn.graql.VarName;
 import ai.grakn.graql.admin.Atomic;
-<<<<<<< HEAD
 import ai.grakn.graql.internal.reasoner.query.QueryCache;
 import ai.grakn.graql.internal.reasoner.query.ReasonerAtomicQuery;
-=======
-import ai.grakn.graql.internal.reasoner.atom.predicate.IdPredicate;
 import ai.grakn.graphs.AdmissionsGraph;
 import ai.grakn.graphs.SNBGraph;
->>>>>>> efde6d65
 import ai.grakn.graql.internal.reasoner.query.QueryAnswers;
-import ai.grakn.graql.internal.reasoner.query.ReasonerAtomicQuery;
 import ai.grakn.test.GraphContext;
 import com.google.common.collect.ImmutableMap;
-import junit.framework.TestCase;
 import org.junit.BeforeClass;
 import org.junit.ClassRule;
 import org.junit.Ignore;
@@ -170,14 +164,12 @@
         assertTrue(query.isEquivalent(query2));
     }
 
-<<<<<<< HEAD
     @Test
     public void testVarPermutation(){
-        GraknGraph graph = GeoGraph.getGraph();
         String queryString = "match (geo-entity: $x, entity-location: $y) isa is-located-in;";
         String queryString2 = "match ($x, $y) isa is-located-in;";
-        ReasonerAtomicQuery query = new ReasonerAtomicQuery(queryString, graph);
-        ReasonerAtomicQuery query2 = new ReasonerAtomicQuery(queryString2, graph);
+        ReasonerAtomicQuery query = new ReasonerAtomicQuery(queryString, geoGraph.graph());
+        ReasonerAtomicQuery query2 = new ReasonerAtomicQuery(queryString2, geoGraph.graph());
         query.lookup(new QueryCache());
         query2.lookup(new QueryCache());
         QueryAnswers answers = query.getAnswers();
@@ -189,12 +181,8 @@
         assertEquals(answers, permutedAnswers);
     }
 
-    private static Concept getConcept(String id){
-        Set<Concept> instances = graph.getResourcesByValue(id)
-=======
     private Concept getConcept(String id){
         Set<Concept> instances = snbGraph.graph().getResourcesByValue(id)
->>>>>>> efde6d65
                 .stream().flatMap(res -> res.ownerInstances().stream()).collect(Collectors.toSet());
         if (instances.size() != 1)
             throw new IllegalStateException("Something wrong, multiple instances with given res value");
