--- conflicted
+++ resolved
@@ -309,12 +309,6 @@
         return Patterns.conjunction(vars);
     }
 
-<<<<<<< HEAD
-    private QueryAnswers queryAnswers(MatchQuery query) {
-        return new QueryAnswers(query.admin().stream().collect(toSet()));
-    }
-=======
->>>>>>> e474383c
     private Concept getConcept(String id){
         Set<Concept> instances = snbGraph.graph().getResourcesByValue(id)
                 .stream().flatMap(res -> res.ownerInstances().stream()).collect(Collectors.toSet());
