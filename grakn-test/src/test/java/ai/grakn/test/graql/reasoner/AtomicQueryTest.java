/*
 * Grakn - A Distributed Semantic Database
 * Copyright (C) 2016  Grakn Labs Limited
 *
 * Grakn is free software: you can redistribute it and/or modify
 * it under the terms of the GNU General Public License as published by
 * the Free Software Foundation, either version 3 of the License, or
 * (at your option) any later version.
 *
 * Grakn is distributed in the hope that it will be useful,
 * but WITHOUT ANY WARRANTY; without even the implied warranty of
 * MERCHANTABILITY or FITNESS FOR A PARTICULAR PURPOSE.  See the
 * GNU General Public License for more details.
 *
 * You should have received a copy of the GNU General Public License
 * along with Grakn. If not, see <http://www.gnu.org/licenses/gpl.txt>.
 */

package ai.grakn.test.graql.reasoner;

import ai.grakn.GraknGraph;
import ai.grakn.concept.Concept;
import ai.grakn.graphs.AdmissionsGraph;
import ai.grakn.graphs.CWGraph;
import ai.grakn.graphs.GeoGraph;
import ai.grakn.graphs.SNBGraph;
import ai.grakn.graql.Graql;
import ai.grakn.graql.MatchQuery;
import ai.grakn.graql.QueryBuilder;
import ai.grakn.graql.admin.Answer;
import ai.grakn.graql.admin.Conjunction;
import ai.grakn.graql.admin.PatternAdmin;
import ai.grakn.graql.admin.Unifier;
import ai.grakn.graql.admin.VarPatternAdmin;
import ai.grakn.graql.internal.pattern.Patterns;
import ai.grakn.graql.internal.query.QueryAnswer;
import ai.grakn.graql.internal.reasoner.atom.Atom;
import ai.grakn.graql.internal.reasoner.atom.binary.TypeAtom;
import ai.grakn.graql.internal.reasoner.atom.predicate.IdPredicate;
import ai.grakn.graql.internal.reasoner.query.QueryAnswers;
import ai.grakn.graql.internal.reasoner.query.ReasonerAtomicQuery;
import ai.grakn.graql.internal.reasoner.query.ReasonerQueries;
import ai.grakn.graql.internal.reasoner.UnifierImpl;
import ai.grakn.test.GraphContext;
import com.google.common.collect.ImmutableMap;
import com.google.common.collect.Sets;
import org.junit.BeforeClass;
import org.junit.ClassRule;
import org.junit.Rule;
import org.junit.Test;
import org.junit.rules.ExpectedException;

import java.util.Set;
import java.util.stream.Collectors;

import static ai.grakn.graql.internal.reasoner.query.QueryAnswerStream.entityTypeFilter;
import static ai.grakn.graql.internal.reasoner.query.QueryAnswerStream.subFilter;
import static ai.grakn.test.GraknTestEnv.usingTinker;
import static java.util.stream.Collectors.toSet;
import static org.junit.Assert.assertEquals;
import static org.junit.Assert.assertFalse;
import static org.junit.Assert.assertNotEquals;
import static org.junit.Assert.assertTrue;
import static org.junit.Assume.assumeTrue;

public class AtomicQueryTest {

    @ClassRule
    public static final GraphContext snbGraph = GraphContext.preLoad(SNBGraph.get()).assumeTrue(usingTinker());

    @ClassRule
    public static final GraphContext geoGraph = GraphContext.preLoad(GeoGraph.get()).assumeTrue(usingTinker());

    @ClassRule
    public static final GraphContext admissionsGraph = GraphContext.preLoad(AdmissionsGraph.get()).assumeTrue(usingTinker());

    @ClassRule
    public static final GraphContext cwGraph = GraphContext.preLoad(CWGraph.get()).assumeTrue(usingTinker());

    @ClassRule
    public static final GraphContext ancestorGraph = GraphContext.preLoad("ancestor-friend-test.gql").assumeTrue(usingTinker());

    @ClassRule
    public static final GraphContext unificationWithTypesSet = GraphContext.preLoad("unificationWithTypesTest.gql").assumeTrue(usingTinker());

    @Rule
    public final ExpectedException exception = ExpectedException.none();

    @BeforeClass
    public static void setUpClass() {
        assumeTrue(usingTinker());
    }

    @Test
    public void testWhenConstructingNonAtomicQuery_ExceptionIsThrown() {
        String patternString = "{$x isa person;$y isa product;($x, $y) isa recommendation;($y, $t) isa typing;}";
        Conjunction<VarPatternAdmin> pattern = conjunction(patternString, snbGraph.graph());
        exception.expect(IllegalStateException.class);
        ReasonerAtomicQuery atomicQuery = ReasonerQueries.atomic(pattern, snbGraph.graph());
    }

    @Test
    public void testWhenCopying_TheCopyIsAlphaEquivalent(){
        String patternString = "{($x, $y) isa recommendation;}";
        Conjunction<VarPatternAdmin> pattern = conjunction(patternString, snbGraph.graph());
        ReasonerAtomicQuery atomicQuery = ReasonerQueries.atomic(pattern, snbGraph.graph());
        ReasonerAtomicQuery copy = ReasonerQueries.atomic(atomicQuery);
        assertEquals(atomicQuery, copy);
        assertEquals(atomicQuery.hashCode(), copy.hashCode());
    }

    @Test
<<<<<<< HEAD
    public void testWhenModifyingAQuery_TheCopyDoesNotChange(){
        GraknGraph graph = snbGraph.graph();
        String patternString = "{(recommended-product: $x, recommended-customer: $y) isa recommendation;}";
        Conjunction<VarPatternAdmin> pattern = conjunction(patternString, graph);
        ReasonerAtomicQuery atomicQuery = ReasonerQueries.atomic(pattern, graph);
        ReasonerAtomicQuery copy = ReasonerQueries.atomic(atomicQuery);

        atomicQuery.unify(Graql.var("y"), Graql.var("z"));
        MatchQuery q1 = atomicQuery.getMatchQuery();
        MatchQuery q2 = copy.getMatchQuery();
        assertNotEquals(q1, q2);
    }

    @Test
    public void testWhenCopyingAQuery_TheyHaveTheSameRoleVarTypeMaps(){
        GraknGraph graph = snbGraph.graph();
        String patternString = "{(recommended-product: $x, recommended-customer: $y) isa recommendation;}";
        Conjunction<VarPatternAdmin> pattern = conjunction(patternString, graph);
        ReasonerAtomicQuery atomicQuery = ReasonerQueries.atomic(pattern, graph);
        ReasonerAtomicQuery copy = ReasonerQueries.atomic(atomicQuery);

        atomicQuery.unify(Graql.var("y"), Graql.var("z"));
        assertEquals(ReasonerQueries.atomic(conjunction(patternString, graph), snbGraph.graph()).getAtom().getRoleVarTypeMap(), copy.getAtom().getRoleVarTypeMap());
    }

    @Test
=======
>>>>>>> 73d9b853
    public void testWhenMaterialising_MaterialisedInformationIsPresentInGraph(){
        GraknGraph graph = snbGraph.graph();
        QueryBuilder qb = graph.graql().infer(false);
        String explicitQuery = "match (recommended-customer: $x, recommended-product: $y) isa recommendation;$x has name 'Bob';$y has name 'Colour of Magic';";
        assertTrue(!qb.<MatchQuery>parse(explicitQuery).ask().execute());

        String patternString = "{(recommended-customer: $x, recommended-product: $y) isa recommendation;}";
        Conjunction<VarPatternAdmin> pattern = conjunction(patternString, graph);
        QueryAnswers answers = new QueryAnswers();

        answers.add(new QueryAnswer(
                ImmutableMap.of(
                        Graql.var("x"), getConcept("Bob"),
                        Graql.var("y"), getConcept("Colour of Magic")))
        );
        ReasonerAtomicQuery atomicQuery = ReasonerQueries.atomic(pattern, graph);

        assertFalse(qb.<MatchQuery>parse(explicitQuery).ask().execute());
        answers.stream().forEach(atomicQuery::materialise);
        assertTrue(qb.<MatchQuery>parse(explicitQuery).ask().execute());
    }

    @Test
    public void testWhenRoleTypesAreAmbiguous_answersArePermutedCorrectly(){
        String queryString = "match (geo-entity: $x, entity-location: $y) isa is-located-in;";
        String queryString2 = "match ($x, $y) isa is-located-in;";
        GraknGraph graph = geoGraph.graph();
        QueryBuilder qb = graph.graql().infer(false);
        MatchQuery query = qb.parse(queryString);
        MatchQuery query2 = qb.parse(queryString2);
        Set<Answer> answers = query.admin().stream().collect(toSet());
        Set<Answer> fullAnswers = query2.admin().stream().collect(toSet());
        Atom mappedAtom = ReasonerQueries.atomic(conjunction(query.admin().getPattern()), graph).getAtom();
        Atom unmappedAtom = ReasonerQueries.atomic(conjunction(query2.admin().getPattern()), graph).getAtom();

        Set<Unifier> permutationUnifiers = mappedAtom.getPermutationUnifiers(mappedAtom);
        Set<IdPredicate> unmappedIdPredicates = mappedAtom.getUnmappedIdPredicates();
        Set<TypeAtom> unmappedTypeConstraints = mappedAtom.getUnmappedTypeConstraints();
        Set<Answer> permutedAnswers = answers.stream()
                .flatMap(a -> a.permute(permutationUnifiers))
                .filter(a -> subFilter(a, unmappedIdPredicates))
                .filter(a -> entityTypeFilter(a, unmappedTypeConstraints))
                .collect(Collectors.toSet());

        Set<Unifier> permutationUnifiers2 = unmappedAtom.getPermutationUnifiers(mappedAtom);
        Set<IdPredicate> unmappedIdPredicates2 = unmappedAtom.getUnmappedIdPredicates();
        Set<TypeAtom> unmappedTypeConstraints2 = unmappedAtom.getUnmappedTypeConstraints();
        Set<Answer> permutedAnswers2 = answers.stream()
                .flatMap(a -> a.permute(permutationUnifiers2))
                .filter(a -> subFilter(a, unmappedIdPredicates2))
                .filter(a -> entityTypeFilter(a, unmappedTypeConstraints2))
                .collect(Collectors.toSet());

        assertEquals(fullAnswers, permutedAnswers2);
        assertEquals(answers, permutedAnswers);
    }

    @Test
    public void testWhenReifyingRelation_ExtraAtomIsCreatedWithUserDefinedName(){
        String patternString = "{(geo-entity: $x, entity-location: $y) isa is-located-in;}";
        String patternString2 = "{($x, $y) relates geo-entity;}";
        GraknGraph graph = geoGraph.graph();
        Conjunction<VarPatternAdmin> pattern = conjunction(patternString, graph);
        Conjunction<VarPatternAdmin> pattern2 = conjunction(patternString2, graph);
        ReasonerAtomicQuery query = ReasonerQueries.atomic(pattern, graph);
        ReasonerAtomicQuery query2 = ReasonerQueries.atomic(pattern2, graph);
        assertEquals(query.getAtom().isUserDefinedName(), false);
        assertEquals(query2.getAtom().isUserDefinedName(), true);
        assertEquals(query.getAtoms().size(), 1);
        assertEquals(query2.getAtoms().size(), 2);
    }

    @Test
    public void testWhenUnifiyingAtomWithItself_UnifierIsTrivial(){
        String patternString = "{$x isa country;($x, $y) isa is-enemy-of;$y isa country;}";
        GraknGraph graph = cwGraph.graph();
        Conjunction<VarPatternAdmin> pattern = conjunction(patternString, graph);
        ReasonerAtomicQuery parentQuery = ReasonerQueries.atomic(pattern, graph);
        ReasonerAtomicQuery childQuery = ReasonerQueries.atomic(pattern, graph);
        Unifier unifier = childQuery.getUnifier(parentQuery);
        assertTrue(Sets.intersection(unifier.keySet(), Sets.newHashSet(Graql.var("x"), Graql.var("y"))).isEmpty());
    }

    @Test
    public void testWhenUnifiyingBinaryRelationWithTypes_SomeVarsHaveTypes_UnifierMatchesTypes(){
        GraknGraph graph =  unificationWithTypesSet.graph();
        String patternString = "{$x1 isa entity1;($x1, $x2) isa binary;}";
        String patternString2 = "{$y1 isa entity1;($y1, $y2) isa binary;}";
        Conjunction<VarPatternAdmin> pattern = conjunction(patternString, graph);
        Conjunction<VarPatternAdmin> pattern2 = conjunction(patternString2, graph);
        ReasonerAtomicQuery parentQuery = ReasonerQueries.atomic(pattern, graph);
        ReasonerAtomicQuery childQuery = ReasonerQueries.atomic(pattern2, graph);
        Unifier unifier = childQuery.getUnifier(parentQuery);
        Unifier correctUnifier = new UnifierImpl(ImmutableMap.of(
                Graql.var("y1"), Graql.var("x1"),
                Graql.var("y2"), Graql.var("x2")
        ));
        assertTrue(unifier.containsAll(correctUnifier));
    }

    @Test
    public void testWhenUnifiyingBinaryRelationWithTypes_AllVarsHaveTypes_UnifierMatchesTypes(){
        GraknGraph graph =  unificationWithTypesSet.graph();
        String patternString = "{$x1 isa entity1;$x2 isa entity2;($x1, $x2) isa binary;}";
        String patternString2 = "{$y1 isa entity1;$y2 isa entity2;($y1, $y2) isa binary;}";
        Conjunction<VarPatternAdmin> pattern = conjunction(patternString, graph);
        Conjunction<VarPatternAdmin> pattern2 = conjunction(patternString2, graph);
        ReasonerAtomicQuery parentQuery = ReasonerQueries.atomic(pattern, graph);
        ReasonerAtomicQuery childQuery = ReasonerQueries.atomic(pattern2, graph);
        Unifier unifier = childQuery.getUnifier(parentQuery);
        Unifier correctUnifier = new UnifierImpl(ImmutableMap.of(
                Graql.var("y1"), Graql.var("x1"),
                Graql.var("y2"), Graql.var("x2")
        ));
        assertTrue(unifier.containsAll(correctUnifier));
    }

    @Test
    public void testWhenUnifiyingTernaryRelationWithTypes_SomeVarsHaveTypes_UnifierMatchesTypes(){
        GraknGraph graph =  unificationWithTypesSet.graph();
        String patternString = "{$x1 isa entity3;$x3 isa entity5;($x1, $x2, $x3) isa ternary;}";
        String patternString2 = "{$y3 isa entity5;$y1 isa entity3;($y2, $y3, $y1) isa ternary;}";
        String patternString3 = "{$y3 isa entity5;$y2 isa entity4;$y1 isa entity3;(role2: $y2, role3: $y3, role1: $y1) isa ternary;}";
        Conjunction<VarPatternAdmin> pattern = conjunction(patternString, graph);
        Conjunction<VarPatternAdmin> pattern2 = conjunction(patternString2, graph);
        Conjunction<VarPatternAdmin> pattern3 = conjunction(patternString3, graph);
        ReasonerAtomicQuery parentQuery = ReasonerQueries.atomic(pattern, graph);
        ReasonerAtomicQuery childQuery = ReasonerQueries.atomic(pattern2, graph);
        ReasonerAtomicQuery childQuery2 = ReasonerQueries.atomic(pattern3, graph);
        Unifier unifier = childQuery.getUnifier(parentQuery);
        Unifier unifier2 = childQuery2.getUnifier(parentQuery);
        Unifier correctUnifier = new UnifierImpl(ImmutableMap.of(
                Graql.var("y1"), Graql.var("x1"),
                Graql.var("y2"), Graql.var("x2"),
                Graql.var("y3"), Graql.var("x3")
        ));
        assertTrue(unifier.containsAll(correctUnifier));
        assertTrue(unifier2.containsAll(correctUnifier));
    }

    @Test
    public void testWhenUnifiyingTernaryRelationWithTypes_AllVarsHaveTypes_UnifierMatchesTypes(){
        GraknGraph graph =  unificationWithTypesSet.graph();
        String patternString = "{$x1 isa entity3;$x2 isa entity4; $x3 isa entity5;($x1, $x2, $x3) isa ternary;}";
        String patternString2 = "{$y3 isa entity5;$y2 isa entity4;$y1 isa entity3;($y2, $y3, $y1) isa ternary;}";
        String patternString3 = "{$y3 isa entity5;$y2 isa entity4;$y1 isa entity3;(role2: $y2, role3: $y3, role1: $y1) isa ternary;}";
        Conjunction<VarPatternAdmin> pattern = conjunction(patternString, graph);
        Conjunction<VarPatternAdmin> pattern2 = conjunction(patternString2, graph);
        Conjunction<VarPatternAdmin> pattern3 = conjunction(patternString3, graph);
        ReasonerAtomicQuery parentQuery = ReasonerQueries.atomic(pattern, graph);
        ReasonerAtomicQuery childQuery = ReasonerQueries.atomic(pattern2, graph);
        ReasonerAtomicQuery childQuery2 = ReasonerQueries.atomic(pattern3, graph);
        Unifier unifier = childQuery.getUnifier(parentQuery);
        Unifier unifier2 = childQuery2.getUnifier(parentQuery);
        Unifier correctUnifier = new UnifierImpl(ImmutableMap.of(
                Graql.var("y1"), Graql.var("x1"),
                Graql.var("y2"), Graql.var("x2"),
                Graql.var("y3"), Graql.var("x3")
        ));
        assertTrue(unifier.containsAll(correctUnifier));
        assertTrue(unifier2.containsAll(correctUnifier));
    }

    @Test
    public void testWhenUnifiyingTernaryRelationWithTypes_AllVarsHaveTypes_UnifierMatchesTypes_TypeHierarchyInvolved(){
        GraknGraph graph =  unificationWithTypesSet.graph();
        String patternString = "{$x1 isa entity5;$x2 isa entity6; $x3 isa entity7;($x1, $x2, $x3) isa ternary;}";
        String patternString2 = "{$y3 isa entity7;$y2 isa entity6;$y1 isa entity5;($y2, $y3, $y1) isa ternary;}";
        String patternString3 = "{$y3 isa entity7;$y2 isa entity6;$y1 isa entity5;(role2: $y2, role3: $y3, role1: $y1) isa ternary;}";
        Conjunction<VarPatternAdmin> pattern = conjunction(patternString, graph);
        Conjunction<VarPatternAdmin> pattern2 = conjunction(patternString2, graph);
        Conjunction<VarPatternAdmin> pattern3 = conjunction(patternString3, graph);
        ReasonerAtomicQuery parentQuery = ReasonerQueries.atomic(pattern, graph);
        ReasonerAtomicQuery childQuery = ReasonerQueries.atomic(pattern2, graph);
        ReasonerAtomicQuery childQuery2 = ReasonerQueries.atomic(pattern3, graph);
        Unifier unifier = childQuery.getUnifier(parentQuery);
        Unifier unifier2 = childQuery2.getUnifier(parentQuery);
        Unifier correctUnifier = new UnifierImpl(ImmutableMap.of(
                Graql.var("y1"), Graql.var("x1"),
                Graql.var("y2"), Graql.var("x2"),
                Graql.var("y3"), Graql.var("x3")
        ));
        assertTrue(unifier.containsAll(correctUnifier));
        assertTrue(unifier2.containsAll(correctUnifier));
    }

    private Conjunction<VarPatternAdmin> conjunction(PatternAdmin pattern){
        Set<VarPatternAdmin> vars = pattern
                .getDisjunctiveNormalForm().getPatterns()
                .stream().flatMap(p -> p.getPatterns().stream()).collect(toSet());
        return Patterns.conjunction(vars);
    }

    private Conjunction<VarPatternAdmin> conjunction(String patternString, GraknGraph graph){
        Set<VarPatternAdmin> vars = graph.graql().parsePattern(patternString).admin()
                .getDisjunctiveNormalForm().getPatterns()
                .stream().flatMap(p -> p.getPatterns().stream()).collect(toSet());
        return Patterns.conjunction(vars);
    }

    private Concept getConcept(String id){
        Set<Concept> instances = snbGraph.graph().getResourcesByValue(id)
                .stream().flatMap(res -> res.ownerInstances().stream()).collect(Collectors.toSet());
        if (instances.size() != 1)
            throw new IllegalStateException("Something wrong, multiple instances with given res value");
        return instances.iterator().next();
    }

}<|MERGE_RESOLUTION|>--- conflicted
+++ resolved
@@ -110,35 +110,6 @@
     }
 
     @Test
-<<<<<<< HEAD
-    public void testWhenModifyingAQuery_TheCopyDoesNotChange(){
-        GraknGraph graph = snbGraph.graph();
-        String patternString = "{(recommended-product: $x, recommended-customer: $y) isa recommendation;}";
-        Conjunction<VarPatternAdmin> pattern = conjunction(patternString, graph);
-        ReasonerAtomicQuery atomicQuery = ReasonerQueries.atomic(pattern, graph);
-        ReasonerAtomicQuery copy = ReasonerQueries.atomic(atomicQuery);
-
-        atomicQuery.unify(Graql.var("y"), Graql.var("z"));
-        MatchQuery q1 = atomicQuery.getMatchQuery();
-        MatchQuery q2 = copy.getMatchQuery();
-        assertNotEquals(q1, q2);
-    }
-
-    @Test
-    public void testWhenCopyingAQuery_TheyHaveTheSameRoleVarTypeMaps(){
-        GraknGraph graph = snbGraph.graph();
-        String patternString = "{(recommended-product: $x, recommended-customer: $y) isa recommendation;}";
-        Conjunction<VarPatternAdmin> pattern = conjunction(patternString, graph);
-        ReasonerAtomicQuery atomicQuery = ReasonerQueries.atomic(pattern, graph);
-        ReasonerAtomicQuery copy = ReasonerQueries.atomic(atomicQuery);
-
-        atomicQuery.unify(Graql.var("y"), Graql.var("z"));
-        assertEquals(ReasonerQueries.atomic(conjunction(patternString, graph), snbGraph.graph()).getAtom().getRoleVarTypeMap(), copy.getAtom().getRoleVarTypeMap());
-    }
-
-    @Test
-=======
->>>>>>> 73d9b853
     public void testWhenMaterialising_MaterialisedInformationIsPresentInGraph(){
         GraknGraph graph = snbGraph.graph();
         QueryBuilder qb = graph.graql().infer(false);
