/*
 * Grakn - A Distributed Semantic Database
 * Copyright (C) 2016  Grakn Labs Limited
 *
 * Grakn is free software: you can redistribute it and/or modify
 * it under the terms of the GNU General Public License as published by
 * the Free Software Foundation, either version 3 of the License, or
 * (at your option) any later version.
 *
 * Grakn is distributed in the hope that it will be useful,
 * but WITHOUT ANY WARRANTY; without even the implied warranty of
 * MERCHANTABILITY or FITNESS FOR A PARTICULAR PURPOSE.  See the
 * GNU General Public License for more details.
 *
 * You should have received a copy of the GNU General Public License
 * along with Grakn. If not, see <http://www.gnu.org/licenses/gpl.txt>.
 */

package ai.grakn.test.graql.reasoner;

import ai.grakn.GraknGraph;
import ai.grakn.concept.Concept;
import ai.grakn.concept.RelationType;
import ai.grakn.concept.Rule;
import ai.grakn.concept.RuleType;
import ai.grakn.concept.TypeLabel;
import ai.grakn.graphs.GeoGraph;
import ai.grakn.graphs.SNBGraph;
import ai.grakn.graql.Graql;
import ai.grakn.graql.MatchQuery;
import ai.grakn.graql.Pattern;
import ai.grakn.graql.QueryBuilder;
import ai.grakn.graql.VarName;
import ai.grakn.graql.admin.Conjunction;
import ai.grakn.graql.admin.VarAdmin;
import ai.grakn.graql.internal.pattern.Patterns;
import ai.grakn.graql.internal.reasoner.Reasoner;
import ai.grakn.graql.internal.reasoner.Utility;
import ai.grakn.graql.internal.reasoner.query.QueryAnswer;
import ai.grakn.graql.internal.reasoner.query.QueryAnswers;
import ai.grakn.graql.internal.reasoner.query.ReasonerAtomicQuery;
import ai.grakn.graql.internal.reasoner.query.ReasonerQueryImpl;
import ai.grakn.graql.internal.reasoner.rule.InferenceRule;
import ai.grakn.test.GraphContext;
import com.google.common.collect.Sets;
import javafx.util.Pair;
import org.junit.BeforeClass;
import org.junit.ClassRule;
import org.junit.Ignore;
import org.junit.Test;
import org.junit.rules.ExpectedException;

import java.util.HashMap;
import java.util.LinkedHashMap;
import java.util.List;
import java.util.Map;
import java.util.Set;

import static ai.grakn.graql.Graql.and;
import static ai.grakn.test.GraknTestEnv.usingTinker;
import static java.util.stream.Collectors.toSet;
import static junit.framework.TestCase.assertEquals;
import static org.junit.Assert.assertTrue;
import static org.junit.Assume.assumeTrue;

/**
 * Suite of tests focused on reasoning expressivity and various edge cases.
 */
public class ReasonerTest {

    @ClassRule
    public static final GraphContext snbGraph = GraphContext.preLoad(SNBGraph.get());

    @ClassRule
    public static final GraphContext snbGraph2 = GraphContext.preLoad(SNBGraph.get());

    @ClassRule
    public static final GraphContext snbGraph3 = GraphContext.preLoad(SNBGraph.get());

    @ClassRule
    public static final GraphContext testGraph = GraphContext.preLoad(GeoGraph.get());

    @ClassRule
    public static final GraphContext nonMaterialisedGeoGraph = GraphContext.preLoad(GeoGraph.get());

    @ClassRule
    public static final GraphContext nonMaterialisedsnbGraph = GraphContext.preLoad(SNBGraph.get());

    @ClassRule
    public static final GraphContext geoGraph = GraphContext.preLoad(GeoGraph.get());

    @ClassRule
    public static final GraphContext geoGraph2 = GraphContext.preLoad(GeoGraph.get());

    @ClassRule
    public static final GraphContext geoGraph3 = GraphContext.preLoad(GeoGraph.get());

    @org.junit.Rule
    public final ExpectedException exception = ExpectedException.none();

    @BeforeClass
    public static void onStartup() throws Exception {
        assumeTrue(usingTinker());
    }

    @Test
    public void testSubPropertyRuleCreation() {
        GraknGraph graph = snbGraph.graph();
        Map<TypeLabel, TypeLabel> roleMap = new HashMap<>();
        RelationType parent = graph.getRelationType("sublocate");
        RelationType child = graph.getRelationType("resides");

        roleMap.put(graph.getRoleType("member-location").getLabel(), graph.getRoleType("subject-location").getLabel());
        roleMap.put(graph.getRoleType("container-location").getLabel(), graph.getRoleType("located-subject").getLabel());

        Pattern body = and(graph.graql().parsePatterns("(subject-location: $x, located-subject: $x1) isa resides;"));
        Pattern head = and(graph.graql().parsePatterns("(member-location: $x, container-location: $x1) isa sublocate;"));

        InferenceRule R2 = new InferenceRule(graph.admin().getMetaRuleInference().putRule(body, head), graph);
        Rule rule = Utility.createSubPropertyRule(parent, child, roleMap, graph);
        InferenceRule R = new InferenceRule(rule, graph);

        assertTrue(R.getHead().equals(R2.getHead()));
        assertTrue(R.getBody().equals(R2.getBody()));
    }

    @Test
    public void testTransitiveRuleCreation() {
        GraknGraph graph = snbGraph.graph();
        Rule rule = Utility.createTransitiveRule(
                graph.getRelationType("sublocate"),
                graph.getRoleType("member-location").getLabel(),
                graph.getRoleType("container-location").getLabel(),
                graph);
        InferenceRule R = new InferenceRule(rule, graph);

        Pattern body = and(graph.graql().parsePatterns(
                "(member-location: $x, container-location: $z) isa sublocate;" +
                "(member-location: $z, container-location: $y) isa sublocate;"));
        Pattern head = and(graph.graql().parsePatterns("(member-location: $x, container-location: $y) isa sublocate;"));

        InferenceRule R2 = new InferenceRule(graph.admin().getMetaRuleInference().putRule(body, head), graph);
        assertTrue(R.getHead().equals(R2.getHead()));
        assertTrue(R.getBody().equals(R2.getBody()));
    }

    @Test
    public void testReflexiveRuleCreation() {
        GraknGraph graph = snbGraph.graph();
        Rule rule = Utility.createReflexiveRule(
                graph.getRelationType("knows"),
                graph.getRoleType("acquaintance1").getLabel(),
                graph.getRoleType("acquaintance2").getLabel(),
                graph);
        InferenceRule R = new InferenceRule(rule, graph);

        Pattern body = and(graph.graql().parsePatterns("(acquaintance1: $x, acquaintance2: $y) isa knows;"));
        Pattern head = and(graph.graql().parsePatterns("(acquaintance1: $x, acquaintance2: $x) isa knows;"));

        InferenceRule R2 = new InferenceRule(graph.admin().getMetaRuleInference().putRule(body, head), graph);
        assertTrue(R.getHead().equals(R2.getHead()));
        assertTrue(R.getBody().equals(R2.getBody()));
    }

    @Test
    public void testPropertyChainRuleCreation() {
        GraknGraph graph = snbGraph.graph();
        RelationType resides = graph.getRelationType("resides");
        RelationType sublocate = graph.getRelationType("sublocate");

        LinkedHashMap<RelationType, Pair<TypeLabel, TypeLabel>> chain = new LinkedHashMap<>();

        chain.put(resides, new Pair<>(graph.getRoleType("located-subject").getLabel(), graph.getRoleType("subject-location").getLabel()));
        chain.put(sublocate, new Pair<>(graph.getRoleType("member-location").getLabel(), graph.getRoleType("container-location").getLabel()));

        Rule rule = Utility.createPropertyChainRule(
                resides,
                graph.getRoleType("located-subject").getLabel(),
                graph.getRoleType("subject-location").getLabel(),
                chain,
                graph);
        InferenceRule R = new InferenceRule(rule, graph);

        Pattern body = and(graph.graql().parsePatterns(
                "(located-subject: $x, subject-location: $y) isa resides;" +
                "(member-location: $z, container-location: $y) isa sublocate;"));
        Pattern head = and(graph.graql().parsePatterns("(located-subject: $x, subject-location: $z) isa resides;"));

        InferenceRule R2 = new InferenceRule(graph.admin().getMetaRuleInference().putRule(body, head), graph);
        assertTrue(R.getHead().equals(R2.getHead()));
        assertTrue(R.getBody().equals(R2.getBody()));
    }

    @Test
    public void testAddingRuleWithHeadWithoutRoleTypesNotAllowed() {
        GraknGraph graph = testGraph.graph();
        Pattern body = Graql.and(graph.graql().parsePatterns(
                        "(geo-entity: $x, entity-location: $y) isa is-located-in;" +
                        "(geo-entity: $y, entity-location: $z) isa is-located-in;"));
        Pattern head = Graql.and(graph.graql().parsePatterns("($x, $z) isa is-located-in;"));
        exception.expect(IllegalArgumentException.class);
        Rule rule = graph.admin().getMetaRuleInference().putRule(body, head);
        InferenceRule irule = new InferenceRule(graph.admin().getMetaRuleInference().putRule(body, head), graph);
    }

    @Test
    public void testTwoRulesOnlyDifferingByVarNamesAreEquivalent() {
        GraknGraph graph = testGraph.graph();
        RuleType inferenceRule = graph.admin().getMetaRuleInference();

        Pattern body1 = Graql.and(graph.graql().parsePatterns(
                        "(geo-entity: $x, entity-location: $y) isa is-located-in;" +
                        "(geo-entity: $y, entity-location: $z) isa is-located-in;"));
        Pattern head1 = Graql.and(graph.graql().parsePatterns("(geo-entity: $x, entity-location: $z) isa is-located-in;"));
        Rule rule1 = inferenceRule.putRule(body1, head1);

        Pattern body2 = Graql.and(graph.graql().parsePatterns(
                        "(geo-entity: $l1, entity-location: $l2) isa is-located-in;" +
                        "(geo-entity: $l2, entity-location: $l3) isa is-located-in;"));
        Pattern head2 = Graql.and(graph.graql().parsePatterns("(geo-entity: $l1, entity-location: $l3) isa is-located-in;"));
        Rule rule2 = inferenceRule.putRule(body2, head2);

        InferenceRule R1 = new InferenceRule(rule1, graph);
        InferenceRule R2 = new InferenceRule(rule2, graph);
        assertEquals(R1, R2);
    }

    @Test
    public void testParsingQueryWithComma(){
        String queryString = "match $x isa person, has firstname 'Bob', has name 'Bob', val 'Bob', has age <21;";
        String queryString2 = "match $x isa person; $x has firstname 'Bob';$x has name 'Bob';$x val 'Bob';$x has age <21;";
        QueryBuilder iqb = snbGraph.graph().graql().infer(true).materialise(false);
        MatchQuery query = iqb.parse(queryString);
        MatchQuery query2 = iqb.parse(queryString2);
        assertEquals(query.execute(), query2.execute());
    }

    @Test
    public void testParsingQueryWithComma2(){
        String queryString = "match $x isa person, val <21, val >18;";
        String queryString2 = "match $x isa person;$x val <21;$x val >18;";
        QueryBuilder iqb = snbGraph.graph().graql().infer(true).materialise(false);
        MatchQuery query = iqb.parse(queryString);
        MatchQuery query2 = iqb.parse(queryString2);
        assertEquals(query.execute(), query2.execute());
    }

    @Test
    public void testParsingQueryWithResourceVariable(){
        String patternString = "{$x isa person, has firstname $y;}";
        String patternString2 = "{$x isa person;$x has firstname $y;}";
        ReasonerQueryImpl query = new ReasonerQueryImpl(conjunction(patternString, snbGraph.graph()), snbGraph.graph());
        ReasonerQueryImpl query2 = new ReasonerQueryImpl(conjunction(patternString2, snbGraph.graph()), snbGraph.graph());
        assertTrue(query.isEquivalent(query2));
    }

    //TODO: problems with engine connection seem to be encountered in this test
    @Ignore
    @Test
    public void testParsingQueryWithResourceVariable2(){
        String queryString = "match $x has firstname $y;";
        Pattern body = and(snbGraph.graph().graql().parsePatterns("$x isa person;$x has name 'Bob';"));
        Pattern head = and(snbGraph.graph().graql().parsePatterns("$x has firstname 'Bob';"));
        snbGraph.graph().admin().getMetaRuleInference().putRule(body, head);

        Reasoner.commitGraph(snbGraph.graph());
        snbGraph.graph(); //Reopen transaction

        QueryBuilder qb = snbGraph.graph().graql().infer(true).materialise(false);
        MatchQuery query = qb.parse(queryString);
        QueryAnswers answers = new QueryAnswers(queryAnswers(query));
        assertTrue(!answers.isEmpty());
    }

    @Test
    public void testParsingQueryWithResourceVariable3(){
        String patternString = "{$x isa person;$x has age <10;}";
        String patternString2 = "{$x isa person;$x has age $y;$y val <10;}";
        ReasonerQueryImpl query = new ReasonerAtomicQuery(conjunction(patternString, snbGraph.graph()), snbGraph.graph());
        ReasonerQueryImpl query2 = new ReasonerAtomicQuery(conjunction(patternString2, snbGraph.graph()), snbGraph.graph());
        assertTrue(query.equals(query2));
    }

    @Test
    public void testParsingQueryWithResourceVariable4(){
        String patternString = "{$x has firstname 'Bob';}";
        String patternString2 = "{$x has firstname $y;$y val 'Bob';}";
        ReasonerQueryImpl query = new ReasonerAtomicQuery(conjunction(patternString, snbGraph.graph()), snbGraph.graph());
        ReasonerQueryImpl query2 = new ReasonerAtomicQuery(conjunction(patternString2, snbGraph.graph()), snbGraph.graph());
        assertTrue(query.equals(query2));
    }

    @Test
    public void testParsingQueryWithResourceVariable5(){
        GraknGraph graph = snbGraph.graph();
        String patternString = "{$x has firstname 'Bob', has lastname 'Geldof';}";
        String patternString2 = "{$x has firstname 'Bob';$x has lastname 'Geldof';}";
        String patternString3 = "{$x has firstname $x1;$x has lastname $x2;$x1 val 'Bob';$x2 val 'Geldof';}";
        String patternString4 = "{$x has firstname $x2;$x has lastname $x1;$x2 val 'Bob';$x1 val 'Geldof';}";
        ReasonerQueryImpl query = new ReasonerQueryImpl(conjunction(patternString, graph), graph);
        ReasonerQueryImpl query2 = new ReasonerQueryImpl(conjunction(patternString2, graph), graph);
        ReasonerQueryImpl query3 = new ReasonerQueryImpl(conjunction(patternString3, graph), graph);
        ReasonerQueryImpl query4 = new ReasonerQueryImpl(conjunction(patternString4, graph), graph);

        assertTrue(query.equals(query3));
        assertTrue(query.equals(query4));
        assertTrue(query2.equals(query3));
        assertTrue(query2.equals(query4));
    }

    @Test
    public void testParsingQueryContainingScope(){
        String queryString = "match $r ($p, $pr) isa recommendation;$r has-scope $s;";
        QueryAnswers answers = queryAnswers(snbGraph.graph().graql().infer(true).materialise(false).parse(queryString));
    }

    @Test
    public void testParsingQueryContainingIsAbstract(){
        String queryString = "match $x is-abstract;";
        QueryAnswers answers = queryAnswers(snbGraph.graph().graql().infer(true).materialise(false).parse(queryString));
        QueryAnswers expAnswers = queryAnswers(snbGraph.graph().graql().infer(false).parse(queryString));
        assertEquals(answers, expAnswers);
    }

    @Test
    public void testParsingQueryContainingTypeRegex(){
        String queryString = " match $x sub resource, regex /name/;";
        QueryAnswers answers = queryAnswers(snbGraph.graph().graql().infer(true).materialise(false).parse(queryString));
        QueryAnswers expAnswers = queryAnswers(snbGraph.graph().graql().infer(false).parse(queryString));
        assertEquals(answers, expAnswers);
    }

    @Test
    public void testParsingQueryContainingDataType(){
        String queryString = " match $x sub resource, datatype string;";
        QueryAnswers answers = queryAnswers(snbGraph.graph().graql().infer(true).materialise(false).parse(queryString));
        QueryAnswers expAnswers = queryAnswers(snbGraph.graph().graql().infer(false).parse(queryString));
        assertEquals(answers, expAnswers);
    }

    @Test
    public void testReasoningWithQueryWithNoRelationType(){
        GraknGraph graph = nonMaterialisedGeoGraph.graph();
        String queryString = "match $x isa city;$y isa country;($x, $y);$y has name 'Poland';$x has name $name;";
        String queryString2 = "match $x isa city;$y isa country;$y has name 'Poland';$x has name $name;" +
                "($x, $y) isa is-located-in;";
        QueryBuilder iqb = graph.graql().infer(true).materialise(false);
        MatchQuery query = iqb.parse(queryString);
        MatchQuery query2 = iqb.parse(queryString2);
        assertQueriesEqual(query, query2);
    }

    @Test
    public void testReasoningWithQueryWithNoRelationTypeWithRoles(){
        GraknGraph graph = nonMaterialisedGeoGraph.graph();
        String queryString = "match $x isa city;$y isa country;(geo-entity: $x, $y);$y has name 'Poland';";
        String queryString2 = "match $x isa city;$y isa country;" +
                    "(geo-entity: $x, entity-location: $y) isa is-located-in;$y has name 'Poland';";
        QueryBuilder iqb = graph.graql().infer(true).materialise(false);
        MatchQuery query = iqb.parse(queryString);
        MatchQuery query2 = iqb.parse(queryString2);
        assertQueriesEqual(query, query2);
    }

    @Test
    public void testReasoningWithQueryWithNoRelationTypeWithRoles2(){
        GraknGraph graph = nonMaterialisedGeoGraph.graph();
        String queryString = "match $x isa city;$y isa country;(geo-entity: $x, $y);";
        String queryString2 = "match $x isa city;$y isa country;" +
                "(geo-entity: $x, entity-location: $y) isa is-located-in;";
        QueryBuilder iqb = graph.graql().infer(true).materialise(false);
        MatchQuery query = iqb.parse(queryString);
        MatchQuery query2 = iqb.parse(queryString2);
        assertQueriesEqual(query, query2);
    }

    @Test
    public void testReasoningWithQueryContainingTypeVar(){
        String queryString = "match $x isa person;$y isa $type;($x, $y) isa recommendation;";
        String explicitQuery = "match $y isa $type;" +
                "{$x has name 'Alice';$y has name 'War of the Worlds';} or" +
                "{$x has name 'Bob';" +
                "{$y has name 'Ducatti 1299';} or " +
                "{$y has name 'The Good the Bad the Ugly';};} or" +
                "{$x has name 'Charlie';" +
                "{$y has name 'Blizzard of Ozz';} or " +
                "{$y has name 'Stratocaster';};} or " +
                "{$x has name 'Denis';" +
                "{$y has name 'Colour of Magic';} or " +
                "{$y has name 'Dorian Gray';};} or"+
                "{$x has name 'Frank';$y has name 'Nocturnes';} or" +
                "{$x has name 'Karl Fischer';" +
                "{$y has name 'Faust';} or " +
                "{$y has name 'Nocturnes';};} or " +
                "{$x has name 'Gary';$y has name 'The Wall';} or" +
                "{$x has name 'Charlie';"+
                "{$y has name 'Yngwie Malmsteen';} or " +
                "{$y has name 'Cacophony';} or " +
                "{$y has name 'Steve Vai';} or " +
                "{$y has name 'Black Sabbath';};} or " +
                "{$x has name 'Gary';$y has name 'Pink Floyd';};";
        MatchQuery query = snbGraph.graph().graql().infer(true).materialise(false).parse(queryString);
        MatchQuery query2 = snbGraph.graph().graql().infer(false).parse(explicitQuery);
        assertQueriesEqual(query, query2);
    }

    @Test
    public void testReasoningWithQueryContainingTypeVar2(){
        GraknGraph graph = nonMaterialisedGeoGraph.graph();
        String queryString = "match $x isa $type;" +
                "(geo-entity: $x, entity-location: $y) isa is-located-in; $y isa country;$y has name 'Poland';";
        String explicitQuery = "match $y has name 'Poland';$x isa $type;$x has resource $name;" +
                "{" +
                "{$name val 'Warsaw-Polytechnics' or $name val 'University-of-Warsaw';};" +
                "{$type label 'university' or $type label 'entity' or $type label 'concept';};" +
                "} or {" +
                "{$name val 'Warsaw' or $name val 'Wroclaw';};" +
                "{$type label 'city' or $type label 'geoObject' or $type label 'entity' or $type label 'concept';};" +
                "} or {" +
                "{$name val 'Masovia' or $name val 'Silesia';};" +
                "{$type label 'region' or $type label 'geoObject' or $type label 'entity' or $type label 'concept';};" +
                "}; select $x, $y, $type;";
        MatchQuery query = graph.graql().infer(true).materialise(false).parse(queryString);
        MatchQuery query2 = graph.graql().infer(false).parse(explicitQuery);
        assertQueriesEqual(query, query2);
    }

    @Test
    public void testReasoningWithQueryContainingTypeVar3(){
        GraknGraph graph = nonMaterialisedGeoGraph.graph();
        String queryString = "match $x isa $type;$type label 'university';" +
                "(geo-entity: $x, entity-location: $y) isa is-located-in; $y isa country;$y has name 'Poland';";
        String explicitQuery = "match $y has name 'Poland';" +
                "{$x isa $type;$type label 'university';$x has name 'Warsaw-Polytechnics';} or" +
                "{$x isa $type;$type label 'university';$x has name 'University-of-Warsaw';};";
        MatchQuery query = graph.graql().infer(true).materialise(false).parse(queryString);
        MatchQuery query2 = graph.graql().infer(false).parse(explicitQuery);
        assertQueriesEqual(query, query2);
    }

    @Test
    public void testReasoningWithQueryContainingSub(){
        GraknGraph graph = nonMaterialisedGeoGraph.graph();
<<<<<<< HEAD
        String queryString = "match " +
                "$x isa $type;$type sub geoObject;" +
                "(geo-entity: $x, entity-location: $y) isa is-located-in; $y isa country;" +
                "$y has name 'Poland';" +
                "$x has name $name;";
        String queryString2 = "match " +
                "$x isa $type;{$type type-name 'region';} or {$type type-name 'city';} or {$type type-name 'geoObject';};" +
                "(geo-entity: $x, entity-location: $y) isa is-located-in;$y isa country;" +
                "$y has name 'Poland';" +
                "$x has name $name;";
=======
        String queryString = "match $x isa $type;$type sub geoObject;" +
                "(geo-entity: $x, entity-location: $y) isa is-located-in; $y isa country;$y has name 'Poland';$x has name $name;";
        String queryString2 = "match $x isa $type;{$type label 'region';} or {$type label 'city';} or {$type label 'geoObject';};" +
                "$y isa country;$y has name 'Poland';(geo-entity: $x, entity-location: $y) isa is-located-in;$x has name $name;";
>>>>>>> 6f6d385e
        QueryBuilder iqb = graph.graql().infer(true).materialise(false);
        MatchQuery query = iqb.parse(queryString);
        MatchQuery query2 = iqb.parse(queryString2);
        QueryAnswers answers = queryAnswers(query);
        QueryAnswers answers2 = queryAnswers(query2);
        assertEquals(answers, answers2);
    }

    @Test
    public void testReasoningWithQueryContainingSub2(){
        String queryString = "match $x isa person;$y isa $type;$type sub recommendable;($x, $y) isa recommendation;";
        String explicitQuery = "match $x isa person, has name $xName;$y isa $type;$y has name $yName;" +
                "{$type label 'recommendable' or $type label 'product' or $type label 'tag';};" +
                "{$xName val 'Alice';$yName val 'War of the Worlds';} or" +
                "{$xName val 'Bob';{$yName val 'Ducatti 1299';} or {$yName val 'The Good the Bad the Ugly';};} or" +
                "{$xName val 'Charlie';{$yName val 'Blizzard of Ozz';} or {$yName val 'Stratocaster';};} or " +
                "{$xName val 'Denis';{$yName val 'Colour of Magic';} or {$yName val 'Dorian Gray';};} or"+
                "{$xName val 'Frank';$yName val 'Nocturnes';} or" +
                "{$xName val 'Karl Fischer';{$yName val 'Faust';} or {$yName val 'Nocturnes';};} or " +
                "{$xName val 'Gary';$yName val 'The Wall';} or" +
                "{$xName val 'Charlie';" +
                "{$yName val 'Yngwie Malmsteen';} or {$yName val 'Cacophony';} or {$yName val 'Steve Vai';} or {$yName val 'Black Sabbath';};} or " +
                "{$xName val 'Gary';$yName val 'Pink Floyd';};select $x, $y, $type;";
        MatchQuery query = snbGraph.graph().graql().infer(true).materialise(false).parse(queryString);
        MatchQuery query2 = snbGraph.graph().graql().infer(false).parse(explicitQuery);
        assertQueriesEqual(query, query2);
    }

    @Test
    public void testReasoningWithQueryContainingTautology(){
        GraknGraph graph = nonMaterialisedGeoGraph.graph();
        String queryString = "match ($x, $y) isa is-located-in;city sub geoObject;";
        String queryString2 = "match ($x, $y) isa is-located-in;";
        QueryBuilder iqb = graph.graql().infer(true).materialise(false);
        MatchQuery query = iqb.parse(queryString);
        MatchQuery query2 = iqb.parse(queryString2);
        QueryAnswers answers = queryAnswers(query);
        QueryAnswers answers2 = queryAnswers(query2);
        assertEquals(answers, answers2);
    }

    //TODO work on atom partitioning criteria
    @Ignore
    @Test
    public void testReasoningWithQueryContainingContradiction(){
        GraknGraph graph = nonMaterialisedGeoGraph.graph();
        //geoObject sub city always returns empty set
        String queryString = "match ($x, $y) isa is-located-in;geoObject sub city;";
        QueryBuilder iqb = graph.graql().infer(true).materialise(false);
        MatchQuery query = iqb.parse(queryString);
        QueryAnswers answers = queryAnswers(query);
        assertEquals(answers.size(), 0);
    }

    @Test
    public void testReasoningWithQueryContainingPlays(){
        GraknGraph graph = nonMaterialisedGeoGraph.graph();
        String queryString = "match " +
                "$x isa $type;$type plays geo-entity;"+
                "$y isa country;$y has name 'Poland';" +
                "($x, $y) isa is-located-in;";
        String explicitQuery = "match $y has name 'Poland';$x isa $type;$x has resource $name;" +
                "{" +
                "{$name val 'Europe';};" +
                "{$type label 'continent' or $type label 'geoObject';};" +
                "} or {" +
                "{$name val 'Warsaw-Polytechnics' or $name val 'University-of-Warsaw';};" +
                "{$type label 'university';};" +
                "} or {" +
                "{$name val 'Warsaw' or $name val 'Wroclaw';};" +
                "{$type label 'city' or $type label 'geoObject';};" +
                "} or {" +
                "{$name val 'Masovia' or $name val 'Silesia';};" +
                "{$type label 'region' or $type label 'geoObject';};" +
                "}; select $x, $y, $type;";
        MatchQuery query = graph.graql().infer(true).materialise(false).parse(queryString);
        MatchQuery query2 = graph.graql().infer(false).parse(explicitQuery);
        QueryAnswers answers = queryAnswers(query);
        QueryAnswers answers2 = queryAnswers(query2);
        assertEquals(answers, answers2);
    }

    //TODO takes ages - take a look at selection strategy
    @Ignore
    @Test
    public void testReasoningWithQueryContainingPlays2(){
        String queryString = "match $x isa person;$y isa $type;$type plays recommended-product;($x, $y) isa recommendation;";
        String queryString2 = "match $x isa person;$y isa $type;{$type label 'product';} or {$type label 'tag';};($x, $y) isa recommendation;";
        QueryBuilder iqb = snbGraph.graph().graql().infer(true).materialise(false);
        MatchQuery query = iqb.parse(queryString);
        MatchQuery query2 = iqb.parse(queryString2);
        QueryAnswers answers = queryAnswers(query);
        QueryAnswers answers2 = queryAnswers(query2);
        assertEquals(answers, answers2);
    }

    @Test
    public void testReasoningWithQueryContainingHasResource(){
        GraknGraph graph = nonMaterialisedGeoGraph.graph();
        String queryString = "match $x isa $type;$type has-resource name;$y isa country;$y has name 'Poland';" +
                "($x, $y) isa is-located-in;select $x, $y;";
        String queryString2 = "match $y isa country;$y has name 'Poland';" +
                "($x, $y) isa is-located-in;";
        QueryBuilder iqb = graph.graql().infer(true).materialise(false);
        MatchQuery query = iqb.parse(queryString);
        MatchQuery query2 = iqb.parse(queryString2);
        assertQueriesEqual(query, query2);
    }

    //TODO takes ages - look at atom selection strategy
    @Ignore
    @Test
    public void testReasoningWithQueryContainingHasResource2(){
        String queryString = "match $x isa $type;$type has-resource name;$y isa product;($x, $y) isa recommendation;";
        //String queryString2 = "match $x isa $type;$y isa product;($x, $y) isa recommendation;";
        String explicitQuery = "match $x isa person, has name $xName;$x isa $type;$y has name $yName;" +
                "{$type label 'person' or $type label 'entity2';};" +
                "{$xName val 'Alice';$yName val 'War of the Worlds';} or" +
                "{$xName val 'Bob';{$yName val 'Ducatti 1299';} or {$yName val 'The Good the Bad the Ugly';};} or" +
                "{$xName val 'Charlie';{$yName val 'Blizzard of Ozz';} or {$yName val 'Stratocaster';};} or " +
                "{$xName val 'Denis';{$yName val 'Colour of Magic';} or {$yName val 'Dorian Gray';};} or"+
                "{$xName val 'Frank';$yName val 'Nocturnes';} or" +
                "{$xName val 'Karl Fischer';{$yName val 'Faust';} or {$yName val 'Nocturnes';};} or " +
                "{$xName val 'Gary';$yName val 'The Wall';};select $x, $y, $type;";
        MatchQuery query = snbGraph.graph().graql().infer(true).materialise(false).parse(queryString);
        MatchQuery query2 = snbGraph.graph().graql().infer(false).parse(explicitQuery);
        assertQueriesEqual(query, query2);
    }

    @Test
    public void testReasoningWithQueryContainingRegex(){
        GraknGraph graph = nonMaterialisedGeoGraph.graph();
        String queryString = "match $y isa country;$y has name $name;"+
                "$name val  /.*(.*)land(.*).*/;($x, $y) isa is-located-in;select $x, $y;";
        String queryString2 = "match $y isa country;{$y has name 'Poland';} or {$y has name 'England';};" +
                "($x, $y) isa is-located-in;";
        QueryBuilder iqb = graph.graql().infer(true).materialise(false);
        MatchQuery query = iqb.parse(queryString);
        MatchQuery query2 = iqb.parse(queryString2);
        assertQueriesEqual(query, query2);
    }

    @Test
    public void testReasoningWithQueryContainingContains(){
        GraknGraph graph = nonMaterialisedGeoGraph.graph();
        String queryString = "match $y isa country;$y has name $name;"+
                "$name val contains 'land';($x, $y) isa is-located-in;select $x, $y;";
        String queryString2 = "match $y isa country;{$y has name 'Poland';} or {$y has name 'England';};" +
                "($x, $y) isa is-located-in;";
        QueryBuilder iqb = graph.graql().infer(true).materialise(false);
        MatchQuery query = iqb.parse(queryString);
        MatchQuery query2 = iqb.parse(queryString2);
        assertQueriesEqual(query, query2);
    }

    @Test
    public void testReasoningWithQueryContainingIndirectRelation(){
        GraknGraph graph = nonMaterialisedGeoGraph.graph();
        String queryString = "match ($x, $y) isa $rel;$rel label is-located-in;select $x, $y;";
        String queryString2 = "match ($x, $y) isa is-located-in;";
        QueryBuilder iqb = graph.graql().infer(true).materialise(false);
        MatchQuery query = iqb.parse(queryString);
        MatchQuery query2 = iqb.parse(queryString2);
        assertQueriesEqual(query, query2);
    }

    @Test
    public void testReasoningWithRuleContainingVarContraction(){
            Utility.createReflexiveRule(
                    snbGraph.graph().getRelationType("knows"),
                    snbGraph.graph().getRoleType("acquaintance1").getLabel(),
                    snbGraph.graph().getRoleType("acquaintance2").getLabel(),
                    snbGraph.graph());
        String queryString = "match ($x, $y) isa knows;select $y;";
        String explicitQuery = "match $y isa person;$y has name 'Bob' or $y has name 'Charlie';";
        MatchQuery query = snbGraph.graph().graql().infer(true).materialise(false).parse(queryString);
        MatchQuery query2 = snbGraph.graph().graql().infer(false).parse(explicitQuery);
        assertQueriesEqual(query, query2);
    }

    @Ignore
    @Test
    //propagated sub [x/Bob] prevents from capturing the right inference
    public void testReasoningWithRuleContainingVarContraction2(){
            Utility.createReflexiveRule(
                    snbGraph.graph().getRelationType("knows"),
                    snbGraph.graph().getRoleType("acquaintance1").getLabel(),
                    snbGraph.graph().getRoleType("acquaintance2").getLabel(),
                    snbGraph.graph());
        String queryString = "match ($x, $y) isa knows;$x has name 'Bob';select $y;";
        String explicitQuery = "match $y isa person;$y has name 'Bob' or $y has name 'Charlie';";
        MatchQuery query = snbGraph.graph().graql().infer(true).materialise(false).parse(queryString);
        MatchQuery query2 = snbGraph.graph().graql().infer(false).parse(explicitQuery);
        assertQueriesEqual(query, query2);
    }

    @Ignore
    @Test
    //Bug with unification, perhaps should unify select vars not atom vars
    public void testReasoningWithRuleContainingVarContraction3(){
        Pattern body = snbGraph.graph().graql().parsePattern("$x isa person");
        Pattern head = snbGraph.graph().graql().parsePattern("(acquaintance1: $x, acquaintance2: $x) isa knows");
        snbGraph.graph().admin().getMetaRuleInference().putRule(body, head);

        String queryString = "match ($x, $y) isa knows;$x has name 'Bob';";
        String explicitQuery = "match $y isa person;$y has name 'Bob' or $y has name 'Charlie';";
        MatchQuery query = snbGraph.graph().graql().infer(true).materialise(false).parse(queryString);
        MatchQuery query2 = snbGraph.graph().graql().infer(false).parse(explicitQuery);
        assertQueriesEqual(query, query2);
    }

    @Test
    public void testReasoningWithQueryContainingTypeVariable(){
        GraknGraph graph = nonMaterialisedGeoGraph.graph();
        String queryString = "match $x isa $type;$type label 'city';"+
                "(geo-entity: $x, entity-location: $y), isa is-located-in; $y isa country;select $x, $y;";
        String queryString2 = "match $x isa city;"+
                "(geo-entity: $x, entity-location: $y), isa is-located-in; $y isa country;";
        QueryBuilder iqb = graph.graql().infer(true).materialise(false);
        MatchQuery query = iqb.parse(queryString);
        MatchQuery query2 = iqb.parse(queryString2);
        assertQueriesEqual(query, query2);
    }

    @Test
    public void testReasoningWithQueryContainingTypeVariable2(){
        GraknGraph graph = nonMaterialisedGeoGraph.graph();
        String queryString = "match $x isa $type;$type label 'city';"+
                "(geo-entity: $x, entity-location: $y), isa is-located-in; $y isa country;$y has name 'Poland';select $x, $y;";
        String queryString2 = "match $x isa city;"+
                "(geo-entity: $x, entity-location: $y), isa is-located-in;$y has name 'Poland'; $y isa country;";
        QueryBuilder iqb = graph.graql().infer(true).materialise(false);
        MatchQuery query = iqb.parse(queryString);
        MatchQuery query2 = iqb.parse(queryString2);
        assertQueriesEqual(query, query2);
    }

    @Test
    public void testReasoningWithQueryContainingRelationTypeVar(){
        GraknGraph graph = nonMaterialisedGeoGraph.graph();
        String queryString = "match (geo-entity: $x) isa $type;$type label 'is-located-in';";
        String queryString2 = "match (geo-entity: $x, entity-location: $y)isa is-located-in;select $x;";
        QueryBuilder iqb = graph.graql().infer(true).materialise(false);
        MatchQuery query = iqb.parse(queryString);
        MatchQuery query2 = iqb.parse(queryString2);
        QueryAnswers answers = queryAnswers(query);
        QueryAnswers answers2 = queryAnswers(query2);
        assertEquals(answers.filterVars(Sets.newHashSet(VarName.of("x"))), answers2);
    }

    @Test
    public void testReasoningWithQueryContainingRelationTypeVar2(){
        String queryString = "match $y isa product;(recommended-customer: $x, recommended-product: $y) isa $rel;";
        String queryString2 = "match $y isa product;(recommended-customer: $x, recommended-product: $y) isa $rel;$rel label recommendation;";
        QueryBuilder qb = snbGraph.graph().graql();
        QueryAnswers answers = queryAnswers(qb.infer(true).materialise(false).parse(queryString));
        QueryAnswers answers2 = queryAnswers(qb.infer(true).materialise(true).parse(queryString));
        QueryAnswers answers3 = queryAnswers(qb.infer(false).parse(queryString2));
        assertEquals(answers.size(), answers2.size());
        assertEquals(answers, answers2);
        assertEquals(answers2, answers3);
    }

    @Test
    public void testReasoningWithQueryContainingUnspecifiedCastings(){
        GraknGraph graph = nonMaterialisedGeoGraph.graph();
        String queryString = "match (geo-entity: $x) isa is-located-in;";
        String queryString2 = "match (geo-entity: $x, entity-location: $y)isa is-located-in;select $x;";
        QueryBuilder iqb = graph.graql().infer(true).materialise(false);
        MatchQuery query = iqb.parse(queryString);
        MatchQuery query2 = iqb.parse(queryString2);
        assertQueriesEqual(query, query2);
    }

    @Test
    public void testReasoningWithQueryContainingUnspecifiedCastings2(){
        GraknGraph graph = nonMaterialisedGeoGraph.graph();
        String queryString = "match (geo-entity: $x);";
        String queryString2 = "match (geo-entity: $x, entity-location: $y)isa is-located-in;select $x;";
        QueryBuilder iqb = graph.graql().infer(true).materialise(false);
        MatchQuery query = iqb.parse(queryString);
        MatchQuery query2 = iqb.parse(queryString2);
        assertQueriesEqual(query, query2);
    }

    @Test
    public void testReasoningWithQueryContainingLimit(){
        GraknGraph graph = nonMaterialisedGeoGraph.graph();
        String limitQueryString = "match (geo-entity: $x, entity-location: $y)isa is-located-in;limit 5;";
        String queryString = "match (geo-entity: $x, entity-location: $y)isa is-located-in;";
        QueryBuilder iqb = graph.graql().infer(true).materialise(false);
        MatchQuery limitQuery = iqb.parse(limitQueryString);
        MatchQuery query = iqb.parse(queryString);

        QueryAnswers limitedAnswers = queryAnswers(limitQuery);
        QueryAnswers answers = queryAnswers(query);
        assertEquals(limitedAnswers.size(), 5);
        assertTrue(answers.size() > limitedAnswers.size());
        assertTrue(answers.containsAll(limitedAnswers));
    }

    @Test
    public void testReasoningWithQueryContainingOrder(){
        String queryString = "match $p isa person, has age $a;$pr isa product;($p, $pr) isa recommendation;order by $a;";
        MatchQuery query = snbGraph.graph().graql().infer(true).materialise(false).parse(queryString);

        List<Map<String, Concept>> answers = query.execute();
        assertEquals(answers.iterator().next().get("a").asResource().getValue().toString(), "19");
    }

    @Test
    public void testReasoningWithQueryContainingOrderAndOffset(){
        String queryString = "match $p isa person, has age $a, has name $n;$pr isa product;($p, $pr) isa recommendation;";
        MatchQuery query = nonMaterialisedsnbGraph.graph().graql().infer(true).materialise(false).parse(queryString);

        final int offset = 4;
        List<Map<String, Concept>> fullAnswers = query.execute();
        List<Map<String, Concept>> answers = query.orderBy(VarName.of("a")).execute();
        List<Map<String, Concept>> answers2 = query.orderBy(VarName.of("a")).offset(offset).execute();

        assertEquals(fullAnswers.size(), answers2.size() + offset);
        assertEquals(answers.size(), answers2.size() + offset);
        assertEquals(answers.iterator().next().get("a").asResource().getValue().toString(), "19");
        assertEquals(answers2.iterator().next().get("a").asResource().getValue().toString(), "23");
    }

    @Test
    public void testReasoningWithQueryContainingRelates() {
        GraknGraph graph = nonMaterialisedGeoGraph.graph();
        String queryString = "match ($x, $y) isa $rel-type;$rel-type relates geo-entity;" +
                "$y isa country;$y has name 'Poland';select $x;";
        String queryString2 = "match $y isa country;" +
            "($x, $y) isa is-located-in;$y has name 'Poland'; select $x;";
        QueryBuilder iqb = graph.graql().infer(true).materialise(false);
        MatchQuery query = iqb.parse(queryString);
        MatchQuery query2 = iqb.parse(queryString2);
        assertQueriesEqual(query, query2);
    }

    @Test
    public void testReasoningWithQueryContainingRelates2() {
        String queryString = "match ($x, $y) isa $rel;$rel relates $role;";
        String queryString2 = "match ($x, $y) isa is-located-in;";
        QueryBuilder qb = geoGraph.graph().graql().infer(false);
        QueryBuilder iqb = geoGraph.graph().graql().infer(true).materialise(true);
        MatchQuery query = iqb.parse(queryString2);
        MatchQuery query2 = qb.parse(queryString);
        MatchQuery query3 = iqb.parse(queryString);
        query.execute();
        assertQueriesEqual(query2, query3);
    }

    @Test
    public void testReasoningWithQueryContainingResourceComparison(){
        //recommendations of products for people older than Denis - Frank, Karl and Gary
        String queryString = "match " +
                "$b has name 'Denis', has age $x;" +
                "$p has name $name, has age $y; $y val > $x;"+
                "$pr isa product;($p, $pr) isa recommendation;" +
                "select $p, $y, $pr, $name;";
        String explicitQuery = "match $p isa person, has age $y, has name $name;$pr isa product, has name $yName;" +
                "{$name val 'Frank';$yName val 'Nocturnes';} or" +
                "{$name val 'Karl Fischer';{$yName val 'Faust';} or {$yName val 'Nocturnes';};} or " +
                "{$name val 'Gary';$yName val 'The Wall';};select $p, $pr, $y, $name;";
        MatchQuery query = snbGraph.graph().graql().infer(true).materialise(false).parse(queryString);
        MatchQuery query2 = snbGraph.graph().graql().infer(false).parse(explicitQuery);
        assertQueriesEqual(query, query2);
    }

    @Test
    public void testReasoningWithQueryContainingResourceComparison2(){
        String queryString = "match $p has name $name, has age $x;$p2 has name 'Denis', has age $y;$x val < $y;" +
                "$t isa tag;($p, $t) isa recommendation; select $p, $name, $x, $t;";
        String explicitQuery = "match " +
                "$p isa person, has age $x, has name $name;$t isa tag, has name $yName;" +
                "{$name val 'Charlie';" +
                "{$yName val 'Yngwie Malmsteen';} or {$yName val 'Cacophony';} or" +
                "{$yName val 'Steve Vai';} or {$yName val 'Black Sabbath';};};select $p, $name, $x, $t;";
        MatchQuery query = snbGraph.graph().graql().infer(true).materialise(false).parse(queryString);
        MatchQuery query2 = snbGraph.graph().graql().infer(false).parse(explicitQuery);
        assertQueriesEqual(query, query2);
    }

    @Test
    public void testReasoningWithQueryContainingAmbiguousRolePlayers(){
        GraknGraph graph = nonMaterialisedGeoGraph.graph();
        String queryString = "match (geo-entity: $x, entity-location: $y) isa is-located-in;";
        String queryString2 = "match ($x, $y) isa is-located-in;";
        QueryBuilder iqb = graph.graql().infer(true).materialise(false);
        MatchQuery query = iqb.parse(queryString);
        MatchQuery query2 = iqb.parse(queryString2);
        QueryAnswers answers = queryAnswers(query);
        QueryAnswers answers2 = queryAnswers(query2);
        assertTrue(answers2.containsAll(answers));
        assertEquals(2*answers.size(), answers2.size());
    }

    @Test
    public void testReasoningWithQueryContainingRelationVariable(){
        String queryString = "match $x isa is-located-in;";
        String queryString2 = "match $x (geo-entity: $x1, entity-location: $x2) isa is-located-in; select $x;";
        String queryString3 = "match $x ($x1, $x2) isa is-located-in; select $x;";
        QueryBuilder iqb = geoGraph.graph().graql().infer(true);
        MatchQuery query = iqb.materialise(false).parse(queryString);
        MatchQuery query2 = iqb.materialise(false).parse(queryString2);
        MatchQuery query3 = iqb.materialise(false).parse(queryString3);

        QueryAnswers answers = queryAnswers(query);
        QueryAnswers answers2 = queryAnswers(query2);
        QueryAnswers answers3 = queryAnswers(query3);
        assertEquals(answers, answers2);
        assertEquals(answers2, answers3);
    }


    @Test
    public void testReasoningWithQueryContainingRelationVariableWithMaterialisation(){
        String queryString = "match $x isa is-located-in;";
        String queryString2 = "match $x (geo-entity: $x1, entity-location: $x2) isa is-located-in; select $x;";
        String queryString3 = "match $x ($x1, $x2) isa is-located-in; select $x;";
        MatchQuery query = geoGraph.graph().graql().infer(true).materialise(true).parse(queryString);
        MatchQuery query2 = geoGraph2.graph().graql().infer(true).materialise(true).parse(queryString2);
        MatchQuery query3 = geoGraph3.graph().graql().infer(true).materialise(true).parse(queryString3);

        QueryAnswers answers = queryAnswers(query);
        QueryAnswers requeriedAnswers = queryAnswers(query);
        QueryAnswers answers2 = queryAnswers(query2);
        QueryAnswers requeriedAnswers2 = queryAnswers(query2);
        QueryAnswers answers3 = queryAnswers(query3);
        QueryAnswers requeriedAnswers3 = queryAnswers(query3);

        assertEquals(answers.size(), answers2.size());
        assertEquals(answers2.size(), answers3.size());
        assertEquals(requeriedAnswers.size(), answers.size());
        assertEquals(requeriedAnswers.size(), requeriedAnswers2.size());
        assertEquals(requeriedAnswers2.size(), requeriedAnswers3.size());
    }

    @Test
    public void testReasoningWithQueryContainingRelationVariable2(){
        String queryString = "match $x isa recommendation;";
        String queryString2 = "match $x($x1, $x2) isa recommendation;select $x;";
        QueryBuilder iqb = snbGraph.graph().graql().infer(true).materialise(true);
        MatchQuery query = iqb.parse(queryString);
        MatchQuery query2 = iqb.parse(queryString2);
        QueryAnswers answers = queryAnswers(query);
        QueryAnswers answers2 = queryAnswers(query2);
        assertEquals(answers, answers2);

        QueryAnswers requeriedAnswers = queryAnswers(query);
        assertEquals(requeriedAnswers.size(), answers.size());
    }

    @Test
    public void testReasoningWithQueryContainingRelationVariableWithMaterialisation2(){
        String queryString = "match $x isa recommendation;";
        String queryString2 = "match $x(recommended-product: $x1, recommended-customer: $x2) isa recommendation; select $x;";
        String queryString3 = "match $x($x1, $x2) isa recommendation; select $x;";
        MatchQuery query = snbGraph.graph().graql().infer(true).materialise(true).parse(queryString);
        MatchQuery query2 = snbGraph2.graph().graql().infer(true).materialise(true).parse(queryString2);
        MatchQuery query3 = snbGraph3.graph().graql().infer(true).materialise(true).parse(queryString3);

        QueryAnswers answers = queryAnswers(query);
        QueryAnswers requeriedAnswers = queryAnswers(query);
        QueryAnswers answers2 = queryAnswers(query2);
        QueryAnswers requeriedAnswers2 = queryAnswers(query2);
        QueryAnswers answers3 = queryAnswers(query3);
        QueryAnswers requeriedAnswers3 = queryAnswers(query3);

        assertEquals(answers.size(), answers2.size());
        assertEquals(answers2.size(), answers3.size());
        assertEquals(requeriedAnswers.size(), answers.size());
        assertEquals(requeriedAnswers.size(), requeriedAnswers2.size());
        assertEquals(requeriedAnswers2.size(), requeriedAnswers3.size());
    }

    @Test
    public void testReasoningWithMatchAllQuery(){
        String queryString = "match $y isa product;$r($x, $y);$x isa entity;";
        String queryString2 = "match $y isa product;$x isa entity2;{" +
                "$r($x, $y) isa recommendation or " +
                "$r($x, $y) isa typing or " +
                "$r($x, $y) isa made-in;};";
        QueryBuilder iqb = snbGraph.graph().graql().infer(true).materialise(false);
        MatchQuery query = iqb.parse(queryString);
        MatchQuery query2 = iqb.parse(queryString2);
        assertQueriesEqual(query, query2);
    }

    @Test
    public void testReasoningWithQueryContainingHas(){
        String queryString = "match $x isa person has name $y;";
        String queryString2 = "match $x isa person has resource $y; $y isa name;";
        QueryBuilder iqb = snbGraph.graph().graql().infer(true).materialise(true);
        MatchQuery query = iqb.parse(queryString);
        MatchQuery query2 = iqb.parse(queryString2);
        assertQueriesEqual(query, query2);
    }

    @Test
    public void testReasoningWithQueryContainingMultiPredResource(){
        String queryString = "match $p isa person, has age $a;$a val >23; $a val <27;$pr isa product;" +
                "($p, $pr) isa recommendation; select $p, $pr;";
        String queryString2 = "match $p isa person, has age >23, has age <27;$pr isa product;" +
                "($p, $pr) isa recommendation;";
        QueryBuilder iqb = snbGraph.graph().graql().infer(true).materialise(true);
        MatchQuery query = iqb.parse(queryString);
        MatchQuery query2 = iqb.parse(queryString2);
        assertQueriesEqual(query, query2);
    }

    private Conjunction<VarAdmin> conjunction(String patternString, GraknGraph graph){
        Set<VarAdmin> vars = graph.graql().parsePattern(patternString).admin()
                .getDisjunctiveNormalForm().getPatterns()
                .stream().flatMap(p -> p.getPatterns().stream()).collect(toSet());
        return Patterns.conjunction(vars);
    }

    private QueryAnswers queryAnswers(MatchQuery query) {
        return new QueryAnswers(query.admin().streamWithVarNames().map(QueryAnswer::new).collect(toSet()));
    }

    private void assertQueriesEqual(MatchQuery q1, MatchQuery q2) {
        QueryAnswers answers = queryAnswers(q1);
        QueryAnswers answers2 = queryAnswers(q2);
        assertEquals(answers, answers2);
    }
}










<|MERGE_RESOLUTION|>--- conflicted
+++ resolved
@@ -441,23 +441,16 @@
     @Test
     public void testReasoningWithQueryContainingSub(){
         GraknGraph graph = nonMaterialisedGeoGraph.graph();
-<<<<<<< HEAD
         String queryString = "match " +
                 "$x isa $type;$type sub geoObject;" +
                 "(geo-entity: $x, entity-location: $y) isa is-located-in; $y isa country;" +
                 "$y has name 'Poland';" +
                 "$x has name $name;";
         String queryString2 = "match " +
-                "$x isa $type;{$type type-name 'region';} or {$type type-name 'city';} or {$type type-name 'geoObject';};" +
+                "$x isa $type;{$type label 'region';} or {$type label 'city';} or {$type label 'geoObject';};" +
                 "(geo-entity: $x, entity-location: $y) isa is-located-in;$y isa country;" +
                 "$y has name 'Poland';" +
                 "$x has name $name;";
-=======
-        String queryString = "match $x isa $type;$type sub geoObject;" +
-                "(geo-entity: $x, entity-location: $y) isa is-located-in; $y isa country;$y has name 'Poland';$x has name $name;";
-        String queryString2 = "match $x isa $type;{$type label 'region';} or {$type label 'city';} or {$type label 'geoObject';};" +
-                "$y isa country;$y has name 'Poland';(geo-entity: $x, entity-location: $y) isa is-located-in;$x has name $name;";
->>>>>>> 6f6d385e
         QueryBuilder iqb = graph.graql().infer(true).materialise(false);
         MatchQuery query = iqb.parse(queryString);
         MatchQuery query2 = iqb.parse(queryString2);
