--- conflicted
+++ resolved
@@ -538,13 +538,9 @@
     @Test
     public void testReasoningWithQueryContainingPlaysRole(){
         GraknGraph graph = nonMaterialisedGeoGraph.graph();
-<<<<<<< HEAD
-        String queryString = "match $x isa $type;$type plays-role geo-entity;$y isa country;$y has name 'Poland';" +
-=======
         String queryString = "match " +
                 "$x isa $type;$type plays-role geo-entity;"+
                 "$y isa country;$y has name 'Poland';" +
->>>>>>> ae4cf3c4
                 "($x, $y) isa is-located-in;";
         String explicitQuery = "match $y has name 'Poland';$x isa $type;$x has $name;" +
                 "{" +
