--- conflicted
+++ resolved
@@ -169,9 +169,6 @@
     }
 
     @Test
-<<<<<<< HEAD
-    public void testParsingQueryWithComma(){
-=======
     public void testTwoRulesOnlyDifferingByVarNamesAreEquivalent() {
         GraknGraph graph = geoGraph.graph();
         RuleType inferenceRule = graph.admin().getMetaRuleInference();
@@ -196,8 +193,7 @@
     }
 
     @Test
-    public void testComma(){
->>>>>>> daf1d904
+    public void testParsingQueryWithComma(){
         String queryString = "match $x isa person, has firstname 'Bob', has name 'Bob', value 'Bob', has age <21;";
         String queryString2 = "match $x isa person; $x has firstname 'Bob';$x has name 'Bob';$x value 'Bob';$x has age <21;";
         QueryBuilder iqb = snbGraph.graph().graql().infer(true).materialise(false);
