/*
 * Grakn - A Distributed Semantic Database
 * Copyright (C) 2016  Grakn Labs Limited
 *
 * Grakn is free software: you can redistribute it and/or modify
 * it under the terms of the GNU General Public License as published by
 * the Free Software Foundation, either version 3 of the License, or
 * (at your option) any later version.
 *
 * Grakn is distributed in the hope that it will be useful,
 * but WITHOUT ANY WARRANTY; without even the implied warranty of
 * MERCHANTABILITY or FITNESS FOR A PARTICULAR PURPOSE.  See the
 * GNU General Public License for more details.
 *
 * You should have received a copy of the GNU General Public License
 * along with Grakn. If not, see <http://www.gnu.org/licenses/gpl.txt>.
 */

package ai.grakn.test.graql.reasoner;

import ai.grakn.GraknGraph;
import ai.grakn.concept.Concept;
import ai.grakn.concept.RelationType;
import ai.grakn.concept.Rule;
import ai.grakn.concept.RuleType;
import ai.grakn.concept.TypeName;
import ai.grakn.graphs.GeoGraph;
import ai.grakn.graphs.SNBGraph;
import ai.grakn.graql.Graql;
import ai.grakn.graql.MatchQuery;
import ai.grakn.graql.Pattern;
import ai.grakn.graql.QueryBuilder;
import ai.grakn.graql.VarName;
import ai.grakn.graql.admin.Conjunction;
import ai.grakn.graql.admin.VarAdmin;
import ai.grakn.graql.internal.pattern.Patterns;
import ai.grakn.graql.internal.reasoner.Reasoner;
import ai.grakn.graql.internal.reasoner.Utility;
import ai.grakn.graql.internal.reasoner.query.QueryAnswer;
import ai.grakn.graql.internal.reasoner.query.QueryAnswers;
import ai.grakn.graql.internal.reasoner.query.ReasonerAtomicQuery;
import ai.grakn.graql.internal.reasoner.query.ReasonerQueryImpl;
import ai.grakn.graql.internal.reasoner.rule.InferenceRule;
import ai.grakn.test.GraphContext;
import com.google.common.collect.Sets;
import javafx.util.Pair;
import org.junit.BeforeClass;
import org.junit.ClassRule;
import org.junit.Ignore;
import org.junit.Test;
import org.junit.rules.ExpectedException;

import java.util.HashMap;
import java.util.LinkedHashMap;
import java.util.List;
import java.util.Map;
import java.util.Set;

import static ai.grakn.graql.Graql.and;
import static ai.grakn.test.GraknTestEnv.usingTinker;
import static java.util.stream.Collectors.toSet;
import static junit.framework.TestCase.assertEquals;
import static org.junit.Assert.assertTrue;
import static org.junit.Assume.assumeTrue;

/**
 * Suite of tests focused on reasoning expressivity and various edge cases.
 */
public class ReasonerTest {

    @ClassRule
    public static final GraphContext snbGraph = GraphContext.preLoad(SNBGraph.get());

    @ClassRule
    public static final GraphContext snbGraph2 = GraphContext.preLoad(SNBGraph.get());

    @ClassRule
    public static final GraphContext snbGraph3 = GraphContext.preLoad(SNBGraph.get());

    @ClassRule
    public static final GraphContext testGraph = GraphContext.preLoad(GeoGraph.get());

    @ClassRule
    public static final GraphContext nonMaterialisedGeoGraph = GraphContext.preLoad(GeoGraph.get());

    @ClassRule
    public static final GraphContext nonMaterialisedsnbGraph = GraphContext.preLoad(SNBGraph.get());

    @ClassRule
    public static final GraphContext geoGraph = GraphContext.preLoad(GeoGraph.get());

    @ClassRule
    public static final GraphContext geoGraph2 = GraphContext.preLoad(GeoGraph.get());

    @ClassRule
    public static final GraphContext geoGraph3 = GraphContext.preLoad(GeoGraph.get());

    @org.junit.Rule
    public final ExpectedException exception = ExpectedException.none();

    @BeforeClass
    public static void onStartup() throws Exception {
        assumeTrue(usingTinker());
    }

    @Test
    public void testSubPropertyRuleCreation() {
        GraknGraph graph = snbGraph.graph();
        Map<TypeName, TypeName> roleMap = new HashMap<>();
        RelationType parent = graph.getRelationType("sublocate");
        RelationType child = graph.getRelationType("resides");

        roleMap.put(graph.getRoleType("member-location").getName(), graph.getRoleType("subject-location").getName());
        roleMap.put(graph.getRoleType("container-location").getName(), graph.getRoleType("located-subject").getName());

        Pattern body = and(graph.graql().parsePatterns("(subject-location: $x, located-subject: $x1) isa resides;"));
        Pattern head = and(graph.graql().parsePatterns("(member-location: $x, container-location: $x1) isa sublocate;"));

        InferenceRule R2 = new InferenceRule(graph.admin().getMetaRuleInference().putRule(body, head), graph);
        Rule rule = Utility.createSubPropertyRule(parent, child, roleMap, graph);
        InferenceRule R = new InferenceRule(rule, graph);

        assertTrue(R.getHead().equals(R2.getHead()));
        assertTrue(R.getBody().equals(R2.getBody()));
    }

    @Test
    public void testTransitiveRuleCreation() {
        GraknGraph graph = snbGraph.graph();
        Rule rule = Utility.createTransitiveRule(
                graph.getRelationType("sublocate"),
                graph.getRoleType("member-location").getName(),
                graph.getRoleType("container-location").getName(), 
                graph);
        InferenceRule R = new InferenceRule(rule, graph);

        Pattern body = and(graph.graql().parsePatterns(
                "(member-location: $x, container-location: $z) isa sublocate;" +
                "(member-location: $z, container-location: $y) isa sublocate;"));
        Pattern head = and(graph.graql().parsePatterns("(member-location: $x, container-location: $y) isa sublocate;"));

        InferenceRule R2 = new InferenceRule(graph.admin().getMetaRuleInference().putRule(body, head), graph);
        assertTrue(R.getHead().equals(R2.getHead()));
        assertTrue(R.getBody().equals(R2.getBody()));
    }

    @Test
    public void testReflexiveRuleCreation() {
        GraknGraph graph = snbGraph.graph();
        Rule rule = Utility.createReflexiveRule(
                graph.getRelationType("knows"),
                graph.getRoleType("acquaintance1").getName(),
                graph.getRoleType("acquaintance2").getName(),
                graph);
        InferenceRule R = new InferenceRule(rule, graph);

        Pattern body = and(graph.graql().parsePatterns("(acquaintance1: $x, acquaintance2: $y) isa knows;"));
        Pattern head = and(graph.graql().parsePatterns("(acquaintance1: $x, acquaintance2: $x) isa knows;"));

        InferenceRule R2 = new InferenceRule(graph.admin().getMetaRuleInference().putRule(body, head), graph);
        assertTrue(R.getHead().equals(R2.getHead()));
        assertTrue(R.getBody().equals(R2.getBody()));
    }

    @Test
    public void testPropertyChainRuleCreation() {
        GraknGraph graph = snbGraph.graph();
        RelationType resides = graph.getRelationType("resides");
        RelationType sublocate = graph.getRelationType("sublocate");

        LinkedHashMap<RelationType, Pair<TypeName, TypeName>> chain = new LinkedHashMap<>();

        chain.put(resides, new Pair<>(graph.getRoleType("located-subject").getName(), graph.getRoleType("subject-location").getName()));
        chain.put(sublocate, new Pair<>(graph.getRoleType("member-location").getName(), graph.getRoleType("container-location").getName()));

        Rule rule = Utility.createPropertyChainRule(
                resides,
                graph.getRoleType("located-subject").getName(),
                graph.getRoleType("subject-location").getName(),
                chain,
                graph);
        InferenceRule R = new InferenceRule(rule, graph);

        Pattern body = and(graph.graql().parsePatterns(
                "(located-subject: $x, subject-location: $y) isa resides;" +
                "(member-location: $z, container-location: $y) isa sublocate;"));
        Pattern head = and(graph.graql().parsePatterns("(located-subject: $x, subject-location: $z) isa resides;"));

        InferenceRule R2 = new InferenceRule(graph.admin().getMetaRuleInference().putRule(body, head), graph);
        assertTrue(R.getHead().equals(R2.getHead()));
        assertTrue(R.getBody().equals(R2.getBody()));
    }

    @Test
    public void testAddingRuleWithHeadWithoutRoleTypesNotAllowed() {
        GraknGraph graph = testGraph.graph();
        Pattern body = Graql.and(graph.graql().parsePatterns(
                        "(geo-entity: $x, entity-location: $y) isa is-located-in;" +
                        "(geo-entity: $y, entity-location: $z) isa is-located-in;"));
        Pattern head = Graql.and(graph.graql().parsePatterns("($x, $z) isa is-located-in;"));
        exception.expect(IllegalArgumentException.class);
        Rule rule = graph.admin().getMetaRuleInference().putRule(body, head);
        InferenceRule irule = new InferenceRule(graph.admin().getMetaRuleInference().putRule(body, head), graph);
    }

    @Test
    public void testTwoRulesOnlyDifferingByVarNamesAreEquivalent() {
        GraknGraph graph = testGraph.graph();
        RuleType inferenceRule = graph.admin().getMetaRuleInference();

        Pattern body1 = Graql.and(graph.graql().parsePatterns(
                        "(geo-entity: $x, entity-location: $y) isa is-located-in;" +
                        "(geo-entity: $y, entity-location: $z) isa is-located-in;"));
        Pattern head1 = Graql.and(graph.graql().parsePatterns("(geo-entity: $x, entity-location: $z) isa is-located-in;"));
        Rule rule1 = inferenceRule.putRule(body1, head1);

        Pattern body2 = Graql.and(graph.graql().parsePatterns(
                        "(geo-entity: $l1, entity-location: $l2) isa is-located-in;" +
                        "(geo-entity: $l2, entity-location: $l3) isa is-located-in;"));
        Pattern head2 = Graql.and(graph.graql().parsePatterns("(geo-entity: $l1, entity-location: $l3) isa is-located-in;"));
        Rule rule2 = inferenceRule.putRule(body2, head2);

        InferenceRule R1 = new InferenceRule(rule1, graph);
        InferenceRule R2 = new InferenceRule(rule2, graph);
        assertEquals(R1, R2);
    }

    @Test
    public void testParsingQueryWithComma(){
        String queryString = "match $x isa person, has firstname 'Bob', has name 'Bob', val 'Bob', has age <21;";
        String queryString2 = "match $x isa person; $x has firstname 'Bob';$x has name 'Bob';$x val 'Bob';$x has age <21;";
        QueryBuilder iqb = snbGraph.graph().graql().infer(true).materialise(false);
        MatchQuery query = iqb.parse(queryString);
        MatchQuery query2 = iqb.parse(queryString2);
        assertEquals(query.execute(), query2.execute());
    }

    @Test
    public void testParsingQueryWithComma2(){
        String queryString = "match $x isa person, val <21, val >18;";
        String queryString2 = "match $x isa person;$x val <21;$x val >18;";
        QueryBuilder iqb = snbGraph.graph().graql().infer(true).materialise(false);
        MatchQuery query = iqb.parse(queryString);
        MatchQuery query2 = iqb.parse(queryString2);
        assertEquals(query.execute(), query2.execute());
    }

    @Test
    public void testParsingQueryWithResourceVariable(){
        String patternString = "{$x isa person, has firstname $y;}";
        String patternString2 = "{$x isa person;$x has firstname $y;}";
        ReasonerQueryImpl query = new ReasonerQueryImpl(conjunction(patternString, snbGraph.graph()), snbGraph.graph());
        ReasonerQueryImpl query2 = new ReasonerQueryImpl(conjunction(patternString2, snbGraph.graph()), snbGraph.graph());
        assertTrue(query.isEquivalent(query2));
    }

    //TODO: problems with engine connection seem to be encountered in this test
    @Ignore
    @Test
    public void testParsingQueryWithResourceVariable2(){
        String queryString = "match $x has firstname $y;";
        Pattern body = and(snbGraph.graph().graql().parsePatterns("$x isa person;$x has name 'Bob';"));
        Pattern head = and(snbGraph.graph().graql().parsePatterns("$x has firstname 'Bob';"));
        snbGraph.graph().admin().getMetaRuleInference().putRule(body, head);

        Reasoner.commitGraph(snbGraph.graph());
        snbGraph.graph(); //Reopen transaction

        QueryBuilder qb = snbGraph.graph().graql().infer(true).materialise(false);
        MatchQuery query = qb.parse(queryString);
        QueryAnswers answers = new QueryAnswers(queryAnswers(query));
        assertTrue(!answers.isEmpty());
    }

    @Test
    public void testParsingQueryWithResourceVariable3(){
        String patternString = "{$x isa person;$x has age <10;}";
        String patternString2 = "{$x isa person;$x has age $y;$y val <10;}";
        ReasonerQueryImpl query = new ReasonerAtomicQuery(conjunction(patternString, snbGraph.graph()), snbGraph.graph());
        ReasonerQueryImpl query2 = new ReasonerAtomicQuery(conjunction(patternString2, snbGraph.graph()), snbGraph.graph());
        assertTrue(query.equals(query2));
    }

    @Test
    public void testParsingQueryWithResourceVariable4(){
        String patternString = "{$x has firstname 'Bob';}";
        String patternString2 = "{$x has firstname $y;$y val 'Bob';}";
        ReasonerQueryImpl query = new ReasonerAtomicQuery(conjunction(patternString, snbGraph.graph()), snbGraph.graph());
        ReasonerQueryImpl query2 = new ReasonerAtomicQuery(conjunction(patternString2, snbGraph.graph()), snbGraph.graph());
        assertTrue(query.equals(query2));
    }

    @Test
    public void testParsingQueryWithResourceVariable5(){
        GraknGraph graph = snbGraph.graph();
        String patternString = "{$x has firstname 'Bob', has lastname 'Geldof';}";
        String patternString2 = "{$x has firstname 'Bob';$x has lastname 'Geldof';}";
        String patternString3 = "{$x has firstname $x1;$x has lastname $x2;$x1 val 'Bob';$x2 val 'Geldof';}";
        String patternString4 = "{$x has firstname $x2;$x has lastname $x1;$x2 val 'Bob';$x1 val 'Geldof';}";
        ReasonerQueryImpl query = new ReasonerQueryImpl(conjunction(patternString, graph), graph);
        ReasonerQueryImpl query2 = new ReasonerQueryImpl(conjunction(patternString2, graph), graph);
        ReasonerQueryImpl query3 = new ReasonerQueryImpl(conjunction(patternString3, graph), graph);
        ReasonerQueryImpl query4 = new ReasonerQueryImpl(conjunction(patternString4, graph), graph);

        assertTrue(query.equals(query3));
        assertTrue(query.equals(query4));
        assertTrue(query2.equals(query3));
        assertTrue(query2.equals(query4));
    }

    @Test
    public void testParsingQueryContainingScope(){
        String queryString = "match $r ($p, $pr) isa recommendation;$r has-scope $s;";
        QueryAnswers answers = queryAnswers(snbGraph.graph().graql().infer(true).materialise(false).parse(queryString));
    }

    @Test
    public void testParsingQueryContainingIsAbstract(){
        String queryString = "match $x is-abstract;";
        QueryAnswers answers = queryAnswers(snbGraph.graph().graql().infer(true).materialise(false).parse(queryString));
        QueryAnswers expAnswers = queryAnswers(snbGraph.graph().graql().infer(false).parse(queryString));
        assertEquals(answers, expAnswers);
    }

    @Test
    public void testParsingQueryContainingTypeRegex(){
        String queryString = " match $x sub resource, regex /name/;";
        QueryAnswers answers = queryAnswers(snbGraph.graph().graql().infer(true).materialise(false).parse(queryString));
        QueryAnswers expAnswers = queryAnswers(snbGraph.graph().graql().infer(false).parse(queryString));
        assertEquals(answers, expAnswers);
    }

    @Test
    public void testParsingQueryContainingDataType(){
        String queryString = " match $x sub resource, datatype string;";
        QueryAnswers answers = queryAnswers(snbGraph.graph().graql().infer(true).materialise(false).parse(queryString));
        QueryAnswers expAnswers = queryAnswers(snbGraph.graph().graql().infer(false).parse(queryString));
        assertEquals(answers, expAnswers);
    }

    @Test
    public void testReasoningWithQueryWithNoRelationType(){
        GraknGraph graph = nonMaterialisedGeoGraph.graph();
        String queryString = "match $x isa city;$y isa country;($x, $y);$y has name 'Poland';$x has name $name;";
        String queryString2 = "match $x isa city;$y isa country;$y has name 'Poland';$x has name $name;" +
                "($x, $y) isa is-located-in;";
        QueryBuilder iqb = graph.graql().infer(true).materialise(false);
        MatchQuery query = iqb.parse(queryString);
        MatchQuery query2 = iqb.parse(queryString2);
        assertQueriesEqual(query, query2);
    }

    @Test
    public void testReasoningWithQueryWithNoRelationTypeWithRoles(){
        GraknGraph graph = nonMaterialisedGeoGraph.graph();
        String queryString = "match $x isa city;$y isa country;(geo-entity: $x, $y);$y has name 'Poland';";
        String queryString2 = "match $x isa city;$y isa country;" +
                    "(geo-entity: $x, entity-location: $y) isa is-located-in;$y has name 'Poland';";
        QueryBuilder iqb = graph.graql().infer(true).materialise(false);
        MatchQuery query = iqb.parse(queryString);
        MatchQuery query2 = iqb.parse(queryString2);
        assertQueriesEqual(query, query2);
    }

    @Test
    public void testReasoningWithQueryWithNoRelationTypeWithRoles2(){
        GraknGraph graph = nonMaterialisedGeoGraph.graph();
        String queryString = "match $x isa city;$y isa country;(geo-entity: $x, $y);";
        String queryString2 = "match $x isa city;$y isa country;" +
                "(geo-entity: $x, entity-location: $y) isa is-located-in;";
        QueryBuilder iqb = graph.graql().infer(true).materialise(false);
        MatchQuery query = iqb.parse(queryString);
        MatchQuery query2 = iqb.parse(queryString2);
        assertQueriesEqual(query, query2);
    }

    @Test
    public void testReasoningWithQueryContainingTypeVar(){
        String queryString = "match $x isa person;$y isa $type;($x, $y) isa recommendation;";
        String explicitQuery = "match $y isa $type;" +
                "{$x has name 'Alice';$y has name 'War of the Worlds';} or" +
                "{$x has name 'Bob';" +
                "{$y has name 'Ducatti 1299';} or " +
                "{$y has name 'The Good the Bad the Ugly';};} or" +
                "{$x has name 'Charlie';" +
                "{$y has name 'Blizzard of Ozz';} or " +
                "{$y has name 'Stratocaster';};} or " +
                "{$x has name 'Denis';" +
                "{$y has name 'Colour of Magic';} or " +
                "{$y has name 'Dorian Gray';};} or"+
                "{$x has name 'Frank';$y has name 'Nocturnes';} or" +
                "{$x has name 'Karl Fischer';" +
                "{$y has name 'Faust';} or " +
                "{$y has name 'Nocturnes';};} or " +
                "{$x has name 'Gary';$y has name 'The Wall';} or" +
                "{$x has name 'Charlie';"+
                "{$y has name 'Yngwie Malmsteen';} or " +
                "{$y has name 'Cacophony';} or " +
                "{$y has name 'Steve Vai';} or " +
                "{$y has name 'Black Sabbath';};} or " +
                "{$x has name 'Gary';$y has name 'Pink Floyd';};";
        MatchQuery query = snbGraph.graph().graql().infer(true).materialise(false).parse(queryString);
        MatchQuery query2 = snbGraph.graph().graql().infer(false).parse(explicitQuery);
        assertQueriesEqual(query, query2);
    }

    @Test
    public void testReasoningWithQueryContainingTypeVar2(){
        GraknGraph graph = nonMaterialisedGeoGraph.graph();
        String queryString = "match $x isa $type;" +
                "(geo-entity: $x, entity-location: $y) isa is-located-in; $y isa country;$y has name 'Poland';";
        String explicitQuery = "match $y has name 'Poland';$x isa $type;$x has resource $name;" +
                "{" +
                "{$name val 'Warsaw-Polytechnics' or $name val 'University-of-Warsaw';};" +
                "{$type type-name 'university' or $type type-name 'entity' or $type type-name 'concept';};" +
                "} or {" +
                "{$name val 'Warsaw' or $name val 'Wroclaw';};" +
                "{$type type-name 'city' or $type type-name 'geoObject' or $type type-name 'entity' or $type type-name 'concept';};" +
                "} or {" +
                "{$name val 'Masovia' or $name val 'Silesia';};" +
                "{$type type-name 'region' or $type type-name 'geoObject' or $type type-name 'entity' or $type type-name 'concept';};" +
                "}; select $x, $y, $type;";
        MatchQuery query = graph.graql().infer(true).materialise(false).parse(queryString);
        MatchQuery query2 = graph.graql().infer(false).parse(explicitQuery);
        assertQueriesEqual(query, query2);
    }

    @Test
    public void testReasoningWithQueryContainingTypeVar3(){
        GraknGraph graph = nonMaterialisedGeoGraph.graph();
        String queryString = "match $x isa $type;$type type-name 'university';" +
                "(geo-entity: $x, entity-location: $y) isa is-located-in; $y isa country;$y has name 'Poland';";
        String explicitQuery = "match $y has name 'Poland';" +
                "{$x isa $type;$type type-name 'university';$x has name 'Warsaw-Polytechnics';} or" +
                "{$x isa $type;$type type-name 'university';$x has name 'University-of-Warsaw';};";
        MatchQuery query = graph.graql().infer(true).materialise(false).parse(queryString);
        MatchQuery query2 = graph.graql().infer(false).parse(explicitQuery);
        assertQueriesEqual(query, query2);
    }

    @Test
    public void testReasoningWithQueryContainingSub(){
        GraknGraph graph = nonMaterialisedGeoGraph.graph();
        String queryString = "match " +
                "$x isa $type;$type sub geoObject;" +
                "(geo-entity: $x, entity-location: $y) isa is-located-in; $y isa country;" +
                "$y has name 'Poland';" +
                "$x has name $name;";
        String queryString2 = "match " +
                "$x isa $type;{$type type-name 'region';} or {$type type-name 'city';} or {$type type-name 'geoObject';};" +
                "(geo-entity: $x, entity-location: $y) isa is-located-in;$y isa country;" +
                "$y has name 'Poland';" +
                "$x has name $name;";
        QueryBuilder iqb = graph.graql().infer(true).materialise(false);
        MatchQuery query = iqb.parse(queryString);
        MatchQuery query2 = iqb.parse(queryString2);
        QueryAnswers answers = queryAnswers(query);
        QueryAnswers answers2 = queryAnswers(query2);
        assertEquals(answers, answers2);
    }

    @Test
    public void testReasoningWithQueryContainingSub2(){
        String queryString = "match $x isa person;$y isa $type;$type sub recommendable;($x, $y) isa recommendation;";
        String explicitQuery = "match $x isa person, has name $xName;$y isa $type;$y has name $yName;" +
                "{$type type-name 'recommendable' or $type type-name 'product' or $type type-name 'tag';};" +
                "{$xName val 'Alice';$yName val 'War of the Worlds';} or" +
                "{$xName val 'Bob';{$yName val 'Ducatti 1299';} or {$yName val 'The Good the Bad the Ugly';};} or" +
                "{$xName val 'Charlie';{$yName val 'Blizzard of Ozz';} or {$yName val 'Stratocaster';};} or " +
                "{$xName val 'Denis';{$yName val 'Colour of Magic';} or {$yName val 'Dorian Gray';};} or"+
                "{$xName val 'Frank';$yName val 'Nocturnes';} or" +
                "{$xName val 'Karl Fischer';{$yName val 'Faust';} or {$yName val 'Nocturnes';};} or " +
                "{$xName val 'Gary';$yName val 'The Wall';} or" +
                "{$xName val 'Charlie';" +
                "{$yName val 'Yngwie Malmsteen';} or {$yName val 'Cacophony';} or {$yName val 'Steve Vai';} or {$yName val 'Black Sabbath';};} or " +
                "{$xName val 'Gary';$yName val 'Pink Floyd';};select $x, $y, $type;";
        MatchQuery query = snbGraph.graph().graql().infer(true).materialise(false).parse(queryString);
        MatchQuery query2 = snbGraph.graph().graql().infer(false).parse(explicitQuery);
        assertQueriesEqual(query, query2);
    }

    @Test
    public void testReasoningWithQueryContainingTautology(){
        GraknGraph graph = nonMaterialisedGeoGraph.graph();
        String queryString = "match ($x, $y) isa is-located-in;city sub geoObject;";
        String queryString2 = "match ($x, $y) isa is-located-in;";
        QueryBuilder iqb = graph.graql().infer(true).materialise(false);
        MatchQuery query = iqb.parse(queryString);
        MatchQuery query2 = iqb.parse(queryString2);
        QueryAnswers answers = queryAnswers(query);
        QueryAnswers answers2 = queryAnswers(query2);
        assertEquals(answers, answers2);
    }

    //TODO work on atom partitioning criteria
    @Ignore
    @Test
    public void testReasoningWithQueryContainingContradiction(){
        GraknGraph graph = nonMaterialisedGeoGraph.graph();
        //geoObject sub city always returns empty set
        String queryString = "match ($x, $y) isa is-located-in;geoObject sub city;";
        QueryBuilder iqb = graph.graql().infer(true).materialise(false);
        MatchQuery query = iqb.parse(queryString);
        QueryAnswers answers = queryAnswers(query);
        assertEquals(answers.size(), 0);
    }

    @Test
    public void testReasoningWithQueryContainingPlays(){
        GraknGraph graph = nonMaterialisedGeoGraph.graph();
<<<<<<< HEAD
        String queryString = "match " +
                "$x isa $type;$type plays-role geo-entity;"+
                "$y isa country;$y has name 'Poland';" +
=======
        String queryString = "match $x isa $type;$type plays geo-entity;$y isa country;$y has name 'Poland';" +
>>>>>>> b8e2aa68
                "($x, $y) isa is-located-in;";
        String explicitQuery = "match $y has name 'Poland';$x isa $type;$x has resource $name;" +
                "{" +
                "{$name val 'Europe';};" +
                "{$type type-name 'continent' or $type type-name 'geoObject';};" +
                "} or {" +
                "{$name val 'Warsaw-Polytechnics' or $name val 'University-of-Warsaw';};" +
                "{$type type-name 'university';};" +
                "} or {" +
                "{$name val 'Warsaw' or $name val 'Wroclaw';};" +
                "{$type type-name 'city' or $type type-name 'geoObject';};" +
                "} or {" +
                "{$name val 'Masovia' or $name val 'Silesia';};" +
                "{$type type-name 'region' or $type type-name 'geoObject';};" +
                "}; select $x, $y, $type;";
        MatchQuery query = graph.graql().infer(true).materialise(false).parse(queryString);
        MatchQuery query2 = graph.graql().infer(false).parse(explicitQuery);
        QueryAnswers answers = queryAnswers(query);
        QueryAnswers answers2 = queryAnswers(query2);
        assertEquals(answers, answers2);
    }

    //TODO takes ages - take a look at selection strategy
    @Ignore
    @Test
    public void testReasoningWithQueryContainingPlays2(){
        String queryString = "match $x isa person;$y isa $type;$type plays recommended-product;($x, $y) isa recommendation;";
        String queryString2 = "match $x isa person;$y isa $type;{$type type-name 'product';} or {$type type-name 'tag';};($x, $y) isa recommendation;";
        QueryBuilder iqb = snbGraph.graph().graql().infer(true).materialise(false);
        MatchQuery query = iqb.parse(queryString);
        MatchQuery query2 = iqb.parse(queryString2);
        QueryAnswers answers = queryAnswers(query);
        QueryAnswers answers2 = queryAnswers(query2);
        assertEquals(answers, answers2);
    }

    @Test
    public void testReasoningWithQueryContainingHasResource(){
        GraknGraph graph = nonMaterialisedGeoGraph.graph();
        String queryString = "match $x isa $type;$type has-resource name;$y isa country;$y has name 'Poland';" +
                "($x, $y) isa is-located-in;select $x, $y;";
        String queryString2 = "match $y isa country;$y has name 'Poland';" +
                "($x, $y) isa is-located-in;";
        QueryBuilder iqb = graph.graql().infer(true).materialise(false);
        MatchQuery query = iqb.parse(queryString);
        MatchQuery query2 = iqb.parse(queryString2);
        assertQueriesEqual(query, query2);
    }

    //TODO takes ages - look at atom selection strategy
    @Ignore
    @Test
    public void testReasoningWithQueryContainingHasResource2(){
        String queryString = "match $x isa $type;$type has-resource name;$y isa product;($x, $y) isa recommendation;";
        //String queryString2 = "match $x isa $type;$y isa product;($x, $y) isa recommendation;";
        String explicitQuery = "match $x isa person, has name $xName;$x isa $type;$y has name $yName;" +
                "{$type type-name 'person' or $type type-name 'entity2';};" +
                "{$xName val 'Alice';$yName val 'War of the Worlds';} or" +
                "{$xName val 'Bob';{$yName val 'Ducatti 1299';} or {$yName val 'The Good the Bad the Ugly';};} or" +
                "{$xName val 'Charlie';{$yName val 'Blizzard of Ozz';} or {$yName val 'Stratocaster';};} or " +
                "{$xName val 'Denis';{$yName val 'Colour of Magic';} or {$yName val 'Dorian Gray';};} or"+
                "{$xName val 'Frank';$yName val 'Nocturnes';} or" +
                "{$xName val 'Karl Fischer';{$yName val 'Faust';} or {$yName val 'Nocturnes';};} or " +
                "{$xName val 'Gary';$yName val 'The Wall';};select $x, $y, $type;";
        MatchQuery query = snbGraph.graph().graql().infer(true).materialise(false).parse(queryString);
        MatchQuery query2 = snbGraph.graph().graql().infer(false).parse(explicitQuery);
        assertQueriesEqual(query, query2);
    }

    @Test
    public void testReasoningWithQueryContainingRegex(){
        GraknGraph graph = nonMaterialisedGeoGraph.graph();
        String queryString = "match $y isa country;$y has name $name;"+
                "$name val  /.*(.*)land(.*).*/;($x, $y) isa is-located-in;select $x, $y;";
        String queryString2 = "match $y isa country;{$y has name 'Poland';} or {$y has name 'England';};" +
                "($x, $y) isa is-located-in;";
        QueryBuilder iqb = graph.graql().infer(true).materialise(false);
        MatchQuery query = iqb.parse(queryString);
        MatchQuery query2 = iqb.parse(queryString2);
        assertQueriesEqual(query, query2);
    }

    @Test
    public void testReasoningWithQueryContainingContains(){
        GraknGraph graph = nonMaterialisedGeoGraph.graph();
        String queryString = "match $y isa country;$y has name $name;"+
                "$name val contains 'land';($x, $y) isa is-located-in;select $x, $y;";
        String queryString2 = "match $y isa country;{$y has name 'Poland';} or {$y has name 'England';};" +
                "($x, $y) isa is-located-in;";
        QueryBuilder iqb = graph.graql().infer(true).materialise(false);
        MatchQuery query = iqb.parse(queryString);
        MatchQuery query2 = iqb.parse(queryString2);
        assertQueriesEqual(query, query2);
    }

    @Test
    public void testReasoningWithQueryContainingIndirectRelation(){
        GraknGraph graph = nonMaterialisedGeoGraph.graph();
        String queryString = "match ($x, $y) isa $rel;$rel type-name is-located-in;select $x, $y;";
        String queryString2 = "match ($x, $y) isa is-located-in;";
        QueryBuilder iqb = graph.graql().infer(true).materialise(false);
        MatchQuery query = iqb.parse(queryString);
        MatchQuery query2 = iqb.parse(queryString2);
        assertQueriesEqual(query, query2);
    }

    @Test
    public void testReasoningWithRuleContainingVarContraction(){
            Utility.createReflexiveRule(
                    snbGraph.graph().getRelationType("knows"),
                    snbGraph.graph().getRoleType("acquaintance1").getName(),
                    snbGraph.graph().getRoleType("acquaintance2").getName(),
                    snbGraph.graph());
        String queryString = "match ($x, $y) isa knows;select $y;";
        String explicitQuery = "match $y isa person;$y has name 'Bob' or $y has name 'Charlie';";
        MatchQuery query = snbGraph.graph().graql().infer(true).materialise(false).parse(queryString);
        MatchQuery query2 = snbGraph.graph().graql().infer(false).parse(explicitQuery);
        assertQueriesEqual(query, query2);
    }

    @Ignore
    @Test
    //propagated sub [x/Bob] prevents from capturing the right inference
    public void testReasoningWithRuleContainingVarContraction2(){
            Utility.createReflexiveRule(
                    snbGraph.graph().getRelationType("knows"),
                    snbGraph.graph().getRoleType("acquaintance1").getName(),
                    snbGraph.graph().getRoleType("acquaintance2").getName(),
                    snbGraph.graph());
        String queryString = "match ($x, $y) isa knows;$x has name 'Bob';select $y;";
        String explicitQuery = "match $y isa person;$y has name 'Bob' or $y has name 'Charlie';";
        MatchQuery query = snbGraph.graph().graql().infer(true).materialise(false).parse(queryString);
        MatchQuery query2 = snbGraph.graph().graql().infer(false).parse(explicitQuery);
        assertQueriesEqual(query, query2);
    }

    @Ignore
    @Test
    //Bug with unification, perhaps should unify select vars not atom vars
    public void testReasoningWithRuleContainingVarContraction3(){
        Pattern body = snbGraph.graph().graql().parsePattern("$x isa person");
        Pattern head = snbGraph.graph().graql().parsePattern("(acquaintance1: $x, acquaintance2: $x) isa knows");
        snbGraph.graph().admin().getMetaRuleInference().putRule(body, head);

        String queryString = "match ($x, $y) isa knows;$x has name 'Bob';";
        String explicitQuery = "match $y isa person;$y has name 'Bob' or $y has name 'Charlie';";
        MatchQuery query = snbGraph.graph().graql().infer(true).materialise(false).parse(queryString);
        MatchQuery query2 = snbGraph.graph().graql().infer(false).parse(explicitQuery);
        assertQueriesEqual(query, query2);
    }

    @Test
    public void testReasoningWithQueryContainingTypeVariable(){
        GraknGraph graph = nonMaterialisedGeoGraph.graph();
        String queryString = "match $x isa $type;$type type-name 'city';"+
                "(geo-entity: $x, entity-location: $y), isa is-located-in; $y isa country;select $x, $y;";
        String queryString2 = "match $x isa city;"+
                "(geo-entity: $x, entity-location: $y), isa is-located-in; $y isa country;";
        QueryBuilder iqb = graph.graql().infer(true).materialise(false);
        MatchQuery query = iqb.parse(queryString);
        MatchQuery query2 = iqb.parse(queryString2);
        assertQueriesEqual(query, query2);
    }

    @Test
    public void testReasoningWithQueryContainingTypeVariable2(){
        GraknGraph graph = nonMaterialisedGeoGraph.graph();
        String queryString = "match $x isa $type;$type type-name 'city';"+
                "(geo-entity: $x, entity-location: $y), isa is-located-in; $y isa country;$y has name 'Poland';select $x, $y;";
        String queryString2 = "match $x isa city;"+
                "(geo-entity: $x, entity-location: $y), isa is-located-in;$y has name 'Poland'; $y isa country;";
        QueryBuilder iqb = graph.graql().infer(true).materialise(false);
        MatchQuery query = iqb.parse(queryString);
        MatchQuery query2 = iqb.parse(queryString2);
        assertQueriesEqual(query, query2);
    }

    @Test
    public void testReasoningWithQueryContainingRelationTypeVar(){
        GraknGraph graph = nonMaterialisedGeoGraph.graph();
        String queryString = "match (geo-entity: $x) isa $type;$type type-name 'is-located-in';";
        String queryString2 = "match (geo-entity: $x, entity-location: $y)isa is-located-in;select $x;";
        QueryBuilder iqb = graph.graql().infer(true).materialise(false);
        MatchQuery query = iqb.parse(queryString);
        MatchQuery query2 = iqb.parse(queryString2);
        QueryAnswers answers = queryAnswers(query);
        QueryAnswers answers2 = queryAnswers(query2);
        assertEquals(answers.filterVars(Sets.newHashSet(VarName.of("x"))), answers2);
    }

    @Test
    public void testReasoningWithQueryContainingRelationTypeVar2(){
        String queryString = "match $y isa product;(recommended-customer: $x, recommended-product: $y) isa $rel;";
        String queryString2 = "match $y isa product;(recommended-customer: $x, recommended-product: $y) isa $rel;$rel type-name recommendation;";
        QueryBuilder qb = snbGraph.graph().graql();
        QueryAnswers answers = queryAnswers(qb.infer(true).materialise(false).parse(queryString));
        QueryAnswers answers2 = queryAnswers(qb.infer(true).materialise(true).parse(queryString));
        QueryAnswers answers3 = queryAnswers(qb.infer(false).parse(queryString2));
        assertEquals(answers.size(), answers2.size());
        assertEquals(answers, answers2);
        assertEquals(answers2, answers3);
    }

    @Test
    public void testReasoningWithQueryContainingUnspecifiedCastings(){
        GraknGraph graph = nonMaterialisedGeoGraph.graph();
        String queryString = "match (geo-entity: $x) isa is-located-in;";
        String queryString2 = "match (geo-entity: $x, entity-location: $y)isa is-located-in;select $x;";
        QueryBuilder iqb = graph.graql().infer(true).materialise(false);
        MatchQuery query = iqb.parse(queryString);
        MatchQuery query2 = iqb.parse(queryString2);
        assertQueriesEqual(query, query2);
    }

    @Test
    public void testReasoningWithQueryContainingUnspecifiedCastings2(){
        GraknGraph graph = nonMaterialisedGeoGraph.graph();
        String queryString = "match (geo-entity: $x);";
        String queryString2 = "match (geo-entity: $x, entity-location: $y)isa is-located-in;select $x;";
        QueryBuilder iqb = graph.graql().infer(true).materialise(false);
        MatchQuery query = iqb.parse(queryString);
        MatchQuery query2 = iqb.parse(queryString2);
        assertQueriesEqual(query, query2);
    }

    @Test
    public void testReasoningWithQueryContainingLimit(){
        GraknGraph graph = nonMaterialisedGeoGraph.graph();
        String limitQueryString = "match (geo-entity: $x, entity-location: $y)isa is-located-in;limit 5;";
        String queryString = "match (geo-entity: $x, entity-location: $y)isa is-located-in;";
        QueryBuilder iqb = graph.graql().infer(true).materialise(false);
        MatchQuery limitQuery = iqb.parse(limitQueryString);
        MatchQuery query = iqb.parse(queryString);

        QueryAnswers limitedAnswers = queryAnswers(limitQuery);
        QueryAnswers answers = queryAnswers(query);
        assertEquals(limitedAnswers.size(), 5);
        assertTrue(answers.size() > limitedAnswers.size());
        assertTrue(answers.containsAll(limitedAnswers));
    }

    @Test
    public void testReasoningWithQueryContainingOrder(){
        String queryString = "match $p isa person, has age $a;$pr isa product;($p, $pr) isa recommendation;order by $a;";
        MatchQuery query = snbGraph.graph().graql().infer(true).materialise(false).parse(queryString);

        List<Map<String, Concept>> answers = query.execute();
        assertEquals(answers.iterator().next().get("a").asResource().getValue().toString(), "19");
    }

    @Test
    public void testReasoningWithQueryContainingOrderAndOffset(){
        String queryString = "match $p isa person, has age $a, has name $n;$pr isa product;($p, $pr) isa recommendation;";
        MatchQuery query = nonMaterialisedsnbGraph.graph().graql().infer(true).materialise(false).parse(queryString);

        final int offset = 4;
        List<Map<String, Concept>> fullAnswers = query.execute();
        List<Map<String, Concept>> answers = query.orderBy(VarName.of("a")).execute();
        List<Map<String, Concept>> answers2 = query.orderBy(VarName.of("a")).offset(offset).execute();

        assertEquals(fullAnswers.size(), answers2.size() + offset);
        assertEquals(answers.size(), answers2.size() + offset);
        assertEquals(answers.iterator().next().get("a").asResource().getValue().toString(), "19");
        assertEquals(answers2.iterator().next().get("a").asResource().getValue().toString(), "23");
    }

    @Test
    public void testReasoningWithQueryContainingRelates() {
        GraknGraph graph = nonMaterialisedGeoGraph.graph();
        String queryString = "match ($x, $y) isa $rel-type;$rel-type relates geo-entity;" +
                "$y isa country;$y has name 'Poland';select $x;";
        String queryString2 = "match $y isa country;" +
            "($x, $y) isa is-located-in;$y has name 'Poland'; select $x;";
        QueryBuilder iqb = graph.graql().infer(true).materialise(false);
        MatchQuery query = iqb.parse(queryString);
        MatchQuery query2 = iqb.parse(queryString2);
        assertQueriesEqual(query, query2);
    }

    @Test
    public void testReasoningWithQueryContainingRelates2() {
        String queryString = "match ($x, $y) isa $rel;$rel relates $role;";
        String queryString2 = "match ($x, $y) isa is-located-in;";
        QueryBuilder qb = geoGraph.graph().graql().infer(false);
        QueryBuilder iqb = geoGraph.graph().graql().infer(true).materialise(true);
        MatchQuery query = iqb.parse(queryString2);
        MatchQuery query2 = qb.parse(queryString);
        MatchQuery query3 = iqb.parse(queryString);
        query.execute();
        assertQueriesEqual(query2, query3);
    }

    @Test
    public void testReasoningWithQueryContainingResourceComparison(){
        //recommendations of products for people older than Denis - Frank, Karl and Gary
        String queryString = "match " +
                "$b has name 'Denis', has age $x;" +
                "$p has name $name, has age $y; $y val > $x;"+
                "$pr isa product;($p, $pr) isa recommendation;" +
                "select $p, $y, $pr, $name;";
        String explicitQuery = "match $p isa person, has age $y, has name $name;$pr isa product, has name $yName;" +
                "{$name val 'Frank';$yName val 'Nocturnes';} or" +
                "{$name val 'Karl Fischer';{$yName val 'Faust';} or {$yName val 'Nocturnes';};} or " +
                "{$name val 'Gary';$yName val 'The Wall';};select $p, $pr, $y, $name;";
        MatchQuery query = snbGraph.graph().graql().infer(true).materialise(false).parse(queryString);
        MatchQuery query2 = snbGraph.graph().graql().infer(false).parse(explicitQuery);
        assertQueriesEqual(query, query2);
    }

    @Test
    public void testReasoningWithQueryContainingResourceComparison2(){
        String queryString = "match $p has name $name, has age $x;$p2 has name 'Denis', has age $y;$x val < $y;" +
                "$t isa tag;($p, $t) isa recommendation; select $p, $name, $x, $t;";
        String explicitQuery = "match " +
                "$p isa person, has age $x, has name $name;$t isa tag, has name $yName;" +
                "{$name val 'Charlie';" +
                "{$yName val 'Yngwie Malmsteen';} or {$yName val 'Cacophony';} or" +
                "{$yName val 'Steve Vai';} or {$yName val 'Black Sabbath';};};select $p, $name, $x, $t;";
        MatchQuery query = snbGraph.graph().graql().infer(true).materialise(false).parse(queryString);
        MatchQuery query2 = snbGraph.graph().graql().infer(false).parse(explicitQuery);
        assertQueriesEqual(query, query2);
    }

    @Test
    public void testReasoningWithQueryContainingAmbiguousRolePlayers(){
        GraknGraph graph = nonMaterialisedGeoGraph.graph();
        String queryString = "match (geo-entity: $x, entity-location: $y) isa is-located-in;";
        String queryString2 = "match ($x, $y) isa is-located-in;";
        QueryBuilder iqb = graph.graql().infer(true).materialise(false);
        MatchQuery query = iqb.parse(queryString);
        MatchQuery query2 = iqb.parse(queryString2);
        QueryAnswers answers = queryAnswers(query);
        QueryAnswers answers2 = queryAnswers(query2);
        assertTrue(answers2.containsAll(answers));
        assertEquals(2*answers.size(), answers2.size());
    }

    @Test
    public void testReasoningWithQueryContainingRelationVariable(){
        String queryString = "match $x isa is-located-in;";
        String queryString2 = "match $x (geo-entity: $x1, entity-location: $x2) isa is-located-in; select $x;";
        String queryString3 = "match $x ($x1, $x2) isa is-located-in; select $x;";
        QueryBuilder iqb = geoGraph.graph().graql().infer(true);
        MatchQuery query = iqb.materialise(false).parse(queryString);
        MatchQuery query2 = iqb.materialise(false).parse(queryString2);
        MatchQuery query3 = iqb.materialise(false).parse(queryString3);

        QueryAnswers answers = queryAnswers(query);
        QueryAnswers answers2 = queryAnswers(query2);
        QueryAnswers answers3 = queryAnswers(query3);
        assertEquals(answers, answers2);
        assertEquals(answers2, answers3);
    }


    @Test
    public void testReasoningWithQueryContainingRelationVariableWithMaterialisation(){
        String queryString = "match $x isa is-located-in;";
        String queryString2 = "match $x (geo-entity: $x1, entity-location: $x2) isa is-located-in; select $x;";
        String queryString3 = "match $x ($x1, $x2) isa is-located-in; select $x;";
        MatchQuery query = geoGraph.graph().graql().infer(true).materialise(true).parse(queryString);
        MatchQuery query2 = geoGraph2.graph().graql().infer(true).materialise(true).parse(queryString2);
        MatchQuery query3 = geoGraph3.graph().graql().infer(true).materialise(true).parse(queryString3);

        QueryAnswers answers = queryAnswers(query);
        QueryAnswers requeriedAnswers = queryAnswers(query);
        QueryAnswers answers2 = queryAnswers(query2);
        QueryAnswers requeriedAnswers2 = queryAnswers(query2);
        QueryAnswers answers3 = queryAnswers(query3);
        QueryAnswers requeriedAnswers3 = queryAnswers(query3);

        assertEquals(answers.size(), answers2.size());
        assertEquals(answers2.size(), answers3.size());
        assertEquals(requeriedAnswers.size(), answers.size());
        assertEquals(requeriedAnswers.size(), requeriedAnswers2.size());
        assertEquals(requeriedAnswers2.size(), requeriedAnswers3.size());
    }

    @Test
    public void testReasoningWithQueryContainingRelationVariable2(){
        String queryString = "match $x isa recommendation;";
        String queryString2 = "match $x($x1, $x2) isa recommendation;select $x;";
        QueryBuilder iqb = snbGraph.graph().graql().infer(true).materialise(true);
        MatchQuery query = iqb.parse(queryString);
        MatchQuery query2 = iqb.parse(queryString2);
        QueryAnswers answers = queryAnswers(query);
        QueryAnswers answers2 = queryAnswers(query2);
        assertEquals(answers, answers2);

        QueryAnswers requeriedAnswers = queryAnswers(query);
        assertEquals(requeriedAnswers.size(), answers.size());
    }

    @Test
    public void testReasoningWithQueryContainingRelationVariableWithMaterialisation2(){
        String queryString = "match $x isa recommendation;";
        String queryString2 = "match $x(recommended-product: $x1, recommended-customer: $x2) isa recommendation; select $x;";
        String queryString3 = "match $x($x1, $x2) isa recommendation; select $x;";
        MatchQuery query = snbGraph.graph().graql().infer(true).materialise(true).parse(queryString);
        MatchQuery query2 = snbGraph2.graph().graql().infer(true).materialise(true).parse(queryString2);
        MatchQuery query3 = snbGraph3.graph().graql().infer(true).materialise(true).parse(queryString3);

        QueryAnswers answers = queryAnswers(query);
        QueryAnswers requeriedAnswers = queryAnswers(query);
        QueryAnswers answers2 = queryAnswers(query2);
        QueryAnswers requeriedAnswers2 = queryAnswers(query2);
        QueryAnswers answers3 = queryAnswers(query3);
        QueryAnswers requeriedAnswers3 = queryAnswers(query3);

        assertEquals(answers.size(), answers2.size());
        assertEquals(answers2.size(), answers3.size());
        assertEquals(requeriedAnswers.size(), answers.size());
        assertEquals(requeriedAnswers.size(), requeriedAnswers2.size());
        assertEquals(requeriedAnswers2.size(), requeriedAnswers3.size());
    }

    @Test
    public void testReasoningWithMatchAllQuery(){
        String queryString = "match $y isa product;$r($x, $y);$x isa entity;";
        String queryString2 = "match $y isa product;$x isa entity2;{" +
                "$r($x, $y) isa recommendation or " +
                "$r($x, $y) isa typing or " +
                "$r($x, $y) isa made-in;};";
        QueryBuilder iqb = snbGraph.graph().graql().infer(true).materialise(false);
        MatchQuery query = iqb.parse(queryString);
        MatchQuery query2 = iqb.parse(queryString2);
        assertQueriesEqual(query, query2);
    }

    @Test
    public void testReasoningWithQueryContainingHas(){
        String queryString = "match $x isa person has name $y;";
        String queryString2 = "match $x isa person has resource $y; $y isa name;";
        QueryBuilder iqb = snbGraph.graph().graql().infer(true).materialise(true);
        MatchQuery query = iqb.parse(queryString);
        MatchQuery query2 = iqb.parse(queryString2);
        assertQueriesEqual(query, query2);
    }

    @Test
    public void testReasoningWithQueryContainingMultiPredResource(){
        String queryString = "match $p isa person, has age $a;$a val >23; $a val <27;$pr isa product;" +
                "($p, $pr) isa recommendation; select $p, $pr;";
        String queryString2 = "match $p isa person, has age >23, has age <27;$pr isa product;" +
                "($p, $pr) isa recommendation;";
        QueryBuilder iqb = snbGraph.graph().graql().infer(true).materialise(true);
        MatchQuery query = iqb.parse(queryString);
        MatchQuery query2 = iqb.parse(queryString2);
        assertQueriesEqual(query, query2);
    }

    private Conjunction<VarAdmin> conjunction(String patternString, GraknGraph graph){
        Set<VarAdmin> vars = graph.graql().parsePattern(patternString).admin()
                .getDisjunctiveNormalForm().getPatterns()
                .stream().flatMap(p -> p.getPatterns().stream()).collect(toSet());
        return Patterns.conjunction(vars);
    }

    private QueryAnswers queryAnswers(MatchQuery query) {
        return new QueryAnswers(query.admin().streamWithVarNames().map(QueryAnswer::new).collect(toSet()));
    }

    private void assertQueriesEqual(MatchQuery q1, MatchQuery q2) {
        QueryAnswers answers = queryAnswers(q1);
        QueryAnswers answers2 = queryAnswers(q2);
        assertEquals(answers, answers2);
    }
}










<|MERGE_RESOLUTION|>--- conflicted
+++ resolved
@@ -508,13 +508,9 @@
     @Test
     public void testReasoningWithQueryContainingPlays(){
         GraknGraph graph = nonMaterialisedGeoGraph.graph();
-<<<<<<< HEAD
         String queryString = "match " +
-                "$x isa $type;$type plays-role geo-entity;"+
+                "$x isa $type;$type plays geo-entity;"+
                 "$y isa country;$y has name 'Poland';" +
-=======
-        String queryString = "match $x isa $type;$type plays geo-entity;$y isa country;$y has name 'Poland';" +
->>>>>>> b8e2aa68
                 "($x, $y) isa is-located-in;";
         String explicitQuery = "match $y has name 'Poland';$x isa $type;$x has resource $name;" +
                 "{" +
