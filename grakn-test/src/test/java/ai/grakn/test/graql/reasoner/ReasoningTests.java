--- conflicted
+++ resolved
@@ -109,11 +109,10 @@
     public static final GraphContext testSet22 = GraphContext.preLoad("testSet22.gql");
 
     @ClassRule
-<<<<<<< HEAD
     public static final GraphContext testSet23 = GraphContext.preLoad("testSet23.gql");
-=======
+
+    @ClassRule
     public static final GraphContext testSet24 = GraphContext.preLoad("testSet24.gql");
->>>>>>> a36d26ae
 
     @Before
     public void onStartup() throws Exception {
@@ -396,7 +395,6 @@
         }
     }
 
-<<<<<<< HEAD
     @Test //Expected result: Relations between all entity instances including relation between each instance and itself
     public void reasoningWithEntityTypes() {
         QueryBuilder qb = testSet23.graph().graql().infer(true);
@@ -407,14 +405,14 @@
         assertEquals(answers.size(), 9);
         assertEquals(answers2.size(), 9);
         assertEquals(answers, answers2);
-=======
+    }
+
     @Test //Expected result: Timeline is correctly recognised via applying resource comparisons in the rule body
     public void reasoningWithResourceValueComparison() {
         QueryBuilder qb = testSet24.graph().graql().infer(true);
         String queryString = "match (predecessor:$x1, successor:$x2) isa message-succession;";
         QueryAnswers answers = queryAnswers(qb.parse(queryString));
         assertEquals(answers.size(), 10);
->>>>>>> a36d26ae
     }
 
     private QueryAnswers queryAnswers(MatchQuery query) {
