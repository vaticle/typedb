--- conflicted
+++ resolved
@@ -78,7 +78,7 @@
                 "}";
 
         given().contentType(ContentType.JSON).body(commitLog).when().
-                post(REST.WebPath.COMMIT_LOG_URI + "?" + REST.Request.KEYSPACE + "=" + KEYSPACE).
+                post(REST.WebPath.COMMIT_LOG_URI + "?" + REST.Request.KEYSPACE_PARAM + "=" + KEYSPACE).
                 then().statusCode(200).extract().response().andReturn();
     }
 
@@ -157,16 +157,8 @@
     }
 
     @Test
-<<<<<<< HEAD
-    public void testDeleteController() throws InterruptedException {
-        assertEquals(4, cache.getCastingJobs(KEYSPACE).size());
-        assertEquals(2, cache.getResourceJobs(KEYSPACE).size());
-
-        delete(REST.WebPath.COMMIT_LOG_URI + "?" + REST.Request.KEYSPACE + "=" + KEYSPACE).
-=======
     public void whenDeletingViaController_CacheIsCleared() throws InterruptedException {
         delete(REST.WebPath.COMMIT_LOG_URI + "?" + REST.Request.KEYSPACE_PARAM + "=" + KEYSPACE).
->>>>>>> 23ad3db3
                 then().statusCode(200).extract().response().andReturn();
 
         waitForCache(KEYSPACE, 0);
