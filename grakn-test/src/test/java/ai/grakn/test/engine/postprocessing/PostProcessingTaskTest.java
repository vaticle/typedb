--- conflicted
+++ resolved
@@ -25,29 +25,20 @@
 import ai.grakn.engine.postprocessing.PostProcessing;
 import ai.grakn.engine.postprocessing.PostProcessingTask;
 import ai.grakn.engine.tasks.TaskCheckpoint;
-import java.time.Duration;
-import java.util.concurrent.locks.ReentrantLock;
-import java.util.function.Consumer;
 import mjson.Json;
 import org.junit.AfterClass;
 import org.junit.Before;
 import org.junit.BeforeClass;
 import org.junit.Test;
 
-<<<<<<< HEAD
-import java.util.Date;
+import java.time.Duration;
+import java.util.function.Consumer;
 
-import static ai.grakn.engine.TaskStatus.COMPLETED;
-import static ai.grakn.engine.TaskStatus.STOPPED;
-import static ai.grakn.engine.tasks.TaskSchedule.at;
-import static java.time.Instant.now;
-=======
 import static ai.grakn.engine.postprocessing.PostProcessingTask.POST_PROCESSING_LOCK;
 import static org.mockito.Mockito.mock;
 import static org.mockito.Mockito.times;
 import static org.mockito.Mockito.verify;
 import static org.mockito.Mockito.when;
->>>>>>> f012efd6
 
 public class PostProcessingTaskTest {
 
@@ -76,16 +67,10 @@
     }
 
     @Test
-<<<<<<< HEAD
-    public void testStart() throws Exception {
-        TaskState task = TaskState.of(PostProcessingTask.class, getClass().getName(), TaskSchedule.now(), Json.object());
-        taskManager.addLowPriorityTask(task);
-=======
     public void whenPPTaskStartCalledAndEnoughTimeElapsed_PostProcessingRunIsCalled(){
         PostProcessingTask task = new PostProcessingTask(mockPostProcessing, 0);
 
         task.start(mockConsumer, mockJson);
->>>>>>> f012efd6
 
         verify(mockPostProcessing, times(1)).run();
     }
@@ -100,13 +85,6 @@
     }
 
     @Test
-<<<<<<< HEAD
-    public void testStop() {
-        TaskState task = TaskState.of(PostProcessingTask.class, getClass().getName(), at(now().plusSeconds(10)), Json.object());
-        taskManager.addLowPriorityTask(task);
-        taskManager.stopTask(task.getId());
-        Assert.assertEquals(STOPPED, taskManager.storage().getState(task.getId()).status());
-=======
     public void whenPPTaskStopCalled_PostProcessingStopIsCalled(){
         PostProcessingTask task = new PostProcessingTask(mockPostProcessing, 1000);
 
@@ -152,6 +130,5 @@
         pp2.join();
 
         verify(mockPostProcessing, times(1)).run();
->>>>>>> f012efd6
     }
 }