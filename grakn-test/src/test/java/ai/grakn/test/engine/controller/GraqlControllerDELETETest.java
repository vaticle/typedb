--- conflicted
+++ resolved
@@ -63,20 +63,9 @@
     @ClassRule
     public static GraphContext graphContext = GraphContext.preLoad(MovieGraph.get());
 
-<<<<<<< HEAD
-    @BeforeClass
-    public static void setup(){
-        spark = Service.ignite();
-        configureSpark(spark, PORT, GraknEngineConfig.getInstance());
-
-        mockFactory = mock(EngineGraknGraphFactory.class);
-
-        new SystemController(spark, GraknEngineConfig.getInstance());
-=======
     @ClassRule
     public static SparkContext sparkContext = SparkContext.withControllers(spark -> {
         new SystemController(spark);
->>>>>>> 4c0ea74f
         new GraqlController(mockFactory, spark);
     });
 
