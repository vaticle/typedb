--- conflicted
+++ resolved
@@ -112,15 +112,9 @@
         return getResources(graph, instance, label).findAny().get();
     }
 
-<<<<<<< HEAD
-    public static Stream<Resource> getResources(GraknGraph graph, Instance instance, TypeName name) {
-        RoleType roleOwner = graph.getType(Schema.ImplicitType.HAS_OWNER.getName(name));
-        RoleType roleOther = graph.getType(Schema.ImplicitType.HAS_VALUE.getName(name));
-=======
     public static Stream<Resource> getResources(GraknGraph graph, Instance instance, TypeLabel label) {
-        RoleType roleOwner = graph.getType(Schema.ImplicitType.HAS_RESOURCE_OWNER.getLabel(label));
-        RoleType roleOther = graph.getType(Schema.ImplicitType.HAS_RESOURCE_VALUE.getLabel(label));
->>>>>>> 5ae0249a
+        RoleType roleOwner = graph.getType(Schema.ImplicitType.HAS_OWNER.getLabel(label));
+        RoleType roleOther = graph.getType(Schema.ImplicitType.HAS_VALUE.getLabel(label));
 
         Collection<Relation> relations = instance.relations(roleOwner);
         return relations.stream().flatMap(r -> r.rolePlayers(roleOther).stream()).map(Concept::asResource);
