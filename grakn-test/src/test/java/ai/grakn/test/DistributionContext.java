--- conflicted
+++ resolved
@@ -112,13 +112,8 @@
         assertPackageBuilt();
         unzipDistribution();
         GraknTestSetup.startCassandraIfNeeded();
-<<<<<<< HEAD
         redis.start();
-        engineProcess = newEngineProcess(port);
-=======
-        GraknTestSetup.startRedisIfNeeded(redisPort);
         engineProcess = newEngineProcess(port, redisPort);
->>>>>>> 1652c4e2
         waitForEngine(port);
     }
 
