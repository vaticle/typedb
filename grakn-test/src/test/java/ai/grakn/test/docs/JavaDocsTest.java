--- conflicted
+++ resolved
@@ -47,11 +47,7 @@
 import static org.junit.Assert.fail;
 import static org.junit.Assume.assumeTrue;
 
-<<<<<<< HEAD
-@Ignore("Running very slowly on Travis")
-=======
 @Ignore("Ignored because there has been a general slow down in graql and these are the tests we can most safely ignore without regressing")
->>>>>>> c87c129e
 @RunWith(Parameterized.class)
 public class JavaDocsTest {
 
