<?xml version="1.0" encoding="UTF-8"?>
<!--
  ~ Grakn - A Distributed Semantic Database
  ~ Copyright (C) 2016  Grakn Labs Limited
  ~
  ~ Grakn is free software: you can redistribute it and/or modify
  ~ it under the terms of the GNU General Public License as published by
  ~ the Free Software Foundation, either version 3 of the License, or
  ~ (at your option) any later version.
  ~
  ~ Grakn is distributed in the hope that it will be useful,
  ~ but WITHOUT ANY WARRANTY; without even the implied warranty of
  ~ MERCHANTABILITY or FITNESS FOR A PARTICULAR PURPOSE.  See the
  ~ GNU General Public License for more details.
  ~
  ~ You should have received a copy of the GNU General Public License
  ~ along with Grakn. If not, see <http://www.gnu.org/licenses/gpl.txt>.
  -->

<project xmlns="http://maven.apache.org/POM/4.0.0"
         xmlns:xsi="http://www.w3.org/2001/XMLSchema-instance"
         xsi:schemaLocation="http://maven.apache.org/POM/4.0.0 http://maven.apache.org/xsd/maven-4.0.0.xsd">
    <parent>
        <artifactId>grakn-test-profiles</artifactId>
        <relativePath>../grakn-test-profiles</relativePath>
        <groupId>ai.grakn</groupId>
        <version>0.11.0-SNAPSHOT</version>
    </parent>
    <modelVersion>4.0.0</modelVersion>

    <artifactId>grakn-test</artifactId>
    <packaging>jar</packaging>

<<<<<<< HEAD
=======
    <properties>
        <jenkins.docker-test.reportsDirectory>${project.basedir}/target/surefire-reports</jenkins.docker-test.reportsDirectory>
    </properties>

>>>>>>> fec8c8b3
    <dependencies>
        <dependency>
            <groupId>ai.grakn</groupId>
            <artifactId>grakn-engine</artifactId>
            <version>${project.version}</version>
            <scope>test</scope>
            <exclusions>
                <exclusion>
                    <groupId>org.slf4j</groupId>
                    <artifactId>slf4j-log4j12</artifactId>
                </exclusion>
            </exclusions>
        </dependency>
        <dependency>
            <groupId>ai.grakn</groupId>
            <artifactId>grakn-graql-shell</artifactId>
            <version>${project.version}</version>
            <scope>test</scope>
        </dependency>
        <dependency>
            <groupId>junit</groupId>
            <artifactId>junit</artifactId>
            <version>${junit.version}</version>
            <scope>test</scope>
        </dependency>
        <dependency>
            <groupId>com.jayway.restassured</groupId>
            <artifactId>rest-assured</artifactId>
            <version>${rest-assured.version}</version>
            <scope>test</scope>
        </dependency>
        <dependency>
            <groupId>commons-collections</groupId>
            <artifactId>commons-collections</artifactId>
            <version>${commons-collections.version}</version>
            <scope>test</scope>
        </dependency>
        <dependency>
            <groupId>org.apache.commons</groupId>
            <artifactId>commons-csv</artifactId>
            <version>${commons-csv.version}</version>
            <scope>test</scope>
        </dependency>

        <!-- migration -->
        <dependency>
            <groupId>ai.grakn</groupId>
            <artifactId>migration-sql</artifactId>
            <version>${project.version}</version>
            <scope>test</scope>
        </dependency>
        <dependency>
            <groupId>com.h2database</groupId>
            <artifactId>h2</artifactId>
            <version>${h2-database.version}</version>
            <scope>test</scope>
        </dependency>
        <dependency>
            <groupId>ai.grakn</groupId>
            <artifactId>migration-csv</artifactId>
            <version>${project.version}</version>
            <scope>test</scope>
        </dependency>
        <dependency>
            <groupId>ai.grakn</groupId>
            <artifactId>migration-owl</artifactId>
            <version>${project.version}</version>
            <exclusions>
                <exclusion>
                    <groupId>com.fasterxml.jackson.core</groupId>
                    <artifactId>jackson-databind</artifactId>
                </exclusion>
                <exclusion>
                    <groupId>com.fasterxml.jackson.core</groupId>
                    <artifactId>jackson-annotations</artifactId>
                </exclusion>
            </exclusions>
            <scope>test</scope>
        </dependency>
        <dependency>
            <groupId>ai.grakn</groupId>
            <artifactId>migration-json</artifactId>
            <version>${project.version}</version>
            <scope>test</scope>
        </dependency>
        <dependency>
            <groupId>ai.grakn</groupId>
            <artifactId>migration-export</artifactId>
            <version>${project.version}</version>
            <scope>test</scope>
        </dependency>
        <dependency>
            <groupId>ai.grakn</groupId>
            <artifactId>migration-base</artifactId>
            <version>${project.version}</version>
            <scope>test</scope>
        </dependency>
        <dependency>
            <groupId>net.sourceforge.owlapi</groupId>
            <artifactId>org.semanticweb.hermit</artifactId>
            <version>${hermit.version}</version>
            <scope>test</scope>
        </dependency>

        <dependency>
            <groupId>com.github.stefanbirkner</groupId>
            <artifactId>system-rules</artifactId>
            <version>${systen-rules.version}</version>
            <scope>test</scope>
        </dependency>
        <dependency>
            <groupId>org.apache.curator</groupId>
            <artifactId>curator-test</artifactId>
            <scope>test</scope>
            <version>${curator.version}</version>
        </dependency>
        <dependency>
            <groupId>info.batey.kafka</groupId>
            <artifactId>kafka-unit</artifactId>
            <version>${kafka-unit.version}</version>
            <exclusions>
                <exclusion>
                    <groupId>commons-io</groupId>
                    <artifactId>commons-io</artifactId>
                </exclusion>
                <exclusion>
                    <groupId>org.slf4j</groupId>
                    <artifactId>slf4j-log4j12</artifactId>
                </exclusion>
            </exclusions>
            <scope>test</scope>
        </dependency>

                <dependency>
                    <groupId>ai.grakn</groupId>
                    <artifactId>titan-factory</artifactId>
                    <version>${project.version}</version>
                    <exclusions>
                        <exclusion>
                            <groupId>org.slf4j</groupId>
                            <artifactId>slf4j-log4j12</artifactId>
                        </exclusion>
                        <exclusion>
                            <groupId>ch.qos.logback</groupId>
                            <artifactId>logback-classic</artifactId>
                        </exclusion>
                    </exclusions>
                    <scope>test</scope>
                </dependency>
                <dependency>
                    <groupId>org.cassandraunit</groupId>
                    <artifactId>cassandra-unit</artifactId>
                    <version>${cassandra-unit.version}</version>
                    <scope>test</scope>
                </dependency>
                <dependency>
                    <groupId>com.datastax.cassandra</groupId>
                    <artifactId>cassandra-driver-core</artifactId>
                    <version>3.1.2</version>
                    <scope>test</scope>
                </dependency>

    </dependencies>

    <build>
        <plugins>
            <plugin>
                <groupId>org.codehaus.mojo</groupId>
                <artifactId>exec-maven-plugin</artifactId>
                <version>1.5.0</version>
                <configuration>
                    <skip>${docker-tests}</skip>
                </configuration>
                <executions>
                    <execution>
                        <id>docker-image-with-src-compiled</id>
                        <goals>
                            <goal>exec</goal>
                        </goals>
                        <phase>integration-test</phase>
                        <configuration>
                            <executable>/usr/bin/docker</executable>
                            <arguments>
                                <argument>build</argument>
                                <argument>-t</argument>
                                <argument>graknlabs/jenkins-with-src-compiled:latest</argument>
                                <argument>${project.basedir}/../</argument>
                            </arguments>
                        </configuration>
                    </execution>
                    <execution>
                        <id>docker-test</id>
                        <goals>
                            <goal>exec</goal>
                        </goals>
                        <phase>integration-test</phase>
                        <configuration>
                            <executable>${project.basedir}/bin/run_test_in_docker.sh</executable>
                            <arguments>
                                <argument>${grakn.test-profile}</argument>
                            </arguments>
                        </configuration>
                    </execution>
                </executions>
            </plugin>
        </plugins>
    </build>
</project><|MERGE_RESOLUTION|>--- conflicted
+++ resolved
@@ -31,13 +31,10 @@
     <artifactId>grakn-test</artifactId>
     <packaging>jar</packaging>
 
-<<<<<<< HEAD
-=======
     <properties>
         <jenkins.docker-test.reportsDirectory>${project.basedir}/target/surefire-reports</jenkins.docker-test.reportsDirectory>
     </properties>
 
->>>>>>> fec8c8b3
     <dependencies>
         <dependency>
             <groupId>ai.grakn</groupId>
