--- conflicted
+++ resolved
@@ -40,18 +40,12 @@
 if [ -z "${GRAKN_HOME}" ]; then
     [[ $(readlink $0) ]] && path=$(readlink $0) || path=$0
     GRAKN_HOME=$(cd "$(dirname "${path}")" && pwd -P)
-<<<<<<< HEAD
-    GRAKN_CONFIG="${GRAKN_HOME}/conf/grakn.properties"
-    GRAKN_PID=/tmp/grakn.pid
-    GRAKN_STARTUP_TIMEOUT_S=120
-    GRAKN_SHUTDOWN_TIMEOUT_S=120
-=======
->>>>>>> a7775dd4
 fi
 
 GRAKN_CONFIG="${GRAKN_HOME}/conf/grakn.properties"
 GRAKN_PID=/tmp/grakn.pid
 GRAKN_STARTUP_TIMEOUT_S=120
+GRAKN_SHUTDOWN_TIMEOUT_S=120
 
 # Storage globals
 STORAGE_PID=/tmp/grakn-storage.pid
