/*
 * Licensed to the Apache Software Foundation (ASF) under one
 * or more contributor license agreements.  See the NOTICE file
 * distributed with this work for additional information
 * regarding copyright ownership.  The ASF licenses this file
 * to you under the Apache License, Version 2.0 (the
 * "License"); you may not use this file except in compliance
 * with the License.  You may obtain a copy of the License at
 *
 *   http://www.apache.org/licenses/LICENSE-2.0
 *
 * Unless required by applicable law or agreed to in writing,
 * software distributed under the License is distributed on an
 * "AS IS" BASIS, WITHOUT WARRANTIES OR CONDITIONS OF ANY
 * KIND, either express or implied.  See the License for the
 * specific language governing permissions and limitations
 * under the License.
 */

package grakn.core.client.test;

import com.google.common.collect.ImmutableMap;
import com.google.common.collect.ImmutableMultimap;
import com.google.common.collect.ImmutableSet;
import com.google.common.collect.Iterables;
import com.google.common.collect.Iterators;
import com.google.common.collect.Lists;
import com.google.common.collect.Sets;
import grakn.core.client.GraknClient;
import grakn.core.concept.Concept;
import grakn.core.concept.ConceptId;
import grakn.core.concept.Label;
import grakn.core.concept.answer.AnswerGroup;
import grakn.core.concept.answer.ConceptList;
import grakn.core.concept.answer.ConceptMap;
import grakn.core.concept.answer.ConceptSet;
import grakn.core.concept.answer.ConceptSetMeasure;
import grakn.core.concept.answer.Numeric;
import grakn.core.concept.thing.Attribute;
import grakn.core.concept.thing.Entity;
import grakn.core.concept.thing.Relation;
import grakn.core.concept.thing.Thing;
import grakn.core.concept.type.AttributeType;
import grakn.core.concept.type.AttributeType.DataType;
import grakn.core.concept.type.EntityType;
import grakn.core.concept.type.RelationType;
import grakn.core.concept.type.Role;
import grakn.core.concept.type.SchemaConcept;
import grakn.core.concept.type.Type;
import grakn.core.graql.printer.Printer;
import grakn.core.rule.GraknTestServer;
import grakn.core.server.Session;
import grakn.core.server.Transaction;
import grakn.core.server.exception.SessionException;
import grakn.core.server.keyspace.KeyspaceImpl;
import grakn.core.server.session.SessionImpl;
import graql.lang.Graql;
import graql.lang.pattern.Pattern;
import graql.lang.query.GraqlDelete;
import graql.lang.query.GraqlGet;
import graql.lang.statement.Statement;
import graql.lang.statement.Variable;
import junit.framework.TestCase;
import org.junit.After;
import org.junit.Before;
import org.junit.ClassRule;
import org.junit.Ignore;
import org.junit.Rule;
import org.junit.Test;
import org.junit.rules.ExpectedException;

import java.time.LocalDateTime;
import java.util.Collection;
import java.util.HashSet;
import java.util.Iterator;
import java.util.List;
import java.util.Set;
import java.util.function.Function;
import java.util.stream.Collectors;
import java.util.stream.Stream;

import static graql.lang.Graql.Token.Compute.Algorithm.CONNECTED_COMPONENT;
import static graql.lang.Graql.Token.Compute.Algorithm.DEGREE;
import static graql.lang.Graql.Token.Compute.Algorithm.K_CORE;
import static graql.lang.Graql.and;
import static graql.lang.Graql.rel;
import static graql.lang.Graql.type;
import static graql.lang.Graql.var;
import static java.util.stream.Collectors.toSet;
import static org.hamcrest.Matchers.contains;
import static org.hamcrest.Matchers.hasSize;
import static org.junit.Assert.assertEquals;
import static org.junit.Assert.assertFalse;
import static org.junit.Assert.assertNotNull;
import static org.junit.Assert.assertNull;
import static org.junit.Assert.assertThat;
import static org.junit.Assert.assertTrue;

/**
 * Integration Tests for Grakn Client and Server through RPC communication
 */
@SuppressWarnings({"CheckReturnValue", "Duplicates"})
public class GraknClientIT {

    @ClassRule
    public static final GraknTestServer server = new GraknTestServer();

    private static SessionImpl localSession;
    private static GraknClient.Session remoteSession;

    @Rule
    public final ExpectedException exception = ExpectedException.none();
    private GraknClient graknClient;

    @Before
    public void setUp() {
        localSession = server.sessionWithNewKeyspace();
        graknClient = new GraknClient(server.grpcUri().toString());
        remoteSession = graknClient.session(localSession.keyspace().name());
    }

    @After
    public void tearDown() {
        localSession.close();
        remoteSession.close();
        graknClient.keyspaces().delete(localSession.keyspace().getName());
        graknClient.close();
    }

    @Test
    public void testOpeningASession_ReturnARemoteGraknSession() {
        try (Session session = graknClient.session(localSession.keyspace().name())) {
            assertTrue(GraknClient.Session.class.isAssignableFrom(session.getClass()));
        }
    }

    @Test
    public void testOpeningASessionWithAGivenUriAndKeyspace_TheUriAndKeyspaceAreSet() {
        try (Session session = graknClient.session(localSession.keyspace().name())) {
            assertEquals(localSession.keyspace(), session.keyspace());
        }
    }

    @Test
    public void testOpeningATransactionFromASession_ReturnATransactionWithParametersSet() {
        try (Session session = graknClient.session(localSession.keyspace().name())) {
            try (Transaction tx = session.transaction(Transaction.Type.READ)) {
                assertEquals(session, tx.session());
                assertEquals(localSession.keyspace(), tx.keyspace());
                assertEquals(Transaction.Type.READ, tx.type());
            }
        }
    }

    @Test
    public void testPuttingEntityType_EnsureItIsAdded() {
        String label = "Oliver";
        try (GraknClient.Transaction tx = remoteSession.transaction(Transaction.Type.WRITE)) {
            tx.putEntityType(label);
            tx.commit();
        }

        try (Transaction tx = localSession.transaction(Transaction.Type.WRITE)) {
            assertNotNull(tx.getEntityType(label));
        }
    }

    @Test
    public void testGettingEntityType_EnsureItIsReturned() {
        String label = "Oliver";
        try (Transaction tx = localSession.transaction(Transaction.Type.WRITE)) {
            tx.putEntityType(label);
            tx.commit();
        }

        try (GraknClient.Transaction tx = remoteSession.transaction(Transaction.Type.WRITE)) {
            assertNotNull(tx.getEntityType(label));
        }
    }

    @Test
    public void testExecutingAndCommittingAQuery_TheQueryIsCommitted() {
        try (GraknClient.Transaction tx = remoteSession.transaction(Transaction.Type.WRITE)) {
            tx.execute(Graql.define(type("person").sub("entity")));
            tx.commit();
        }

        try (Transaction tx = localSession.transaction(Transaction.Type.READ)) {
            assertNotNull(tx.getEntityType("person"));
        }
    }

    @Test
    public void testExecutingAQueryAndNotCommitting_TheQueryIsNotCommitted() {
        try (GraknClient.Transaction tx = remoteSession.transaction(Transaction.Type.WRITE)) {
            tx.execute(Graql.define(type("flibflab").sub("entity")));
        }

        try (Transaction tx = localSession.transaction(Transaction.Type.READ)) {
            assertNull(tx.getEntityType("flibflab"));
        }
    }

    @Test
    public void testExecutingAQuery_ResultsAreReturned() {
        List<ConceptMap> answers;

        try (GraknClient.Transaction tx = remoteSession.transaction(Transaction.Type.READ)) {
            answers = tx.execute(Graql.match(var("x").sub("thing")).get());
        }

        int size;
        try (Transaction tx = localSession.transaction(Transaction.Type.READ)) {
            size = tx.execute(Graql.match(var("x").sub("thing")).get()).size();
        }

        assertThat(answers, hasSize(size));

        try (Transaction tx = localSession.transaction(Transaction.Type.READ)) {
            for (ConceptMap answer : answers) {
                assertThat(answer.vars(), contains(new Variable("x")));
                assertNotNull(tx.getConcept(answer.get("x").id()));
            }
        }
    }

    @Test
    @Ignore // TODO: complete with richer relation structures
    public void testGetQueryForRelation() {
        try (GraknClient.Transaction tx = remoteSession.transaction(Transaction.Type.WRITE)) {
            List<ConceptMap> directorships = tx.execute(Graql.match(var("x").isa("directed-by")).get());

            for (ConceptMap directorship : directorships) {
                System.out.println(Printer.stringPrinter(true).toString(directorship.get("x")));
            }
        }
    }

    @Test
    public void testExecutingAQuery_ExplanationsAreReturned() {
        try (GraknClient.Transaction tx = remoteSession.transaction(Transaction.Type.WRITE)) {
            tx.execute(Graql.define(
                    type("name").sub("attribute").datatype("string"),
                    type("content").sub("entity").has("name").plays("contained").plays("container"),
                    type("contains").sub("relation").relates("contained").relates("container"),
                    type("transitive-location").sub("rule")
                    .when(and(
                            rel("contained", "x").rel("container", "y").isa("contains"),
                            rel("contained", "y").rel("container", "z").isa("contains")
                    ))
                    .then(rel("contained", "x").rel("container", "z").isa("contains"))
            ));
            tx.execute(Graql.insert(
                    var("x").isa("content").has("name", "x"),
                    var("y").isa("content").has("name", "y"),
                    var("z").isa("content").has("name", "z"),
                    rel("contained", "x").rel("container", "y").isa("contains"),
                    rel("contained", "y").rel("container", "z").isa("contains")
            ));
            tx.commit();
        }
        try (GraknClient.Transaction tx = remoteSession.transaction(Transaction.Type.WRITE)) {
            List<Pattern> patterns = Lists.newArrayList(
                    Graql.var("x").isa("content").has("name", "x"),
                    var("z").isa("content").has("name", "z"),
                    var("infer").rel("x").rel("z").isa("contains")
            );
            ConceptMap answer = Iterables.getOnlyElement(tx.execute(Graql.match(patterns).get()));
            final int ruleStatements = tx.getRule("transitive-location").when().statements().size();

            assertEquals(patterns.size() + ruleStatements, answer.explanation().deductions().size());
            assertEquals(patterns.size(), answer.explanation().getAnswers().size());
            answer.explanation().getAnswers().stream()
                    .filter(a -> a.containsVar(var("infer").var()))
                    .forEach(a -> assertEquals(ruleStatements, a.explanation().getAnswers().size()));
            testExplanation(answer);
        }
    }

    private void testExplanation(ConceptMap answer) {
        answerHasConsistentExplanations(answer);
        checkAnswerConnectedness(answer);
    }

    private void checkAnswerConnectedness(ConceptMap answer) {
        List<ConceptMap> answers = answer.explanation().getAnswers();
        answers.forEach(a -> {
            TestCase.assertTrue("Disconnected answer in explanation",
                                answers.stream()
                                        .filter(a2 -> !a2.equals(a))
                                        .anyMatch(a2 -> !Sets.intersection(a.vars(), a2.vars()).isEmpty())
            );
        });
    }

    private void answerHasConsistentExplanations(ConceptMap answer) {
        Set<ConceptMap> answers = answer.explanation().deductions().stream()
                .filter(a -> a.explanation().getPattern() != null)
                .collect(Collectors.toSet());

        answers.forEach(a -> TestCase.assertTrue("Answer has inconsistent explanations", explanationConsistentWithAnswer(a)));
    }

    private boolean explanationConsistentWithAnswer(ConceptMap ans){
        Pattern queryPattern = ans.explanation().getPattern();
        Set<Variable> vars = new HashSet<>();
        if (queryPattern != null){
            queryPattern.statements().forEach(s -> vars.addAll(s.variables()));
        }
        return vars.containsAll(ans.map().keySet());
    }

    @Test
    public void testExecutingTwoSequentialQueries_ResultsAreTheSame() {
        Set<ConceptMap> answers1;
        Set<ConceptMap> answers2;

        try (GraknClient.Transaction tx = remoteSession.transaction(Transaction.Type.READ)) {
            answers1 = tx.stream(Graql.match(var("x").sub("thing")).get()).collect(toSet());
            answers2 = tx.stream(Graql.match(var("x").sub("thing")).get()).collect(toSet());
        }

        assertEquals(answers1, answers2);
    }

    @Test
    public void testExecutingTwoParallelQueries_GetBothResults() {
        try (GraknClient.Transaction tx = remoteSession.transaction(Transaction.Type.READ)) {
            GraqlGet query = Graql.match(var("x").sub("thing")).get();

            Iterator<ConceptMap> iterator1 = tx.stream(query).iterator();
            Iterator<ConceptMap> iterator2 = tx.stream(query).iterator();

            while (iterator1.hasNext() || iterator2.hasNext()) {
                assertEquals(iterator1.next(), iterator2.next());
                assertEquals(iterator1.hasNext(), iterator2.hasNext());
            }
        }
    }


    @Test
    public void testGettingAConcept_TheInformationOnTheConceptIsCorrect() {
        try (Transaction remoteTx = remoteSession.transaction(Transaction.Type.READ);
             Transaction localTx = localSession.transaction(Transaction.Type.READ)
        ) {
            GraqlGet query = Graql.match(var("x").isa("thing")).get();

            remoteTx.stream(query).forEach(answer -> {
                Concept remoteConcept = answer.get("x");
                Concept localConcept = localTx.getConcept(remoteConcept.id());

                assertEquals(localConcept.isAttribute(), remoteConcept.isAttribute());
                assertEquals(localConcept.isAttributeType(), remoteConcept.isAttributeType());
                assertEquals(localConcept.isEntity(), remoteConcept.isEntity());
                assertEquals(localConcept.isEntityType(), remoteConcept.isEntityType());
                assertEquals(localConcept.isRelation(), remoteConcept.isRelation());
                assertEquals(localConcept.isRelationType(), remoteConcept.isRelationType());
                assertEquals(localConcept.isRole(), remoteConcept.isRole());
                assertEquals(localConcept.isRule(), remoteConcept.isRule());
                assertEquals(localConcept.isSchemaConcept(), remoteConcept.isSchemaConcept());
                assertEquals(localConcept.isThing(), remoteConcept.isThing());
                assertEquals(localConcept.isType(), remoteConcept.isType());
                assertEquals(localConcept.id(), remoteConcept.id());
                assertEquals(localConcept.isDeleted(), remoteConcept.isDeleted());
            });
        }
    }

    @Test
    public void testExecutingDeleteQueries_ConceptsAreDeleted() {
        try (Transaction tx = localSession.transaction(Transaction.Type.WRITE)) {
            EntityType person = tx.putEntityType("person");
            AttributeType name = tx.putAttributeType("name", DataType.STRING);
            AttributeType email = tx.putAttributeType("email", DataType.STRING);
            Role actor = tx.putRole("actor");
            Role characterBeingPlayed = tx.putRole("character-being-played");
            RelationType hasCast = tx.putRelationType("has-cast").relates(actor).relates(characterBeingPlayed);
            person.key(email).has(name);
            person.plays(actor).plays(characterBeingPlayed);

            Entity marco = person.create().has(name.create("marco")).has(email.create("marco@yolo.com"));
            Entity luca = person.create().has(name.create("luca")).has(email.create("luca@yolo.com"));
            hasCast.create().assign(actor, marco).assign(characterBeingPlayed, luca);
            tx.commit();
        }
        try (GraknClient.Transaction tx = remoteSession.transaction(Transaction.Type.WRITE)) {
            GraqlDelete deleteQuery = Graql.match(var("g").rel("x").rel("y").isa("has-cast")).delete("x", "y");
            tx.execute(deleteQuery);
            assertTrue(tx.execute(Graql.match(var().rel("x").rel("y").isa("has-cast")).get("x", "y")).isEmpty());

            deleteQuery = Graql.match(var("x").isa("person")).delete();
            tx.execute(deleteQuery);
            assertTrue(tx.execute(Graql.match(var("x").isa("person")).get()).isEmpty());
        }
    }


    @Test
    public void testGettingARelation_TheInformationOnTheRelationIsCorrect() {
        try (Transaction tx = localSession.transaction(Transaction.Type.WRITE)) {
            EntityType person = tx.putEntityType("person");
            AttributeType name = tx.putAttributeType("name", DataType.STRING);
            AttributeType email = tx.putAttributeType("email", DataType.STRING);
            Role actor = tx.putRole("actor");
            Role characterBeingPlayed = tx.putRole("character-being-played");
            RelationType hasCast = tx.putRelationType("has-cast").relates(actor).relates(characterBeingPlayed);
            person.key(email).has(name);
            person.plays(actor).plays(characterBeingPlayed);

            Entity marco = person.create().has(name.create("marco")).has(email.create("marco@yolo.com"));
            Entity luca = person.create().has(name.create("luca")).has(email.create("luca@yolo.com"));
            hasCast.create().assign(actor, marco).assign(characterBeingPlayed, luca);
            tx.commit();
        }
        try (Transaction remoteTx = remoteSession.transaction(Transaction.Type.READ);
             Transaction localTx = localSession.transaction(Transaction.Type.READ)
        ) {
            GraqlGet query = Graql.match(var("x").isa("has-cast")).get();
            Relation remoteConcept = remoteTx.stream(query).findAny().get().get("x").asRelation();
            Relation localConcept = localTx.getConcept(remoteConcept.id()).asRelation();

            assertEqualConcepts(localConcept, remoteConcept, Relation::rolePlayers);

            ImmutableMultimap.Builder<ConceptId, ConceptId> localRolePlayers = ImmutableMultimap.builder();
            localConcept.rolePlayersMap().forEach((role, players) -> {
                for (Thing player : players) {
                    localRolePlayers.put(role.id(), player.id());
                }
            });

            ImmutableMultimap.Builder<ConceptId, ConceptId> remoteRolePlayers = ImmutableMultimap.builder();
            remoteConcept.rolePlayersMap().forEach((role, players) -> {
                for (Thing player : players) {
                    remoteRolePlayers.put(role.id(), player.id());
                }
            });

            assertEquals(localRolePlayers.build(), remoteRolePlayers.build());
        }
    }


    @Test
    public void testGettingASchemaConcept_TheInformationOnTheSchemaConceptIsCorrect() {
        try (Transaction tx = localSession.transaction(Transaction.Type.WRITE)) {
            EntityType human = tx.putEntityType("human");
            EntityType man = tx.putEntityType("man").sup(human);
            tx.putEntityType("child").sup(man);
            tx.commit();
        }
        try (Transaction remoteTx = remoteSession.transaction(Transaction.Type.READ);
             Transaction localTx = localSession.transaction(Transaction.Type.READ)
        ) {
            GraqlGet query = Graql.match(var("x").type("man")).get();
            SchemaConcept remoteConcept = remoteTx.stream(query).findAny().get().get("x").asSchemaConcept();
            SchemaConcept localConcept = localTx.getConcept(remoteConcept.id()).asSchemaConcept();

            assertEquals(localConcept.isImplicit(), remoteConcept.isImplicit());
            assertEquals(localConcept.label(), remoteConcept.label());
            assertEquals(localConcept.sup().id(), remoteConcept.sup().id());
            assertEqualConcepts(localConcept, remoteConcept, SchemaConcept::sups);
            assertEqualConcepts(localConcept, remoteConcept, SchemaConcept::subs);
        }
    }

    @Test
    public void testGettingAThing_TheInformationOnTheThingIsCorrect() {
        try (Transaction tx = localSession.transaction(Transaction.Type.WRITE)) {
            EntityType person = tx.putEntityType("person");
            AttributeType name = tx.putAttributeType("name", DataType.STRING);
            AttributeType email = tx.putAttributeType("email", DataType.STRING);
            Role actor = tx.putRole("actor");
            Role characterBeingPlayed = tx.putRole("character-being-played");
            RelationType hasCast = tx.putRelationType("has-cast").relates(actor).relates(characterBeingPlayed);
            person.key(email).has(name);
            person.plays(actor).plays(characterBeingPlayed);

            Entity marco = person.create().has(name.create("marco")).has(email.create("marco@yolo.com"));
            Entity luca = person.create().has(name.create("luca")).has(email.create("luca@yolo.com"));
            hasCast.create().assign(actor, marco).assign(characterBeingPlayed, luca);
            tx.commit();
        }
        try (Transaction remoteTx = remoteSession.transaction(Transaction.Type.READ);
             Transaction localTx = localSession.transaction(Transaction.Type.READ)
        ) {
            GraqlGet query = Graql.match(var("x").isa("person")).get();
            Thing remoteConcept = remoteTx.stream(query).findAny().get().get("x").asThing();
            Thing localConcept = localTx.getConcept(remoteConcept.id()).asThing();

            assertEquals(localConcept.isInferred(), remoteConcept.isInferred());
            assertEquals(localConcept.type().id(), remoteConcept.type().id());
            assertEqualConcepts(localConcept, remoteConcept, Thing::attributes);
            assertEqualConcepts(localConcept, remoteConcept, Thing::keys);
//            assertEqualConcepts(localConcept, remoteConcept, Thing::plays); // TODO: re-enable when #19630 is fixed
            assertEqualConcepts(localConcept, remoteConcept, Thing::relations);
        }
    }

    @Test
    public void testGettingAType_TheInformationOnTheTypeIsCorrect() {
        try (Transaction tx = localSession.transaction(Transaction.Type.WRITE)) {
            Role productionWithCast = tx.putRole("production-with-cast");
            Role actor = tx.putRole("actor");
            Role characterBeingPlayed = tx.putRole("character-being-played");
            tx.putRelationType("has-cast").relates(productionWithCast).relates(actor).relates(characterBeingPlayed);
            EntityType person = tx.putEntityType("person").plays(actor).plays(characterBeingPlayed);

            person.has(tx.putAttributeType("gender", DataType.STRING));
            person.has(tx.putAttributeType("name", DataType.STRING));

            person.create();
            person.create();
            tx.commit();
        }
        try (Transaction remoteTx = remoteSession.transaction(Transaction.Type.READ);
             Transaction localTx = localSession.transaction(Transaction.Type.READ)
        ) {
            GraqlGet query = Graql.match(var("x").type("person")).get();
            Type remoteConcept = remoteTx.stream(query).findAny().get().get("x").asType();
            Type localConcept = localTx.getConcept(remoteConcept.id()).asType();

            assertEquals(localConcept.isAbstract(), remoteConcept.isAbstract());
            assertEqualConcepts(localConcept, remoteConcept, Type::playing);
            assertEqualConcepts(localConcept, remoteConcept, Type::instances);
            assertEqualConcepts(localConcept, remoteConcept, Type::attributes);
            assertEqualConcepts(localConcept, remoteConcept, Type::keys);
        }
    }

    @Test
    public void testGettingARole_TheInformationOnTheRoleIsCorrect() {
        try (Transaction localTx = localSession.transaction(Transaction.Type.WRITE)) {
            Role productionWithCast = localTx.putRole("production-with-cast");
            Role actor = localTx.putRole("actor");
            Role characterBeingPlayed = localTx.putRole("character-being-played");
            localTx.putRelationType("has-cast")
                    .relates(productionWithCast).relates(actor).relates(characterBeingPlayed);
            localTx.commit();
        }
        try (Transaction remoteTx = remoteSession.transaction(Transaction.Type.READ);
             Transaction localTx = localSession.transaction(Transaction.Type.READ)
        ) {
            GraqlGet query = Graql.match(var("x").type("actor")).get();
            Role remoteConcept = remoteTx.stream(query).findAny().get().get("x").asRole();
            Role localConcept = localTx.getConcept(remoteConcept.id()).asRole();

            assertEqualConcepts(localConcept, remoteConcept, Role::players);
            assertEqualConcepts(localConcept, remoteConcept, Role::relations);
        }
    }

    @Test
    public void testGettingARule_TheInformationOnTheRuleIsCorrect() {
        try (Transaction tx = localSession.transaction(Transaction.Type.WRITE)) {
            tx.putAttributeType("name", DataType.STRING);
            Pattern when = Graql.parsePattern("$x has name 'expectation-when';");
            Pattern then = Graql.parsePattern("$x has name 'expectation-then';");

            tx.putRule("expectation-rule", when, then);

            when = Graql.parsePattern("$x has name 'materialize-when';");
            then = Graql.parsePattern("$x has name 'materialize-then';");
            tx.putRule("materialize-rule", when, then);
            tx.commit();
        }

        try (Transaction remoteTx = remoteSession.transaction(Transaction.Type.READ);
             Transaction localTx = localSession.transaction(Transaction.Type.READ)
        ) {
            GraqlGet query = Graql.match(var("x").type("expectation-rule")).get();
            grakn.core.concept.type.Rule remoteConcept = remoteTx.stream(query).findAny().get().get("x").asRule();
            grakn.core.concept.type.Rule localConcept = localTx.getConcept(remoteConcept.id()).asRule();

            assertEquals(localConcept.when(), remoteConcept.when());
            assertEquals(localConcept.then(), remoteConcept.then());
        }
    }

    @Test
    public void testGettingAnEntityType_TheInformationOnTheEntityTypeIsCorrect() {
        try (Transaction localTx = localSession.transaction(Transaction.Type.WRITE)) {
            localTx.putEntityType("person");
            localTx.commit();
        }
        try (Transaction remoteTx = remoteSession.transaction(Transaction.Type.READ);
             Transaction localTx = localSession.transaction(Transaction.Type.READ)
        ) {
            GraqlGet query = Graql.match(var("x").type("person")).get();
            EntityType remoteConcept = remoteTx.stream(query).findAny().get().get("x").asEntityType();
            EntityType localConcept = localTx.getConcept(remoteConcept.id()).asEntityType();

            // There actually aren't any new methods on EntityType, but we should still check we can get them
            assertEquals(localConcept.id(), remoteConcept.id());
        }
    }

    @Test
    public void testGettingARelationType_TheInformationOnTheRelationTypeIsCorrect() {
        try (Transaction localTx = localSession.transaction(Transaction.Type.WRITE)) {
            Role productionWithCast = localTx.putRole("production-with-cast");
            Role actor = localTx.putRole("actor");
            Role characterBeingPlayed = localTx.putRole("character-being-played");
            localTx.putRelationType("has-cast")
                    .relates(productionWithCast).relates(actor).relates(characterBeingPlayed);
            localTx.commit();
        }
        try (Transaction remoteTx = remoteSession.transaction(Transaction.Type.READ);
             Transaction localTx = localSession.transaction(Transaction.Type.READ)
        ) {
            GraqlGet query = Graql.match(var("x").type("has-cast")).get();
            RelationType remoteConcept = remoteTx.stream(query).findAny().get().get("x").asRelationType();
            RelationType localConcept = localTx.getConcept(remoteConcept.id()).asRelationType();

            assertEqualConcepts(localConcept, remoteConcept, RelationType::roles);
        }
    }


    @Test
    public void testGettingAnAttributeType_TheInformationOnTheAttributeTypeIsCorrect() {
        try (Transaction localTx = localSession.transaction(Transaction.Type.WRITE)) {
            AttributeType title = localTx.putAttributeType("title", DataType.STRING);
            title.create("The Muppets");
            localTx.commit();
        }
        try (Transaction remoteTx = remoteSession.transaction(Transaction.Type.READ);
             Transaction localTx = localSession.transaction(Transaction.Type.READ)
        ) {
            GraqlGet query = Graql.match(var("x").type("title")).get();
            AttributeType<String> remoteConcept = remoteTx.stream(query).findAny().get().get("x").asAttributeType();
            AttributeType<String> localConcept = localTx.getConcept(remoteConcept.id()).asAttributeType();

            assertEquals(localConcept.dataType(), remoteConcept.dataType());
            assertEquals(localConcept.regex(), remoteConcept.regex());
            assertEquals(
                    localConcept.attribute("The Muppets").id(),
                    remoteConcept.attribute("The Muppets").id()
            );
        }
    }

    @Test
    public void testGettingAnEntity_TheInformationOnTheEntityIsCorrect() {
        try (Transaction localTx = localSession.transaction(Transaction.Type.WRITE)) {
            EntityType movie = localTx.putEntityType("movie");
            movie.create();
            localTx.commit();
        }
        try (Transaction remoteTx = remoteSession.transaction(Transaction.Type.READ);
             Transaction localTx = localSession.transaction(Transaction.Type.READ)
        ) {
            GraqlGet query = Graql.match(var("x").isa("movie")).get();
            Entity remoteConcept = remoteTx.stream(query).findAny().get().get("x").asEntity();
            Entity localConcept = localTx.getConcept(remoteConcept.id()).asEntity();

            // There actually aren't any new methods on Entity, but we should still check we can get them
            assertEquals(localConcept.id(), remoteConcept.id());
        }
    }

    @Test
    public void testGettingAnAttribute_TheInformationOnTheAttributeIsCorrect() {
        try (Transaction localTx = localSession.transaction(Transaction.Type.WRITE)) {
            EntityType person = localTx.putEntityType("person");
            AttributeType name = localTx.putAttributeType("name", DataType.STRING);
            person.has(name);
            Attribute alice = name.create("Alice");
            person.create().has(alice);
            localTx.commit();
        }

        try (Transaction remoteTx = remoteSession.transaction(Transaction.Type.READ);
             Transaction localTx = localSession.transaction(Transaction.Type.READ)
        ) {
            GraqlGet query = Graql.match(var("x").isa("name")).get();
            Attribute<?> remoteConcept = remoteTx.stream(query).findAny().get().get("x").asAttribute();
            Attribute<?> localConcept = localTx.getConcept(remoteConcept.id()).asAttribute();

            assertEquals(localConcept.dataType(), remoteConcept.dataType());
            assertEquals(localConcept.value(), remoteConcept.value());
            assertEquals(localConcept.owner().id(), remoteConcept.owner().id());
            assertEqualConcepts(localConcept, remoteConcept, Attribute::owners);
        }
    }


    @Test
    public void testExecutingComputeQueryies_ResultsAreCorrect() {
        ConceptId idCoco, idMike, idCocoAndMike;
        try (Transaction tx = localSession.transaction(Transaction.Type.WRITE)) {
            Role pet = tx.putRole("pet");
            Role owner = tx.putRole("owner");
            EntityType animal = tx.putEntityType("animal").plays(pet);
            EntityType human = tx.putEntityType("human").plays(owner);
            RelationType petOwnership = tx.putRelationType("pet-ownership").relates(pet).relates(owner);
            AttributeType<Long> age = tx.putAttributeType("age", DataType.LONG);
            human.has(age);

            Entity coco = animal.create();
            Entity mike = human.create();
            Relation cocoAndMike = petOwnership.create().assign(pet, coco).assign(owner, mike);
            mike.has(age.create(10L));

            idCoco = coco.id();
            idMike = mike.id();
            idCocoAndMike = cocoAndMike.id();

            tx.commit();
        }

        try (GraknClient.Transaction tx = remoteSession.transaction(Transaction.Type.READ)) {
            // count
            assertEquals(1, tx.execute(Graql.compute().count().in("animal")).get(0).number().intValue());

            // statistics
            assertEquals(10, tx.execute(Graql.compute().min().of("age").in("human")).get(0).number().intValue());
            assertEquals(10, tx.execute(Graql.compute().max().of("age").in("human")).get(0).number().intValue());
            assertEquals(10, tx.execute(Graql.compute().mean().of("age").in("human")).get(0).number().intValue());


            List<Numeric> answer = tx.execute(Graql.compute().std().of("age").in("human"));
            assertEquals(0, answer.get(0).number().intValue());


            assertEquals(10, tx.execute(Graql.compute().sum().of("age").in("human")).get(0).number().intValue());
            assertEquals(10, tx.execute(Graql.compute().median().of("age").in("human")).get(0).number().intValue());

            // degree
            List<ConceptSetMeasure> centrality = tx.execute(Graql.compute().centrality().using(DEGREE)
                                                                    .of("animal").in("human", "animal", "pet-ownership"));
            assertEquals(1, centrality.size());
            assertEquals(idCoco, centrality.get(0).set().iterator().next());
            assertEquals(1, centrality.get(0).measurement().intValue());

            // coreness
            assertTrue(tx.execute(Graql.compute().centrality().using(K_CORE).of("animal")).isEmpty());

            // path
            List<ConceptList> paths = tx.execute(Graql.compute().path().to(idCoco.getValue()).from(idMike.getValue()));
            assertEquals(1, paths.size());
            assertEquals(idCoco, paths.get(0).list().get(2));
            assertEquals(idMike, paths.get(0).list().get(0));

            // connected component
            List<ConceptSet> clusterList = tx.execute(Graql.compute().cluster().using(CONNECTED_COMPONENT)
                                                              .in("human", "animal", "pet-ownership"));
            assertEquals(1, clusterList.size());
            assertEquals(3, clusterList.get(0).set().size());
            assertEquals(Sets.newHashSet(idCoco, idMike, idCocoAndMike), clusterList.get(0).set());

            // k-core
            assertTrue(tx.execute(Graql.compute().cluster().using(K_CORE).in("human", "animal", "pet-ownership")).isEmpty());
        }
    }

    @Test
    public void testExecutingAggregateQueries_theResultsAreCorrect() {
        try (GraknClient.Transaction tx = remoteSession.transaction(Transaction.Type.WRITE)) {
            EntityType person = tx.putEntityType("person");
            AttributeType name = tx.putAttributeType("name", DataType.STRING);
            AttributeType age = tx.putAttributeType("age", DataType.INTEGER);
            AttributeType rating = tx.putAttributeType("rating", DataType.DOUBLE);

            person.has(name).has(age).has(rating);

            person.create().has(name.create("Alice")).has(age.create(20));
            person.create().has(name.create("Bob")).has(age.create(22));

            GraqlGet.Aggregate nullQuery =
                    Graql.match(var("x").isa("person").has("rating", var("y"))).get().sum("y");
            assertTrue(tx.execute(nullQuery).isEmpty());

            GraqlGet.Aggregate countQuery =
                    Graql.match(var("x").isa("person").has("age", var("y"))).get("y").count();
            assertEquals(2L, tx.execute(countQuery).get(0).number().longValue());

            GraqlGet.Aggregate sumAgeQuery =
                    Graql.match(var("x").isa("person").has("age", var("y"))).get().sum("y");
            assertEquals(42, tx.execute(sumAgeQuery).get(0).number().intValue());

            GraqlGet.Aggregate minAgeQuery =
                    Graql.match(var("x").isa("person").has("age", var("y"))).get().min("y");
            assertEquals(20, tx.execute(minAgeQuery).get(0).number().intValue());

            GraqlGet.Aggregate maxAgeQuery =
                    Graql.match(var("x").isa("person").has("age", var("y"))).get().max("y");
            assertEquals(22, tx.execute(maxAgeQuery).get(0).number().intValue());

            GraqlGet.Aggregate meanAgeQuery =
                    Graql.match(var("x").isa("person").has("age", var("y"))).get().mean("y");
            assertEquals(21.0d, tx.execute(meanAgeQuery).get(0).number().doubleValue(), 0.01d);

            GraqlGet.Aggregate medianAgeQuery =
                    Graql.match(var("x").isa("person").has("age", var("y"))).get().median("y");
            assertEquals(21.0d, tx.execute(medianAgeQuery).get(0).number().doubleValue(), 0.01d);

            GraqlGet.Aggregate stdAgeQuery =
                    Graql.match(var("x").isa("person").has("age", var("y"))).get().std("y");
            int n = 2;
            double mean = (20 + 22) / n;
            double var = (Math.pow(20 - mean, 2) + Math.pow(22 - mean, 2)) / (n - 1);
            double std = Math.sqrt(var);
            assertEquals(std, tx.execute(stdAgeQuery).get(0).number().doubleValue(), 0.0001d);

            List<AnswerGroup<ConceptMap>> groups = tx.execute(
                    Graql.match(var("x").isa("person").has("name", var("y"))).get().group("y")
            );

            assertEquals(2, groups.size());
            groups.forEach(group -> {
                group.answers().forEach(answer -> {
                    assertTrue(answer.get("x").asEntity().attributes(name).collect(toSet()).contains(group.owner()));
                });
            });

            List<AnswerGroup<Numeric>> counts = tx.execute(
                    Graql.match(var("x").isa("person").has("name", var("y"))).get()
                            .group("y").count()
            );

            assertEquals(2, counts.size());
            counts.forEach(group -> {
                group.answers().forEach(answer -> {
                    assertEquals(1, answer.number().intValue());
                });
            });
        }
    }

    @Test
    public void testDeletingAConcept_TheConceptIsDeleted() {
        Label label = Label.of("hello");

        try (Transaction tx = localSession.transaction(Transaction.Type.WRITE)) {
            tx.putEntityType(label);
            tx.commit();
        }

        try (GraknClient.Transaction tx = remoteSession.transaction(Transaction.Type.WRITE)) {
            SchemaConcept schemaConcept = tx.getSchemaConcept(label);
            assertFalse(schemaConcept.isDeleted());
            schemaConcept.delete();
            assertTrue(schemaConcept.isDeleted());
            tx.commit();
        }

        try (Transaction tx = localSession.transaction(Transaction.Type.WRITE)) {
            assertNull(tx.getSchemaConcept(label));
        }
    }

    @Test
    public void testDefiningASchema_TheSchemaIsDefined() {
        try (GraknClient.Transaction tx = remoteSession.transaction(Transaction.Type.WRITE)) {
            EntityType animal = tx.putEntityType("animal");
            EntityType dog = tx.putEntityType("dog").sup(animal);
            EntityType cat = tx.putEntityType("cat");
            cat.sup(animal);

            cat.label(Label.of("feline"));
            dog.isAbstract(true).isAbstract(false);
            cat.isAbstract(true);

            RelationType chases = tx.putRelationType("chases");
            Role chased = tx.putRole("chased");
            Role chaser = tx.putRole("chaser");
            chases.relates(chased).relates(chaser);

            Role pointlessRole = tx.putRole("pointless-role");
            tx.putRelationType("pointless").relates(pointlessRole);

            chases.relates(pointlessRole).unrelate(pointlessRole);

            dog.plays(chaser);
            cat.plays(chased);

            AttributeType<String> name = tx.putAttributeType("name", DataType.STRING);
            AttributeType<String> id = tx.putAttributeType("id", DataType.STRING).regex("(good|bad)-dog");
            AttributeType<Long> age = tx.putAttributeType("age", DataType.LONG);

            animal.has(name);
            animal.key(id);

            dog.has(age).unhas(age);
            cat.key(age).unkey(age);
            cat.plays(chaser).unplay(chaser);

            Entity dunstan = dog.create();
            Attribute<String> dunstanId = id.create("good-dog");
            assertNotNull(dunstan.relhas(dunstanId));

            Attribute<String> dunstanName = name.create("Dunstan");
            dunstan.has(dunstanName).unhas(dunstanName);

            chases.create().assign(chaser, dunstan);

            Set<Attribute> set = dunstan.keys(name).collect(toSet());
            assertEquals(0, set.size());

            tx.commit();
        }

        try (Transaction tx = localSession.transaction(Transaction.Type.READ)) {
            EntityType animal = tx.getEntityType("animal");
            EntityType dog = tx.getEntityType("dog");
            EntityType cat = tx.getEntityType("feline");
            RelationType chases = tx.getRelationType("chases");
            Role chased = tx.getRole("chased");
            Role chaser = tx.getRole("chaser");
            AttributeType<String> name = tx.getAttributeType("name");
            AttributeType<String> id = tx.getAttributeType("id");
            Entity dunstan = Iterators.getOnlyElement(dog.instances().iterator());
            Relation aChase = Iterators.getOnlyElement(chases.instances().iterator());

            assertEquals(animal, dog.sup());
            assertEquals(animal, cat.sup());

            assertEquals(ImmutableSet.of(chased, chaser), chases.roles().collect(toSet()));
            assertEquals(ImmutableSet.of(chaser), dog.playing().filter(role -> !role.isImplicit()).collect(toSet()));
            assertEquals(ImmutableSet.of(chased), cat.playing().filter(role -> !role.isImplicit()).collect(toSet()));

            assertEquals(ImmutableSet.of(name, id), animal.attributes().collect(toSet()));
            assertEquals(ImmutableSet.of(id), animal.keys().collect(toSet()));

            assertEquals(ImmutableSet.of(name, id), dog.attributes().collect(toSet()));
            assertEquals(ImmutableSet.of(id), dog.keys().collect(toSet()));

            assertEquals(ImmutableSet.of(name, id), cat.attributes().collect(toSet()));
            assertEquals(ImmutableSet.of(id), cat.keys().collect(toSet()));

            assertEquals("good-dog", Iterables.getOnlyElement(dunstan.keys(id).collect(toSet())).value());

            ImmutableMap<Role, ImmutableSet<?>> expectedRolePlayers =
                    ImmutableMap.of(chaser, ImmutableSet.of(dunstan), chased, ImmutableSet.of());

            assertEquals(expectedRolePlayers, aChase.rolePlayersMap());

            assertEquals("(good|bad)-dog", id.regex());

            assertFalse(dog.isAbstract());
            assertTrue(cat.isAbstract());
        }
    }


<<<<<<< HEAD
    @Ignore("(waiting for keyspaces.retrieve())")
    @Test
    public void testDeletingAKeyspace_TheKeyspaceIsDeleted() {
        GraknClient client = graknClient;
        Session localSession = server.sessionWithNewKeyspace();
        String keyspace = localSession.keyspace().name();
        GraknClient.Session remoteSession = client.session(keyspace);

        try (Transaction tx = localSession.transaction(Transaction.Type.WRITE)) {
            tx.putEntityType("easter");
            tx.commit();
        }
        localSession.close();

        try (GraknClient.Transaction tx = remoteSession.transaction(Transaction.Type.WRITE)) {
            assertNotNull(tx.getEntityType("easter"));
            client.keyspaces().delete(tx.keyspace().name());
        }
        remoteSession.close();

//        assertTrue(client.keyspaces().retrieve().contains(keyspace));
    }

=======
>>>>>>> 9d82bceb
    @Test
    public void testDeletingAKeyspace_TheKeyspaceIsRecreatedInNewSession() {
        GraknClient client = graknClient;
        SessionImpl localSession = server.sessionWithNewKeyspace();
        String keyspace = localSession.keyspace().name();
        GraknClient.Session remoteSession = client.session(keyspace);

        try (Transaction tx = localSession.transaction(Transaction.Type.WRITE)) {
            tx.putEntityType("easter");
            tx.commit();
        }
        localSession.close();

        try (GraknClient.Transaction tx = remoteSession.transaction(Transaction.Type.WRITE)) {
            assertNotNull(tx.getEntityType("easter"));

            client.keyspaces().delete(tx.keyspace().name());
        }

        // Opening a new session will re-create the keyspace
        SessionImpl newLocalSession = server.sessionFactory().session(localSession.keyspace());
        try (Transaction tx = newLocalSession.transaction(Transaction.Type.READ)) {
            assertNull(tx.getEntityType("easter"));
            assertNotNull(tx.getEntityType("entity"));
        }
        newLocalSession.close();
    }


    @Test
    public void whenDeletingKeyspace_OpenTransactionFails() {
        // get open session
        KeyspaceImpl keyspace = localSession.keyspace();

        // Hold on to an open tx
        Transaction tx = localSession.transaction(Transaction.Type.READ);

        // delete keyspace
        graknClient.keyspaces().delete(keyspace.name());

        exception.expect(IllegalStateException.class);
        exception.expectMessage("Graph has been closed");

        // try to operate on an open tx
        tx.getEntityType("entity");

    }

    @Test
    public void whenDeletingKeyspace_OpenSessionFails() {
        // get open session
        KeyspaceImpl keyspace = localSession.keyspace();

        // Hold on to an open tx
        Transaction tx = localSession.transaction(Transaction.Type.READ);

        // delete keyspace
        graknClient.keyspaces().delete(keyspace.name());

        exception.expect(SessionException.class);
        exception.expectMessage("session for graph");
        exception.expectMessage("is closed");

        // try to open a new tx
        Transaction tx2 = localSession.transaction(Transaction.Type.READ);
    }

    @Test
    public void whenDeletingSameKeyspaceTwice_NoErrorThrown() {
        // open a session
        KeyspaceImpl keyspace = localSession.keyspace();

        // delete keyspace twice
        graknClient.keyspaces().delete(keyspace.name());
        graknClient.keyspaces().delete(keyspace.name());

    }


    private <T extends Concept> void assertEqualConcepts(
            T concept1, T concept2, Function<T, Stream<? extends Concept>> function
    ) {
        assertEquals(
                function.apply(concept1).map(Concept::id).collect(toSet()),
                function.apply(concept2).map(Concept::id).collect(toSet())
        );
    }

    @Test
    public void testExecutingAnInvalidQuery_Throw() throws Throwable {
        try (GraknClient.Transaction tx = remoteSession.transaction(Transaction.Type.READ)) {
            GraqlGet query = Graql.match(var("x").isa("not-a-thing")).get();

            exception.expect(RuntimeException.class);

            tx.execute(query);
        }
    }

    @Test
    public void testPerformingAMatchGetQuery_TheResultsAreCorrect() {
        try (GraknClient.Transaction tx = remoteSession.transaction(Transaction.Type.WRITE)) {
            //Graql.match(var("x").isa("company")).get(var("x"), var("y"));

            EntityType company = tx.putEntityType("company-123");
            company.create();
            company.create();

            EntityType person = tx.putEntityType("person-123");
            person.create();
            person.create();
            person.create();

            Statement x = var("x");
            Statement y = var("y");

            Collection<ConceptMap> result = tx.execute(Graql.match(x.isa("company-123"), y.isa("person-123")).get(x.var(), y.var()));
            assertEquals(6, result.size());

            result = tx.execute(Graql.match(x.isa("company-123")).get(x.var()));
            assertEquals(2, result.size());
        }
    }

    @Test
    public void testCreatingBasicMultipleTransaction_ThreadsDoNotConflict() {
        GraknClient.Transaction tx1 = remoteSession.transaction(Transaction.Type.WRITE);
        GraknClient.Transaction tx2 = remoteSession.transaction(Transaction.Type.WRITE);

        EntityType company = tx1.putEntityType("company");
        EntityType person = tx2.putEntityType("person");

        AttributeType<String> name1 = tx1.putAttributeType(Label.of("name"), DataType.STRING);
        AttributeType<String> name2 = tx2.putAttributeType(Label.of("name"), DataType.STRING);

        company.has(name1);
        person.has(name2);

        Entity google = company.create();
        Entity alice = person.create();

        google.has(name1.create("Google"));
        alice.has(name2.create("Alice"));

        assertTrue(company.attributes().anyMatch(a -> a.equals(name1)));
        assertTrue(person.attributes().anyMatch(a -> a.equals(name2)));

        assertTrue(google.attributes(name1).allMatch(n -> n.value().equals("Google")));
        assertTrue(alice.attributes(name2).allMatch(n -> n.value().equals("Alice")));

        tx1.close();

        Entity bob = person.create();
        bob.has(name2.create("Bob"));

        assertTrue(bob.attributes(name2).allMatch(n -> n.value().equals("Bob")));

        tx2.close();
    }

    @Test
    public void setAttributeValueWithDatatypeDate() {
        try (GraknClient.Transaction tx = remoteSession.transaction(Transaction.Type.WRITE)) {
            AttributeType<LocalDateTime> birthDateType = tx.putAttributeType(Label.of("birth-date"), DataType.DATE);
            LocalDateTime date = LocalDateTime.now();
            Attribute<LocalDateTime> dateAttribute = birthDateType.create(date);
            assertEquals(date, dateAttribute.value());
        }
    }

    @Test
    public void retrievingExistingKeyspaces_onlyRemoteSessionKeyspaceIsReturned(){
        List<String> keyspaces = graknClient.keyspaces().retrieve();
        assertTrue(keyspaces.contains(remoteSession.keyspace().getName()));
    }

    @Test
    public void whenCreatingNewKeyspace_itIsVisibileInListOfExistingKeyspaces(){
        graknClient.session("newkeyspace").transaction(Transaction.Type.WRITE).close();
        List<String> keyspaces = graknClient.keyspaces().retrieve();

        assertTrue(keyspaces.contains("newkeyspace"));
    }

    @Test
    public void whenDeletingKeyspace_notListedInExistingKeyspaces(){
        graknClient.session("newkeyspace").transaction(Transaction.Type.WRITE).close();
        List<String> keyspaces = graknClient.keyspaces().retrieve();

        assertTrue(keyspaces.contains("newkeyspace"));

        graknClient.keyspaces().delete("newkeyspace");
        List<String> keyspacesNoNew = graknClient.keyspaces().retrieve();

        assertFalse(keyspacesNoNew.contains("newkeyspace"));
    }
}<|MERGE_RESOLUTION|>--- conflicted
+++ resolved
@@ -123,7 +123,7 @@
     public void tearDown() {
         localSession.close();
         remoteSession.close();
-        graknClient.keyspaces().delete(localSession.keyspace().getName());
+        graknClient.keyspaces().delete(localSession.keyspace().name());
         graknClient.close();
     }
 
@@ -944,32 +944,6 @@
     }
 
 
-<<<<<<< HEAD
-    @Ignore("(waiting for keyspaces.retrieve())")
-    @Test
-    public void testDeletingAKeyspace_TheKeyspaceIsDeleted() {
-        GraknClient client = graknClient;
-        Session localSession = server.sessionWithNewKeyspace();
-        String keyspace = localSession.keyspace().name();
-        GraknClient.Session remoteSession = client.session(keyspace);
-
-        try (Transaction tx = localSession.transaction(Transaction.Type.WRITE)) {
-            tx.putEntityType("easter");
-            tx.commit();
-        }
-        localSession.close();
-
-        try (GraknClient.Transaction tx = remoteSession.transaction(Transaction.Type.WRITE)) {
-            assertNotNull(tx.getEntityType("easter"));
-            client.keyspaces().delete(tx.keyspace().name());
-        }
-        remoteSession.close();
-
-//        assertTrue(client.keyspaces().retrieve().contains(keyspace));
-    }
-
-=======
->>>>>>> 9d82bceb
     @Test
     public void testDeletingAKeyspace_TheKeyspaceIsRecreatedInNewSession() {
         GraknClient client = graknClient;
@@ -1143,7 +1117,7 @@
     @Test
     public void retrievingExistingKeyspaces_onlyRemoteSessionKeyspaceIsReturned(){
         List<String> keyspaces = graknClient.keyspaces().retrieve();
-        assertTrue(keyspaces.contains(remoteSession.keyspace().getName()));
+        assertTrue(keyspaces.contains(remoteSession.keyspace().name()));
     }
 
     @Test
