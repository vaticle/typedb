/*
 * Grakn - A Distributed Semantic Database
 * Copyright (C) 2016  Grakn Labs Limited
 *
 * Grakn is free software: you can redistribute it and/or modify
 * it under the terms of the GNU General Public License as published by
 * the Free Software Foundation, either version 3 of the License, or
 * (at your option) any later version.
 *
 * Grakn is distributed in the hope that it will be useful,
 * but WITHOUT ANY WARRANTY; without even the implied warranty of
 * MERCHANTABILITY or FITNESS FOR A PARTICULAR PURPOSE.  See the
 * GNU General Public License for more details.
 *
 * You should have received a copy of the GNU General Public License
 * along with Grakn. If not, see <http://www.gnu.org/licenses/gpl.txt>.
 *
 */

package ai.grakn.graph.property;

import ai.grakn.GraknGraph;
import ai.grakn.concept.Relation;
import ai.grakn.concept.RelationType;
import ai.grakn.concept.RoleType;
import ai.grakn.exception.ConceptException;
import ai.grakn.generator.AbstractTypeGenerator.Meta;
import ai.grakn.generator.FromGraphGenerator.FromGraph;
import ai.grakn.generator.GraknGraphs.Open;
import com.google.common.collect.ImmutableSet;
import com.google.common.collect.Sets;
import com.pholser.junit.quickcheck.Property;
import com.pholser.junit.quickcheck.runner.JUnitQuickcheck;
import org.junit.Rule;
import org.junit.rules.ExpectedException;
import org.junit.runner.RunWith;

import java.util.Set;

import static ai.grakn.util.ErrorMessage.META_TYPE_IMMUTABLE;
import static ai.grakn.util.Schema.MetaSchema.isMetaLabel;
import static org.hamcrest.Matchers.contains;
import static org.hamcrest.Matchers.empty;
import static org.junit.Assert.assertEquals;
import static org.junit.Assert.assertNull;
import static org.junit.Assert.assertThat;
import static org.junit.Assume.assumeFalse;
import static org.junit.Assume.assumeThat;

/**
 * @author Felix Chapman
 */
@RunWith(JUnitQuickcheck.class)
public class RelationTypePropertyTest {

    @Rule
    public ExpectedException exception = ExpectedException.none();

    @Property
    public void whenANonMetaRelationTypeHasNoInstancesSubTypesOrRules_ItCanBeDeleted(
            @Open GraknGraph graph, @FromGraph @Meta(false) RelationType type) {
        assumeThat(type.instances(), empty());
        assumeThat(type.subTypes(), contains(type));
        assumeThat(type.getRulesOfHypothesis(), empty());
        assumeThat(type.getRulesOfConclusion(), empty());

        type.delete();

        assertNull(graph.getType(type.getLabel()));
    }

    @Property
    public void whenAddingARelationOfAMetaType_Throw(@Meta RelationType type) {
        exception.expect(ConceptException.class);
        exception.expectMessage(META_TYPE_IMMUTABLE.getMessage(type.getLabel()));
        type.addRelation();
    }

    @Property
    public void whenAddingARelation_TheDirectTypeOfTheRelationIsTheTypeItWasCreatedFrom(
            @Meta(false) RelationType type) {
        Relation relation = type.addRelation();

        assertEquals(type, relation.type());
    }

    @Property
    public void whenAddingARelation_TheRelationIsInNoRelations(@Meta(false) RelationType type) {
        Relation relation = type.addRelation();

        assertThat(relation.relations(), empty());
    }

    @Property
    public void whenAddingARelation_TheRelationHasNoResources(@Meta(false) RelationType type) {
        Relation relation = type.addRelation();

        assertThat(relation.resources(), empty());
    }

    @Property
    public void whenAddingARelation_TheRelationHasNoRolePlayers(@Meta(false) RelationType type) {
        Relation relation = type.addRelation();

        assertThat(relation.rolePlayers(), empty());
    }

    @Property
    public void ARelationTypeRelatingARoleIsEquivalentToARoleHavingARelationType(
            RelationType relationType, @FromGraph RoleType roleType) {
        assertEquals(relationType.relates().contains(roleType), roleType.relationTypes().contains(relationType));
    }

    @Property
    public void whenMakingTheMetaRelationTypeRelateARole_Throw(
            @Meta RelationType relationType, @FromGraph RoleType roleType) {
        exception.expect(ConceptException.class);
<<<<<<< HEAD
        exception.expectMessage(META_TYPE_IMMUTABLE.getMessage(relationType.getLabel()));
        relationType.hasRole(roleType);
=======
        exception.expectMessage(META_TYPE_IMMUTABLE.getMessage(relationType.getName()));
        relationType.relates(roleType);
>>>>>>> 8733b615
    }

    @Property
    public void whenRelatingARole_TheTypeRelatesThatRoleAndNoOtherNewRoles(
            @Meta(false) RelationType relationType, @FromGraph RoleType roleType) {
        Set<RoleType> previousHasRoles = Sets.newHashSet(relationType.relates());
        relationType.relates(roleType);
        Set<RoleType> newHasRoles = Sets.newHashSet(relationType.relates());

        assertEquals(Sets.union(previousHasRoles, ImmutableSet.of(roleType)), newHasRoles);
    }

    @Property
    public void whenRelatingARole_TheDirectSuperTypeRelatedRolesAreUnchanged(
            @Meta(false) RelationType subType, @FromGraph RoleType roleType) {
        RelationType superType = subType.superType();

        Set<RoleType> previousHasRoles = Sets.newHashSet(superType.relates());
        subType.relates(roleType);
        Set<RoleType> newHasRoles = Sets.newHashSet(superType.relates());

        assertEquals(previousHasRoles, newHasRoles);
    }

    @Property
    public void whenRelatingARole_TheDirectSubTypeRelatedRolesAreUnchanged(
            @Meta(false) RelationType subType, @FromGraph RoleType roleType) {
        RelationType superType = subType.superType();
        assumeFalse(isMetaLabel(superType.getLabel()));

        Set<RoleType> previousHasRoles = Sets.newHashSet(subType.relates());
        superType.relates(roleType);
        Set<RoleType> newHasRoles = Sets.newHashSet(subType.relates());

        assertEquals(previousHasRoles, newHasRoles);
    }

    @Property
    public void whenDeletingARelatedRoleFromTheMetaRelationType_Throw(
            @Meta RelationType relationType, @FromGraph RoleType roleType) {
        exception.expect(ConceptException.class);
<<<<<<< HEAD
        exception.expectMessage(META_TYPE_IMMUTABLE.getMessage(relationType.getLabel()));
        relationType.deleteHasRole(roleType);
=======
        exception.expectMessage(META_TYPE_IMMUTABLE.getMessage(relationType.getName()));
        relationType.deleteRelates(roleType);
>>>>>>> 8733b615
    }

    @Property
    public void whenDeletingARelatedRole_TheTypeLosesThatRoleAndNoOtherRoles(
            @Meta(false) RelationType relationType, @FromGraph RoleType roleType) {
        Set<RoleType> previousHasRoles = Sets.newHashSet(relationType.relates());
        relationType.deleteRelates(roleType);
        Set<RoleType> newHasRoles = Sets.newHashSet(relationType.relates());

        assertEquals(Sets.difference(previousHasRoles, ImmutableSet.of(roleType)), newHasRoles);
    }

    @Property
    public void whenDeletingARelatedRole_TheDirectSuperTypeRelatedRolesAreUnchanged(
            @Meta(false) RelationType subType, @FromGraph RoleType roleType) {
        RelationType superType = subType.superType();

        Set<RoleType> previousHasRoles = Sets.newHashSet(superType.relates());
        subType.deleteRelates(roleType);
        Set<RoleType> newHasRoles = Sets.newHashSet(superType.relates());

        assertEquals(previousHasRoles, newHasRoles);
    }

    @Property
    public void whenDeletingARelatedRole_TheDirectSubTypeRelatedRolesAreUnchanged(
            @Meta(false) RelationType subType, @FromGraph RoleType roleType) {
        RelationType superType = subType.superType();
        assumeFalse(isMetaLabel(superType.getLabel()));

        Set<RoleType> previousHasRoles = Sets.newHashSet(subType.relates());
        superType.deleteRelates(roleType);
        Set<RoleType> newHasRoles = Sets.newHashSet(subType.relates());

        assertEquals(previousHasRoles, newHasRoles);
    }
}<|MERGE_RESOLUTION|>--- conflicted
+++ resolved
@@ -115,13 +115,8 @@
     public void whenMakingTheMetaRelationTypeRelateARole_Throw(
             @Meta RelationType relationType, @FromGraph RoleType roleType) {
         exception.expect(ConceptException.class);
-<<<<<<< HEAD
         exception.expectMessage(META_TYPE_IMMUTABLE.getMessage(relationType.getLabel()));
-        relationType.hasRole(roleType);
-=======
-        exception.expectMessage(META_TYPE_IMMUTABLE.getMessage(relationType.getName()));
         relationType.relates(roleType);
->>>>>>> 8733b615
     }
 
     @Property
@@ -163,13 +158,8 @@
     public void whenDeletingARelatedRoleFromTheMetaRelationType_Throw(
             @Meta RelationType relationType, @FromGraph RoleType roleType) {
         exception.expect(ConceptException.class);
-<<<<<<< HEAD
         exception.expectMessage(META_TYPE_IMMUTABLE.getMessage(relationType.getLabel()));
-        relationType.deleteHasRole(roleType);
-=======
-        exception.expectMessage(META_TYPE_IMMUTABLE.getMessage(relationType.getName()));
         relationType.deleteRelates(roleType);
->>>>>>> 8733b615
     }
 
     @Property
