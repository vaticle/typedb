package ai.grakn.graph.internal;

import ai.grakn.Grakn;
import ai.grakn.GraknTx;
import ai.grakn.GraknSession;
import ai.grakn.GraknTxType;
import ai.grakn.concept.Attribute;
import ai.grakn.concept.AttributeType;
import ai.grakn.concept.Entity;
import ai.grakn.concept.EntityType;
import ai.grakn.concept.Label;
<<<<<<< HEAD
import ai.grakn.concept.OntologyConcept;
import ai.grakn.concept.RelationType;
=======
import ai.grakn.concept.RelationshipType;
import ai.grakn.concept.SchemaConcept;
import ai.grakn.concept.Resource;
import ai.grakn.concept.ResourceType;
>>>>>>> 45605392
import ai.grakn.concept.Role;
import ai.grakn.concept.RuleType;
import ai.grakn.exception.GraphOperationException;
import ai.grakn.exception.InvalidGraphException;
import ai.grakn.graph.internal.concept.EntityTypeImpl;
import ai.grakn.graph.internal.structure.Shard;
import ai.grakn.util.ErrorMessage;
import ai.grakn.util.Schema;
import org.apache.tinkerpop.gremlin.process.traversal.strategy.verification.VerificationException;
import org.hamcrest.core.IsInstanceOf;
import org.junit.Test;

import java.util.Collection;
import java.util.HashSet;
import java.util.Set;
import java.util.concurrent.ExecutionException;
import java.util.concurrent.ExecutorService;
import java.util.concurrent.Executors;
import java.util.concurrent.Future;
import java.util.stream.Collectors;
import java.util.stream.Stream;

import static org.hamcrest.CoreMatchers.instanceOf;
import static org.hamcrest.CoreMatchers.is;
import static org.hamcrest.Matchers.containsInAnyOrder;
import static org.hamcrest.Matchers.empty;
import static org.junit.Assert.assertEquals;
import static org.junit.Assert.assertNotNull;
import static org.junit.Assert.assertNull;
import static org.junit.Assert.assertThat;
import static org.junit.Assert.assertTrue;

public class GraknTxTest extends GraphTestBase {

    @Test
    public void whenGettingConceptById_ReturnTheConcept(){
        EntityType entityType = graknGraph.putEntityType("test-name");
        assertEquals(entityType, graknGraph.getConcept(entityType.getId()));
    }

    @Test
    public void whenAttemptingToMutateViaTraversal_Throw(){
        expectedException.expect(VerificationException.class);
        expectedException.expectMessage("not read only");
        graknGraph.getTinkerTraversal().V().drop().iterate();
    }

    @Test
    public void whenGettingResourcesByValue_ReturnTheMatchingResources(){
        String targetValue = "Geralt";
        assertThat(graknGraph.getAttributesByValue(targetValue), is(empty()));

        AttributeType<String> t1 = graknGraph.putAttributeType("Parent 1", AttributeType.DataType.STRING);
        AttributeType<String> t2 = graknGraph.putAttributeType("Parent 2", AttributeType.DataType.STRING);

        Attribute<String> r1 = t1.putAttribute(targetValue);
        Attribute<String> r2 = t2.putAttribute(targetValue);
        t2.putAttribute("Dragon");

        assertThat(graknGraph.getAttributesByValue(targetValue), containsInAnyOrder(r1, r2));
    }

    @Test
    public void whenGettingTypesByName_ReturnTypes(){
        String entityTypeLabel = "My Entity Type";
        String relationTypeLabel = "My Relationship Type";
        String roleTypeLabel = "My Role Type";
        String resourceTypeLabel = "My Attribute Type";
        String ruleTypeLabel = "My Rule Type";

        assertNull(graknGraph.getEntityType(entityTypeLabel));
        assertNull(graknGraph.getRelationshipType(relationTypeLabel));
        assertNull(graknGraph.getRole(roleTypeLabel));
        assertNull(graknGraph.getAttributeType(resourceTypeLabel));
        assertNull(graknGraph.getRuleType(ruleTypeLabel));

        EntityType entityType = graknGraph.putEntityType(entityTypeLabel);
        RelationshipType relationshipType = graknGraph.putRelationshipType(relationTypeLabel);
        Role role = graknGraph.putRole(roleTypeLabel);
        AttributeType attributeType = graknGraph.putAttributeType(resourceTypeLabel, AttributeType.DataType.STRING);
        RuleType ruleType = graknGraph.putRuleType(ruleTypeLabel);

        assertEquals(entityType, graknGraph.getEntityType(entityTypeLabel));
        assertEquals(relationshipType, graknGraph.getRelationshipType(relationTypeLabel));
        assertEquals(role, graknGraph.getRole(roleTypeLabel));
        assertEquals(attributeType, graknGraph.getAttributeType(resourceTypeLabel));
        assertEquals(ruleType, graknGraph.getRuleType(ruleTypeLabel));
    }

    @Test
    public void whenGettingSubTypesFromRootMeta_IncludeAllTypes(){
        EntityType sampleEntityType = graknGraph.putEntityType("Sample Entity Type");
        RelationshipType sampleRelationshipType = graknGraph.putRelationshipType("Sample Relationship Type");

        assertThat(graknGraph.admin().getMetaConcept().subs().collect(Collectors.toSet()), containsInAnyOrder(
                graknGraph.admin().getMetaConcept(),
                graknGraph.admin().getMetaRelationType(),
                graknGraph.admin().getMetaEntityType(),
                graknGraph.admin().getMetaRuleType(),
                graknGraph.admin().getMetaResourceType(),
                graknGraph.admin().getMetaRuleConstraint(),
                graknGraph.admin().getMetaRuleInference(),
                sampleEntityType,
                sampleRelationshipType
        ));
    }

    @Test
    public void whenClosingReadOnlyGraph_EnsureTypesAreCached(){
        assertCacheOnlyContainsMetaTypes();
        //noinspection ResultOfMethodCallIgnored
        graknGraph.getMetaConcept().subs(); //This loads some types into transaction cache
        graknGraph.abort();
        assertCacheOnlyContainsMetaTypes(); //Ensure central cache is empty

        graknGraph = (GraknTxAbstract<?>) Grakn.session(Grakn.IN_MEMORY, graknGraph.getKeyspace()).open(GraknTxType.READ);

        Set<SchemaConcept> finalTypes = new HashSet<>();
        finalTypes.addAll(graknGraph.getMetaConcept().subs().collect(Collectors.toSet()));
        finalTypes.add(graknGraph.admin().getMetaRole());

        graknGraph.abort();

        for (SchemaConcept type : graknGraph.getGraphCache().getCachedTypes().values()) {
            assertTrue("Type [" + type + "] is missing from central cache after closing read only graph", finalTypes.contains(type));
        }
    }
    private void assertCacheOnlyContainsMetaTypes(){
        Set<Label> metas = Stream.of(Schema.MetaSchema.values()).map(Schema.MetaSchema::getLabel).collect(Collectors.toSet());
        graknGraph.getGraphCache().getCachedTypes().keySet().forEach(cachedLabel -> assertTrue("Type [" + cachedLabel + "] is missing from central cache", metas.contains(cachedLabel)));
    }

    @Test
    public void whenBuildingAConceptFromAVertex_ReturnConcept(){
        EntityTypeImpl et = (EntityTypeImpl) graknGraph.putEntityType("Sample Entity Type");
        assertEquals(et, graknGraph.factory().buildConcept(et.vertex()));
    }

    @Test
    public void whenPassingGraphToAnotherThreadWithoutOpening_Throw() throws ExecutionException, InterruptedException {
        ExecutorService pool = Executors.newSingleThreadExecutor();
        GraknTx graph = Grakn.session(Grakn.IN_MEMORY, "testing").open(GraknTxType.WRITE);

        expectedException.expectCause(IsInstanceOf.instanceOf(GraphOperationException.class));
        expectedException.expectMessage(GraphOperationException.transactionClosed(graph, null).getMessage());

        Future future = pool.submit(() -> {
            graph.putEntityType("A Thing");
        });
        future.get();
    }

    @Test
    public void attemptingToUseClosedGraphFailingThenOpeningGraph_EnsureGraphIsUsable() throws InvalidGraphException {
        GraknTx graph = Grakn.session(Grakn.IN_MEMORY, "testing-again").open(GraknTxType.WRITE);
        graph.close();

        boolean errorThrown = false;
        try{
            graph.putEntityType("A Thing");
        } catch (GraphOperationException e){
            if(e.getMessage().equals(ErrorMessage.GRAPH_CLOSED_ON_ACTION.getMessage("closed", graph.getKeyspace()))){
                errorThrown = true;
            }
        }
        assertTrue("Graph not correctly closed", errorThrown);

        graph = Grakn.session(Grakn.IN_MEMORY, "testing-again").open(GraknTxType.WRITE);
        graph.putEntityType("A Thing");
    }

    @Test
    public void checkThatMainCentralCacheIsNotAffectedByTransactionModifications() throws InvalidGraphException, ExecutionException, InterruptedException {
        //Check Central cache is empty
        assertCacheOnlyContainsMetaTypes();

        Role r1 = graknGraph.putRole("r1");
        Role r2 = graknGraph.putRole("r2");
        EntityType e1 = graknGraph.putEntityType("e1").plays(r1).plays(r2);
        RelationshipType rel1 = graknGraph.putRelationshipType("rel1").relates(r1).relates(r2);

        //Purge the above concepts into the main cache
        graknGraph.commit();
        graknGraph = (GraknTxAbstract<?>) Grakn.session(Grakn.IN_MEMORY, graknGraph.getKeyspace()).open(GraknTxType.WRITE);

        //Check cache is in good order
        Collection<SchemaConcept> cachedValues = graknGraph.getGraphCache().getCachedTypes().values();
        assertTrue("Type [" + r1 + "] was not cached", cachedValues.contains(r1));
        assertTrue("Type [" + r2 + "] was not cached", cachedValues.contains(r2));
        assertTrue("Type [" + e1 + "] was not cached", cachedValues.contains(e1));
        assertTrue("Type [" + rel1 + "] was not cached", cachedValues.contains(rel1));

        assertThat(e1.plays().collect(Collectors.toSet()), containsInAnyOrder(r1, r2));

        ExecutorService pool = Executors.newSingleThreadExecutor();
        //Mutate Ontology in a separate thread
        pool.submit(() -> {
            GraknTx innerGraph = Grakn.session(Grakn.IN_MEMORY, graknGraph.getKeyspace()).open(GraknTxType.WRITE);
            EntityType entityType = innerGraph.getEntityType("e1");
            Role role = innerGraph.getRole("r1");
            entityType.deletePlays(role);
        }).get();

        //Check the above mutation did not affect central repo
        SchemaConcept foundE1 = graknGraph.getGraphCache().getCachedTypes().get(e1.getLabel());
        assertTrue("Main cache was affected by transaction", foundE1.asType().plays().anyMatch(role -> role.equals(r1)));
    }

    @Test
    public void whenClosingAGraphWhichWasJustCommitted_DoNothing(){
        graknGraph.commit();
        assertTrue("Graph is still open after commit", graknGraph.isClosed());
        graknGraph.close();
        assertTrue("Graph is somehow open after close", graknGraph.isClosed());
    }

    @Test
    public void whenCommittingAGraphWhichWasJustCommitted_DoNothing(){
        graknGraph.commit();
        assertTrue("Graph is still open after commit", graknGraph.isClosed());
        graknGraph.commit();
        assertTrue("Graph is somehow open after 2nd commit", graknGraph.isClosed());
    }

    @Test
    public void whenAttemptingToMutateReadOnlyGraph_Throw(){
        String keyspace = "my-read-only-graph";
        String entityType = "My Entity Type";
        String roleType1 = "My Role Type 1";
        String roleType2 = "My Role Type 2";
<<<<<<< HEAD
        String relationType1 = "My Relation Type 1";
        String relationType2 = "My Relation Type 2";
        String resourceType = "My Attribute Type";
=======
        String relationType1 = "My Relationship Type 1";
        String relationType2 = "My Relationship Type 2";
        String resourceType = "My Resource Type";
>>>>>>> 45605392

        //Fail Some Mutations
        graknGraph = (GraknTxAbstract<?>) Grakn.session(Grakn.IN_MEMORY, keyspace).open(GraknTxType.READ);
        failMutation(graknGraph, () -> graknGraph.putEntityType(entityType));
        failMutation(graknGraph, () -> graknGraph.putRole(roleType1));
        failMutation(graknGraph, () -> graknGraph.putRelationshipType(relationType1));

        //Pass some mutations
        graknGraph.close();
        graknGraph = (GraknTxAbstract<?>) Grakn.session(Grakn.IN_MEMORY, keyspace).open(GraknTxType.WRITE);
        EntityType entityT = graknGraph.putEntityType(entityType);
        entityT.addEntity();
        Role roleT1 = graknGraph.putRole(roleType1);
        Role roleT2 = graknGraph.putRole(roleType2);
<<<<<<< HEAD
        RelationType relationT1 = graknGraph.putRelationType(relationType1).relates(roleT1);
        RelationType relationT2 = graknGraph.putRelationType(relationType2).relates(roleT2);
        AttributeType<String> resourceT = graknGraph.putAttributeType(resourceType, AttributeType.DataType.STRING);
=======
        RelationshipType relationT1 = graknGraph.putRelationshipType(relationType1).relates(roleT1);
        RelationshipType relationT2 = graknGraph.putRelationshipType(relationType2).relates(roleT2);
        ResourceType<String> resourceT = graknGraph.putResourceType(resourceType, ResourceType.DataType.STRING);
>>>>>>> 45605392
        graknGraph.commit();

        //Fail some mutations again
        graknGraph = (GraknTxAbstract<?>) Grakn.session(Grakn.IN_MEMORY, keyspace).open(GraknTxType.READ);
        failMutation(graknGraph, entityT::addEntity);
        failMutation(graknGraph, () -> resourceT.putAttribute("A resource"));
        failMutation(graknGraph, () -> graknGraph.putEntityType(entityType));
        failMutation(graknGraph, () -> entityT.plays(roleT1));
        failMutation(graknGraph, () -> relationT1.relates(roleT2));
        failMutation(graknGraph, () -> relationT2.relates(roleT1));
    }
    private void failMutation(GraknTx graph, Runnable mutator){
        int vertexCount = graph.admin().getTinkerTraversal().V().toList().size();
        int eddgeCount = graph.admin().getTinkerTraversal().E().toList().size();

        Exception caughtException = null;
        try{
            mutator.run();
        } catch (Exception e){
            caughtException = e;
        }

        assertNotNull("No exception thrown when attempting to mutate a read only graph", caughtException);
        assertThat(caughtException, instanceOf(GraphOperationException.class));
        assertEquals(caughtException.getMessage(), ErrorMessage.TRANSACTION_READ_ONLY.getMessage(graph.getKeyspace()));
        assertEquals("A concept was added/removed using a read only graph", vertexCount, graph.admin().getTinkerTraversal().V().toList().size());
        assertEquals("An edge was added/removed using a read only graph", eddgeCount, graph.admin().getTinkerTraversal().E().toList().size());
    }

    @Test
    public void whenOpeningDifferentTypesOfGraphsOnTheSameThread_Throw(){
        String keyspace = "akeyspacewithkeys";
        GraknSession session = Grakn.session(Grakn.IN_MEMORY, keyspace);

        GraknTx graph = session.open(GraknTxType.READ);
        failAtOpeningGraph(session, GraknTxType.WRITE, keyspace);
        failAtOpeningGraph(session, GraknTxType.BATCH, keyspace);
        graph.close();

        //noinspection ResultOfMethodCallIgnored
        session.open(GraknTxType.BATCH);
        failAtOpeningGraph(session, GraknTxType.WRITE, keyspace);
        failAtOpeningGraph(session, GraknTxType.READ, keyspace);
    }

    private void failAtOpeningGraph(GraknSession session, GraknTxType txType, String keyspace){
        Exception exception = null;
        try{
            //noinspection ResultOfMethodCallIgnored
            session.open(txType);
        } catch (GraphOperationException e){
            exception = e;
        }
        assertNotNull(exception);
        assertThat(exception, instanceOf(GraphOperationException.class));
        assertEquals(exception.getMessage(), ErrorMessage.TRANSACTION_ALREADY_OPEN.getMessage(keyspace));
    }

    @Test
    public void whenShardingSuperNode_EnsureNewInstancesGoToNewShard(){
        EntityTypeImpl entityType = (EntityTypeImpl) graknGraph.putEntityType("The Special Type");
        Shard s1 = entityType.currentShard();

        //Add 3 instances to first shard
        Entity s1_e1 = entityType.addEntity();
        Entity s1_e2 = entityType.addEntity();
        Entity s1_e3 = entityType.addEntity();
        graknGraph.admin().shard(entityType.getId());

        Shard s2 = entityType.currentShard();

        //Add 5 instances to second shard
        Entity s2_e1 = entityType.addEntity();
        Entity s2_e2 = entityType.addEntity();
        Entity s2_e3 = entityType.addEntity();
        Entity s2_e4 = entityType.addEntity();
        Entity s2_e5 = entityType.addEntity();

        graknGraph.admin().shard(entityType.getId());
        Shard s3 = entityType.currentShard();

        //Add 2 instances to 3rd shard
        Entity s3_e1 = entityType.addEntity();
        Entity s3_e2 = entityType.addEntity();

        //Check Type was sharded correctly
        assertThat(entityType.shards().collect(Collectors.toSet()), containsInAnyOrder(s1, s2, s3));

        //Check shards have correct instances
        assertThat(s1.links().collect(Collectors.toSet()), containsInAnyOrder(s1_e1, s1_e2, s1_e3));
        assertThat(s2.links().collect(Collectors.toSet()), containsInAnyOrder(s2_e1, s2_e2, s2_e3, s2_e4, s2_e5));
        assertThat(s3.links().collect(Collectors.toSet()), containsInAnyOrder(s3_e1, s3_e2));
    }

    @Test
    public void whenCreatingAValidOntologyInSeparateThreads_EnsureValidationRulesHold() throws ExecutionException, InterruptedException {
        GraknSession session = Grakn.session(Grakn.IN_MEMORY, "hi");

        ExecutorService executor = Executors.newCachedThreadPool();

        executor.submit(() -> {
            //Resources
            try (GraknTx graph = session.open(GraknTxType.WRITE)) {
                AttributeType<Long> int_ = graph.putAttributeType("int", AttributeType.DataType.LONG);
                AttributeType<Long> foo = graph.putAttributeType("foo", AttributeType.DataType.LONG).sup(int_);
                graph.putAttributeType("bar", AttributeType.DataType.LONG).sup(int_);
                graph.putEntityType("FOO").attribute(foo);

                graph.commit();
            }
        }).get();

        //Relationship Which Has Resources
        try (GraknTx graph = session.open(GraknTxType.WRITE)) {
            graph.putEntityType("BAR").attribute(graph.getAttributeType("bar"));
            graph.commit();
        }
    }
}
<|MERGE_RESOLUTION|>--- conflicted
+++ resolved
@@ -9,15 +9,8 @@
 import ai.grakn.concept.Entity;
 import ai.grakn.concept.EntityType;
 import ai.grakn.concept.Label;
-<<<<<<< HEAD
-import ai.grakn.concept.OntologyConcept;
-import ai.grakn.concept.RelationType;
-=======
 import ai.grakn.concept.RelationshipType;
 import ai.grakn.concept.SchemaConcept;
-import ai.grakn.concept.Resource;
-import ai.grakn.concept.ResourceType;
->>>>>>> 45605392
 import ai.grakn.concept.Role;
 import ai.grakn.concept.RuleType;
 import ai.grakn.exception.GraphOperationException;
@@ -248,15 +241,9 @@
         String entityType = "My Entity Type";
         String roleType1 = "My Role Type 1";
         String roleType2 = "My Role Type 2";
-<<<<<<< HEAD
-        String relationType1 = "My Relation Type 1";
-        String relationType2 = "My Relation Type 2";
-        String resourceType = "My Attribute Type";
-=======
         String relationType1 = "My Relationship Type 1";
         String relationType2 = "My Relationship Type 2";
-        String resourceType = "My Resource Type";
->>>>>>> 45605392
+        String resourceType = "My Attribute Type";
 
         //Fail Some Mutations
         graknGraph = (GraknTxAbstract<?>) Grakn.session(Grakn.IN_MEMORY, keyspace).open(GraknTxType.READ);
@@ -271,15 +258,9 @@
         entityT.addEntity();
         Role roleT1 = graknGraph.putRole(roleType1);
         Role roleT2 = graknGraph.putRole(roleType2);
-<<<<<<< HEAD
-        RelationType relationT1 = graknGraph.putRelationType(relationType1).relates(roleT1);
-        RelationType relationT2 = graknGraph.putRelationType(relationType2).relates(roleT2);
-        AttributeType<String> resourceT = graknGraph.putAttributeType(resourceType, AttributeType.DataType.STRING);
-=======
         RelationshipType relationT1 = graknGraph.putRelationshipType(relationType1).relates(roleT1);
         RelationshipType relationT2 = graknGraph.putRelationshipType(relationType2).relates(roleT2);
-        ResourceType<String> resourceT = graknGraph.putResourceType(resourceType, ResourceType.DataType.STRING);
->>>>>>> 45605392
+        AttributeType<String> resourceT = graknGraph.putAttributeType(resourceType, AttributeType.DataType.STRING);
         graknGraph.commit();
 
         //Fail some mutations again
