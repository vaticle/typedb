--- conflicted
+++ resolved
@@ -220,15 +220,9 @@
         RelationType cast = graknGraph.putRelationType("cast");
         RoleType feature = graknGraph.putRoleType("feature");
         RoleType actor = graknGraph.putRoleType("actor");
-<<<<<<< HEAD
-        cast.hasRole(feature).hasRole(actor);
+        cast.relates(feature).relates(actor);
         person.plays(actor);
         movie.plays(feature);
-=======
-        cast.relates(feature).relates(actor);
-        person.playsRole(actor);
-        movie.playsRole(feature);
->>>>>>> 2054a42c
 
         // add a single movie
         Instance godfather = movie.addEntity();
