/*
 * Grakn - A Distributed Semantic Database
 * Copyright (C) 2016  Grakn Labs Limited
 *
 * Grakn is free software: you can redistribute it and/or modify
 * it under the terms of the GNU General Public License as published by
 * the Free Software Foundation, either version 3 of the License, or
 * (at your option) any later version.
 *
 * Grakn is distributed in the hope that it will be useful,
 * but WITHOUT ANY WARRANTY; without even the implied warranty of
 * MERCHANTABILITY or FITNESS FOR A PARTICULAR PURPOSE.  See the
 * GNU General Public License for more details.
 *
 * You should have received a copy of the GNU General Public License
 * along with Grakn. If not, see <http://www.gnu.org/licenses/gpl.txt>.
 */

package ai.grakn.graph.internal;

import ai.grakn.concept.ConceptId;
import ai.grakn.concept.Entity;
import ai.grakn.concept.EntityType;
import ai.grakn.concept.Instance;
import ai.grakn.concept.Relation;
import ai.grakn.concept.RelationType;
import ai.grakn.concept.Resource;
import ai.grakn.concept.ResourceType;
import ai.grakn.concept.RoleType;
import ai.grakn.concept.TypeName;
import ai.grakn.exception.ConceptException;
import ai.grakn.exception.GraknValidationException;
import ai.grakn.exception.GraphRuntimeException;
import ai.grakn.util.ErrorMessage;
import ai.grakn.util.Schema;
import org.junit.Test;

import java.util.Set;

import static org.hamcrest.Matchers.containsInAnyOrder;
import static org.junit.Assert.assertEquals;
import static org.junit.Assert.assertNotEquals;
import static org.junit.Assert.assertNotNull;
import static org.junit.Assert.assertNull;
import static org.junit.Assert.assertThat;

public class EntityTest extends GraphTestBase{

    @Test
<<<<<<< HEAD
    public void testGetCastings(){
        RelationType relationType = graknGraph.putRelationType("rel type");
        EntityType entityType = graknGraph.putEntityType("entity type");
        InstanceImpl<?, ?> rolePlayer1 = (InstanceImpl) entityType.addEntity();
        assertEquals(0, rolePlayer1.getIncomingNeighbours(Schema.EdgeLabel.CASTING).collect(Collectors.toSet()).size());

        RoleTypeImpl role = (RoleTypeImpl) graknGraph.putRoleType("Role");
        RoleTypeImpl role2 = (RoleTypeImpl) graknGraph.putRoleType("Role 2");
        Relation relation = relationType.addRelation();
        Relation relation2 = relationType.addRelation();
        CastingImpl casting1 = graknGraph.addCasting(role, rolePlayer1, (RelationImpl) relation);
        CastingImpl casting2 = graknGraph.addCasting(role2, rolePlayer1, (RelationImpl) relation2);

        Set<Concept> castings = rolePlayer1.getIncomingNeighbours(Schema.EdgeLabel.ROLE_PLAYER).collect(Collectors.toSet());

        assertEquals(2, castings.size());
        assertTrue(castings.contains(casting1));
        assertTrue(castings.contains(casting2));
        assertNotEquals(casting1, casting2);
=======
    public void whenGettingTypeOfEntity_ReturnEntityType(){
        EntityType entityType = graknGraph.putEntityType("Entiy Type");
        Entity entity = entityType.addEntity();
        assertEquals(entityType, entity.type());
>>>>>>> d72e63a3
    }

    @Test
    public void whenDeletingInstanceInRelationShip_TheInstanceAndCastingsAreDeleteTheRelationRemains() throws ConceptException{
        //Ontology
        EntityType type = graknGraph.putEntityType("Concept Type");
        RelationType relationType = graknGraph.putRelationType("relationTypes");
        RoleType role1 = graknGraph.putRoleType("role1");
        RoleType role2 = graknGraph.putRoleType("role2");
        RoleType role3 = graknGraph.putRoleType("role3");

        //Data
        Instance rolePlayer1 = type.addEntity();
        Instance rolePlayer2 = type.addEntity();
        Instance rolePlayer3 = type.addEntity();

        relationType.hasRole(role1);
        relationType.hasRole(role2);
        relationType.hasRole(role3);
<<<<<<< HEAD
        relationType.addRelation().
                addRolePlayer(role1, rolePlayer1).
                addRolePlayer(role2, rolePlayer2).
                addRolePlayer(role3, rolePlayer3);

        assertEquals(20, graknGraph.getTinkerPopGraph().traversal().V().toList().size());
        assertEquals(31, graknGraph.getTinkerPopGraph().traversal().E().toList().size());
=======

        //Check Structure is in order
        RelationImpl relation = (RelationImpl) relationType.addRelation().
                putRolePlayer(role1, rolePlayer1).
                putRolePlayer(role2, rolePlayer2).
                putRolePlayer(role3, rolePlayer3);

        CastingImpl casting1 = ((InstanceImpl<?, ?>) rolePlayer1).castings().iterator().next();
        CastingImpl casting2 = ((InstanceImpl<?, ?>) rolePlayer2).castings().iterator().next();
        CastingImpl casting3 = ((InstanceImpl<?, ?>) rolePlayer3).castings().iterator().next();
        Set<CastingImpl> castings = relation.getMappingCasting();
>>>>>>> d72e63a3

        assertThat(relation.getMappingCasting(), containsInAnyOrder(casting1, casting2, casting3));

        //Delete And Check Again
        ConceptId idOfDeleted = rolePlayer1.getId();
        rolePlayer1.delete();

        assertNull(graknGraph.getConcept(idOfDeleted));
        assertThat(relation.getMappingCasting(), containsInAnyOrder(casting2, casting3));
    }

    @Test
    public void whenDeletingLastRolePlayerInRelation_TheRelationIsDeleted() throws ConceptException {
        EntityType type = graknGraph.putEntityType("Concept Type");
        RelationType relationType = graknGraph.putRelationType("relationTypes");
        RoleType role1 = graknGraph.putRoleType("role1");
        RoleType role2 = graknGraph.putRoleType("role2");
        Instance rolePlayer1 = type.addEntity();

<<<<<<< HEAD
        relationType.hasRole(role1);
        relationType.hasRole(role2);
        relationType.hasRole(role3);
        relationType.addRelation().
                addRolePlayer(role1, rolePlayer1).
                addRolePlayer(role2, null).
                addRolePlayer(role3, null);

        long value = graknGraph.getTinkerPopGraph().traversal().V().count().next();
        assertEquals(16, value);
        value = graknGraph.getTinkerPopGraph().traversal().E().count().next();
        assertEquals(21, value);
=======
        Relation relation = relationType.addRelation().
                putRolePlayer(role1, rolePlayer1).
                putRolePlayer(role2, null);

        assertNotNull(graknGraph.getConcept(relation.getId()));
>>>>>>> d72e63a3

        rolePlayer1.delete();

<<<<<<< HEAD
        assertNull(graknGraph.getConcept(idOfDeleted));
        assertEquals(13, graknGraph.getTinkerPopGraph().traversal().V().toList().size());
        assertEquals(15, graknGraph.getTinkerPopGraph().traversal().E().toList().size());
    }

    @Test
    public void testRelationsAndPlayedRoleTypes(){
        EntityType entityType = graknGraph.putEntityType("Concept Type");
        RelationType castSinging = graknGraph.putRelationType("Acting Cast");
        RelationType castActing = graknGraph.putRelationType("Singing Cast");
        RoleType feature = graknGraph.putRoleType("Feature");
        RoleType musical = graknGraph.putRoleType("Musical");
        RoleType actor = graknGraph.putRoleType("Actor");
        RoleType singer = graknGraph.putRoleType("Singer");
        Instance pacino = entityType.addEntity();
        Instance godfather = entityType.addEntity();
        Instance godfather2 = entityType.addEntity();
        Instance godfather3 = entityType.addEntity();
        Instance godfather4 = entityType.addEntity();

        castActing.hasRole(actor).hasRole(feature);
        castSinging.hasRole(singer).hasRole(musical);

        Relation relation1 = castActing.addRelation().addRolePlayer(feature, godfather).addRolePlayer(actor, pacino);
        Relation relation2 = castActing.addRelation().addRolePlayer(feature, godfather2).addRolePlayer(actor, pacino);
        Relation relation3 = castActing.addRelation().addRolePlayer(feature, godfather3).addRolePlayer(actor, pacino);
        Relation relation4 = castActing.addRelation().addRolePlayer(feature, godfather4).addRolePlayer(singer, pacino);

        assertEquals(4, pacino.relations().size());
        assertEquals(1, godfather.relations().size());
        assertEquals(1, godfather2.relations().size());
        assertEquals(1, godfather3.relations().size());
        assertEquals(1, godfather4.relations().size());
        assertEquals(3, pacino.relations(actor).size());
        assertEquals(1, pacino.relations(singer).size());
        assertEquals(4, pacino.relations(actor, singer).size());

        assertTrue(pacino.relations(actor).contains(relation1));
        assertTrue(pacino.relations(actor).contains(relation2));
        assertTrue(pacino.relations(actor).contains(relation3));
        assertFalse(pacino.relations(actor).contains(relation4));
        assertTrue(pacino.relations(singer).contains(relation4));

        assertEquals(2, pacino.playsRoles().size());
        assertEquals(1, godfather.playsRoles().size());
        assertEquals(1, godfather2.playsRoles().size());
        assertEquals(1, godfather3.playsRoles().size());
        assertEquals(1, godfather4.playsRoles().size());

        assertTrue(pacino.playsRoles().contains(actor));
        assertTrue(pacino.playsRoles().contains(singer));
    }

    @Test
    public void testResources(){
        EntityType randomThing = graknGraph.putEntityType("A Thing");
        ResourceType<String> resourceType = graknGraph.putResourceType("A Resource Thing", ResourceType.DataType.STRING);
        ResourceType<String> resourceType2 = graknGraph.putResourceType("A Resource Thing 2", ResourceType.DataType.STRING);

        RelationType hasResource = graknGraph.putRelationType("Has Resource");

        RoleType resourceRole = graknGraph.putRoleType("Resource Role");
        RoleType actorRole = graknGraph.putRoleType("Actor");

        Entity pacino = randomThing.addEntity();
        Resource birthplace = resourceType.putResource("a place");
        Resource age = resourceType.putResource("100");
        Resource family = resourceType.putResource("people");
        Resource birthDate = resourceType.putResource("10/10/10");
        hasResource.hasRole(resourceRole).hasRole(actorRole);

        Resource randomResource = resourceType2.putResource("Random 1");
        Resource randomResource2 = resourceType2.putResource("Random 2");

        assertEquals(0, birthDate.ownerInstances().size());
        hasResource.addRelation().addRolePlayer(actorRole, pacino).addRolePlayer(resourceRole, birthDate);
        hasResource.addRelation().addRolePlayer(actorRole, pacino).addRolePlayer(resourceRole, birthplace);
        hasResource.addRelation().addRolePlayer(actorRole, pacino).addRolePlayer(resourceRole, age);
        hasResource.addRelation().addRolePlayer(actorRole, pacino).addRolePlayer(resourceRole, family);

        hasResource.addRelation().addRolePlayer(actorRole, pacino).addRolePlayer(resourceRole, randomResource);
        hasResource.addRelation().addRolePlayer(actorRole, pacino).addRolePlayer(resourceRole, randomResource2);

        assertEquals(1, birthDate.ownerInstances().size());
        assertEquals(6, pacino.resources().size());
        assertTrue(pacino.resources().contains(birthDate));
        assertTrue(pacino.resources().contains(birthplace));
        assertTrue(pacino.resources().contains(age));
        assertTrue(pacino.resources().contains(family));
        assertTrue(pacino.resources().contains(randomResource));
        assertTrue(pacino.resources().contains(randomResource2));

        assertEquals(2, pacino.resources(resourceType2).size());
        assertTrue(pacino.resources(resourceType2).contains(randomResource));
        assertTrue(pacino.resources(resourceType2).contains(randomResource2));
    }

    @Test
    public void checkHasResourceCreatesCorrectResourceStructure(){
=======
        assertNull(graknGraph.getConcept(relation.getId()));
    }

    @Test
    public void whenAddingResourceToAnEntity_EnsureTheImplicitStructureIsCreated(){
>>>>>>> d72e63a3
        TypeName resourceTypeName = TypeName.of("A Resource Thing");
        EntityType entityType = graknGraph.putEntityType("A Thing");
        ResourceType<String> resourceType = graknGraph.putResourceType(resourceTypeName, ResourceType.DataType.STRING);
        entityType.hasResource(resourceType);

        Entity entity = entityType.addEntity();
        Resource resource = resourceType.putResource("A resource thing");

        Relation relation = entity.hasResource(resource);
        assertEquals(Schema.Resource.HAS_RESOURCE.getName(resourceTypeName), relation.type().getName());

        checkResourceStructure(resourceType, relation, entity);
    }

    @Test
    public void whenAddingResourceToEntityWitoutAllowingItBetweenTypes_Throw(){
        EntityType entityType = graknGraph.putEntityType("A Thing");
        ResourceType<String> resourceType = graknGraph.putResourceType("A Resource Thing", ResourceType.DataType.STRING);

        Entity entity = entityType.addEntity();
        Resource resource = resourceType.putResource("A resource thing");

        expectedException.expect(GraphRuntimeException.class);
        expectedException.expectMessage(
                ErrorMessage.HAS_RESOURCE_INVALID.getMessage(entityType.getName(), resourceType.getName())
        );

        entity.hasResource(resource);
    }

    @Test
<<<<<<< HEAD
    public void checkKeyCreatesCorrectResourceStructure(){
        TypeName resourceTypeName = TypeName.of("A Resource Thing");
        EntityType entityType = graknGraph.putEntityType("A Thing");
        ResourceType<String> resourceType = graknGraph.putResourceType(resourceTypeName, ResourceType.DataType.STRING);
        entityType.key(resourceType);

        Entity entity = entityType.addEntity();
        Resource resource = resourceType.putResource("A resource thing");

        Relation relation = entity.hasResource(resource);
        assertEquals(Schema.Resource.HAS_RESOURCE.getName(resourceTypeName), relation.type().getName());

        checkResourceStructure(resourceType, relation, entity);
    }

    @Test
    public void testMultipleResources() throws GraknValidationException {
=======
    public void whenAddingMultipleResourcesToEntity_EnsureDifferentRelationsAreBuilt() throws GraknValidationException {
>>>>>>> d72e63a3
        String resourceTypeId = "A Resource Thing";
        EntityType entityType = graknGraph.putEntityType("A Thing");
        ResourceType<String> resourceType = graknGraph.putResourceType(resourceTypeId, ResourceType.DataType.STRING);
        entityType.hasResource(resourceType);

        Entity entity = entityType.addEntity();
        Resource resource1 = resourceType.putResource("A resource thing");
        Resource resource2 = resourceType.putResource("Another resource thing");

        Relation relation1 = entity.hasResource(resource1);
        Relation relation2 = entity.hasResource(resource2);

        assertNotEquals(relation1, relation2);

        graknGraph.validateGraph();
    }

    @Test
    public void whenMissingKeyOnEntity_Throw() throws GraknValidationException {
        String resourceTypeId = "A Resource Thing";
        EntityType entityType = graknGraph.putEntityType("A Thing");
        ResourceType<String> resourceType = graknGraph.putResourceType(resourceTypeId, ResourceType.DataType.STRING);
        entityType.key(resourceType);

        entityType.addEntity();

        expectedException.expect(GraknValidationException.class);
        graknGraph.validateGraph();
    }

    private void checkResourceStructure(ResourceType<?> resourceType, Relation relation, Entity entity){
        assertEquals(2, relation.allRolePlayers().size());
        relation.allRolePlayers().entrySet().forEach(entry -> {
            RoleType roleType = entry.getKey();
            assertEquals(1, entry.getValue().size());
            entry.getValue().forEach(instance -> {
                if(instance.equals(entity)){
                    assertEquals(Schema.Resource.HAS_RESOURCE_OWNER.getName(resourceType.getName()), roleType.getName());
                } else {
                    assertEquals(Schema.Resource.HAS_RESOURCE_VALUE.getName(resourceType.getName()), roleType.getName());
                }
            });
        });
    }

    @Test
    public void whenDeletingEntityInRelations_DeleteAllImplicitRelations(){
        RoleType role1 = graknGraph.putRoleType("Role 1");
        RoleType role2 = graknGraph.putRoleType("Role 2");
        RelationType relationType = graknGraph.putRelationType("A Relation Type Thing").hasRole(role1).hasRole(role2);
        EntityType entityType = graknGraph.putEntityType("A Thing").playsRole(role1).playsRole(role2);
        ResourceType<String> resourceType = graknGraph.putResourceType("A Resource Thing", ResourceType.DataType.STRING);
        entityType.hasResource(resourceType);

        Entity entityToDelete = entityType.addEntity();
        Entity entityOther = entityType.addEntity();
        Resource<String> resource1 = resourceType.putResource("1");
        Resource<String> resource2 = resourceType.putResource("2");
        Resource<String> resource3 = resourceType.putResource("3");

        //Create Implicit Relations
        entityToDelete.hasResource(resource1);
        entityToDelete.hasResource(resource2);
        entityToDelete.hasResource(resource3);

        //Create Explicit Relation
        relationType.addRelation().addRolePlayer(role1, entityToDelete).addRolePlayer(role2, entityOther);

        //Check Relation Counts
        RelationType implicitRelationType = graknGraph.getRelationType(Schema.Resource.HAS_RESOURCE.getName(resourceType.getName()).getValue());
        assertEquals(1, relationType.instances().size());
        assertEquals(3, implicitRelationType.instances().size());

        entityToDelete.delete();

        assertEquals(1, relationType.instances().size());
        assertEquals(0, implicitRelationType.instances().size());
    }
}<|MERGE_RESOLUTION|>--- conflicted
+++ resolved
@@ -47,32 +47,10 @@
 public class EntityTest extends GraphTestBase{
 
     @Test
-<<<<<<< HEAD
-    public void testGetCastings(){
-        RelationType relationType = graknGraph.putRelationType("rel type");
-        EntityType entityType = graknGraph.putEntityType("entity type");
-        InstanceImpl<?, ?> rolePlayer1 = (InstanceImpl) entityType.addEntity();
-        assertEquals(0, rolePlayer1.getIncomingNeighbours(Schema.EdgeLabel.CASTING).collect(Collectors.toSet()).size());
-
-        RoleTypeImpl role = (RoleTypeImpl) graknGraph.putRoleType("Role");
-        RoleTypeImpl role2 = (RoleTypeImpl) graknGraph.putRoleType("Role 2");
-        Relation relation = relationType.addRelation();
-        Relation relation2 = relationType.addRelation();
-        CastingImpl casting1 = graknGraph.addCasting(role, rolePlayer1, (RelationImpl) relation);
-        CastingImpl casting2 = graknGraph.addCasting(role2, rolePlayer1, (RelationImpl) relation2);
-
-        Set<Concept> castings = rolePlayer1.getIncomingNeighbours(Schema.EdgeLabel.ROLE_PLAYER).collect(Collectors.toSet());
-
-        assertEquals(2, castings.size());
-        assertTrue(castings.contains(casting1));
-        assertTrue(castings.contains(casting2));
-        assertNotEquals(casting1, casting2);
-=======
     public void whenGettingTypeOfEntity_ReturnEntityType(){
         EntityType entityType = graknGraph.putEntityType("Entiy Type");
         Entity entity = entityType.addEntity();
         assertEquals(entityType, entity.type());
->>>>>>> d72e63a3
     }
 
     @Test
@@ -92,27 +70,17 @@
         relationType.hasRole(role1);
         relationType.hasRole(role2);
         relationType.hasRole(role3);
-<<<<<<< HEAD
-        relationType.addRelation().
+
+        //Check Structure is in order
+        RelationImpl relation = (RelationImpl) relationType.addRelation().
                 addRolePlayer(role1, rolePlayer1).
                 addRolePlayer(role2, rolePlayer2).
                 addRolePlayer(role3, rolePlayer3);
-
-        assertEquals(20, graknGraph.getTinkerPopGraph().traversal().V().toList().size());
-        assertEquals(31, graknGraph.getTinkerPopGraph().traversal().E().toList().size());
-=======
-
-        //Check Structure is in order
-        RelationImpl relation = (RelationImpl) relationType.addRelation().
-                putRolePlayer(role1, rolePlayer1).
-                putRolePlayer(role2, rolePlayer2).
-                putRolePlayer(role3, rolePlayer3);
 
         CastingImpl casting1 = ((InstanceImpl<?, ?>) rolePlayer1).castings().iterator().next();
         CastingImpl casting2 = ((InstanceImpl<?, ?>) rolePlayer2).castings().iterator().next();
         CastingImpl casting3 = ((InstanceImpl<?, ?>) rolePlayer3).castings().iterator().next();
         Set<CastingImpl> castings = relation.getMappingCasting();
->>>>>>> d72e63a3
 
         assertThat(relation.getMappingCasting(), containsInAnyOrder(casting1, casting2, casting3));
 
@@ -132,136 +100,19 @@
         RoleType role2 = graknGraph.putRoleType("role2");
         Instance rolePlayer1 = type.addEntity();
 
-<<<<<<< HEAD
-        relationType.hasRole(role1);
-        relationType.hasRole(role2);
-        relationType.hasRole(role3);
-        relationType.addRelation().
+        Relation relation = relationType.addRelation().
                 addRolePlayer(role1, rolePlayer1).
-                addRolePlayer(role2, null).
-                addRolePlayer(role3, null);
-
-        long value = graknGraph.getTinkerPopGraph().traversal().V().count().next();
-        assertEquals(16, value);
-        value = graknGraph.getTinkerPopGraph().traversal().E().count().next();
-        assertEquals(21, value);
-=======
-        Relation relation = relationType.addRelation().
-                putRolePlayer(role1, rolePlayer1).
-                putRolePlayer(role2, null);
+                addRolePlayer(role2, null);
 
         assertNotNull(graknGraph.getConcept(relation.getId()));
->>>>>>> d72e63a3
 
         rolePlayer1.delete();
 
-<<<<<<< HEAD
-        assertNull(graknGraph.getConcept(idOfDeleted));
-        assertEquals(13, graknGraph.getTinkerPopGraph().traversal().V().toList().size());
-        assertEquals(15, graknGraph.getTinkerPopGraph().traversal().E().toList().size());
-    }
-
-    @Test
-    public void testRelationsAndPlayedRoleTypes(){
-        EntityType entityType = graknGraph.putEntityType("Concept Type");
-        RelationType castSinging = graknGraph.putRelationType("Acting Cast");
-        RelationType castActing = graknGraph.putRelationType("Singing Cast");
-        RoleType feature = graknGraph.putRoleType("Feature");
-        RoleType musical = graknGraph.putRoleType("Musical");
-        RoleType actor = graknGraph.putRoleType("Actor");
-        RoleType singer = graknGraph.putRoleType("Singer");
-        Instance pacino = entityType.addEntity();
-        Instance godfather = entityType.addEntity();
-        Instance godfather2 = entityType.addEntity();
-        Instance godfather3 = entityType.addEntity();
-        Instance godfather4 = entityType.addEntity();
-
-        castActing.hasRole(actor).hasRole(feature);
-        castSinging.hasRole(singer).hasRole(musical);
-
-        Relation relation1 = castActing.addRelation().addRolePlayer(feature, godfather).addRolePlayer(actor, pacino);
-        Relation relation2 = castActing.addRelation().addRolePlayer(feature, godfather2).addRolePlayer(actor, pacino);
-        Relation relation3 = castActing.addRelation().addRolePlayer(feature, godfather3).addRolePlayer(actor, pacino);
-        Relation relation4 = castActing.addRelation().addRolePlayer(feature, godfather4).addRolePlayer(singer, pacino);
-
-        assertEquals(4, pacino.relations().size());
-        assertEquals(1, godfather.relations().size());
-        assertEquals(1, godfather2.relations().size());
-        assertEquals(1, godfather3.relations().size());
-        assertEquals(1, godfather4.relations().size());
-        assertEquals(3, pacino.relations(actor).size());
-        assertEquals(1, pacino.relations(singer).size());
-        assertEquals(4, pacino.relations(actor, singer).size());
-
-        assertTrue(pacino.relations(actor).contains(relation1));
-        assertTrue(pacino.relations(actor).contains(relation2));
-        assertTrue(pacino.relations(actor).contains(relation3));
-        assertFalse(pacino.relations(actor).contains(relation4));
-        assertTrue(pacino.relations(singer).contains(relation4));
-
-        assertEquals(2, pacino.playsRoles().size());
-        assertEquals(1, godfather.playsRoles().size());
-        assertEquals(1, godfather2.playsRoles().size());
-        assertEquals(1, godfather3.playsRoles().size());
-        assertEquals(1, godfather4.playsRoles().size());
-
-        assertTrue(pacino.playsRoles().contains(actor));
-        assertTrue(pacino.playsRoles().contains(singer));
-    }
-
-    @Test
-    public void testResources(){
-        EntityType randomThing = graknGraph.putEntityType("A Thing");
-        ResourceType<String> resourceType = graknGraph.putResourceType("A Resource Thing", ResourceType.DataType.STRING);
-        ResourceType<String> resourceType2 = graknGraph.putResourceType("A Resource Thing 2", ResourceType.DataType.STRING);
-
-        RelationType hasResource = graknGraph.putRelationType("Has Resource");
-
-        RoleType resourceRole = graknGraph.putRoleType("Resource Role");
-        RoleType actorRole = graknGraph.putRoleType("Actor");
-
-        Entity pacino = randomThing.addEntity();
-        Resource birthplace = resourceType.putResource("a place");
-        Resource age = resourceType.putResource("100");
-        Resource family = resourceType.putResource("people");
-        Resource birthDate = resourceType.putResource("10/10/10");
-        hasResource.hasRole(resourceRole).hasRole(actorRole);
-
-        Resource randomResource = resourceType2.putResource("Random 1");
-        Resource randomResource2 = resourceType2.putResource("Random 2");
-
-        assertEquals(0, birthDate.ownerInstances().size());
-        hasResource.addRelation().addRolePlayer(actorRole, pacino).addRolePlayer(resourceRole, birthDate);
-        hasResource.addRelation().addRolePlayer(actorRole, pacino).addRolePlayer(resourceRole, birthplace);
-        hasResource.addRelation().addRolePlayer(actorRole, pacino).addRolePlayer(resourceRole, age);
-        hasResource.addRelation().addRolePlayer(actorRole, pacino).addRolePlayer(resourceRole, family);
-
-        hasResource.addRelation().addRolePlayer(actorRole, pacino).addRolePlayer(resourceRole, randomResource);
-        hasResource.addRelation().addRolePlayer(actorRole, pacino).addRolePlayer(resourceRole, randomResource2);
-
-        assertEquals(1, birthDate.ownerInstances().size());
-        assertEquals(6, pacino.resources().size());
-        assertTrue(pacino.resources().contains(birthDate));
-        assertTrue(pacino.resources().contains(birthplace));
-        assertTrue(pacino.resources().contains(age));
-        assertTrue(pacino.resources().contains(family));
-        assertTrue(pacino.resources().contains(randomResource));
-        assertTrue(pacino.resources().contains(randomResource2));
-
-        assertEquals(2, pacino.resources(resourceType2).size());
-        assertTrue(pacino.resources(resourceType2).contains(randomResource));
-        assertTrue(pacino.resources(resourceType2).contains(randomResource2));
-    }
-
-    @Test
-    public void checkHasResourceCreatesCorrectResourceStructure(){
-=======
         assertNull(graknGraph.getConcept(relation.getId()));
     }
 
     @Test
     public void whenAddingResourceToAnEntity_EnsureTheImplicitStructureIsCreated(){
->>>>>>> d72e63a3
         TypeName resourceTypeName = TypeName.of("A Resource Thing");
         EntityType entityType = graknGraph.putEntityType("A Thing");
         ResourceType<String> resourceType = graknGraph.putResourceType(resourceTypeName, ResourceType.DataType.STRING);
@@ -293,7 +144,25 @@
     }
 
     @Test
-<<<<<<< HEAD
+    public void whenAddingMultipleResourcesToEntity_EnsureDifferentRelationsAreBuilt() throws GraknValidationException {
+        String resourceTypeId = "A Resource Thing";
+        EntityType entityType = graknGraph.putEntityType("A Thing");
+        ResourceType<String> resourceType = graknGraph.putResourceType(resourceTypeId, ResourceType.DataType.STRING);
+        entityType.hasResource(resourceType);
+
+        Entity entity = entityType.addEntity();
+        Resource resource1 = resourceType.putResource("A resource thing");
+        Resource resource2 = resourceType.putResource("Another resource thing");
+
+        Relation relation1 = entity.hasResource(resource1);
+        Relation relation2 = entity.hasResource(resource2);
+
+        assertNotEquals(relation1, relation2);
+
+        graknGraph.validateGraph();
+    }
+
+    @Test
     public void checkKeyCreatesCorrectResourceStructure(){
         TypeName resourceTypeName = TypeName.of("A Resource Thing");
         EntityType entityType = graknGraph.putEntityType("A Thing");
@@ -307,28 +176,6 @@
         assertEquals(Schema.Resource.HAS_RESOURCE.getName(resourceTypeName), relation.type().getName());
 
         checkResourceStructure(resourceType, relation, entity);
-    }
-
-    @Test
-    public void testMultipleResources() throws GraknValidationException {
-=======
-    public void whenAddingMultipleResourcesToEntity_EnsureDifferentRelationsAreBuilt() throws GraknValidationException {
->>>>>>> d72e63a3
-        String resourceTypeId = "A Resource Thing";
-        EntityType entityType = graknGraph.putEntityType("A Thing");
-        ResourceType<String> resourceType = graknGraph.putResourceType(resourceTypeId, ResourceType.DataType.STRING);
-        entityType.hasResource(resourceType);
-
-        Entity entity = entityType.addEntity();
-        Resource resource1 = resourceType.putResource("A resource thing");
-        Resource resource2 = resourceType.putResource("Another resource thing");
-
-        Relation relation1 = entity.hasResource(resource1);
-        Relation relation2 = entity.hasResource(resource2);
-
-        assertNotEquals(relation1, relation2);
-
-        graknGraph.validateGraph();
     }
 
     @Test
