/*
 * Grakn - A Distributed Semantic Database
 * Copyright (C) 2016  Grakn Labs Limited
 *
 * Grakn is free software: you can redistribute it and/or modify
 * it under the terms of the GNU General Public License as published by
 * the Free Software Foundation, either version 3 of the License, or
 * (at your option) any later version.
 *
 * Grakn is distributed in the hope that it will be useful,
 * but WITHOUT ANY WARRANTY; without even the implied warranty of
 * MERCHANTABILITY or FITNESS FOR A PARTICULAR PURPOSE.  See the
 * GNU General Public License for more details.
 *
 * You should have received a copy of the GNU General Public License
 * along with Grakn. If not, see <http://www.gnu.org/licenses/gpl.txt>.
 */

package ai.grakn.graph.internal;

import ai.grakn.concept.Concept;
import ai.grakn.concept.ConceptId;
import ai.grakn.concept.Entity;
import ai.grakn.concept.EntityType;
import ai.grakn.concept.Instance;
import ai.grakn.concept.Relation;
import ai.grakn.concept.RelationType;
import ai.grakn.concept.Resource;
import ai.grakn.concept.ResourceType;
import ai.grakn.concept.RoleType;
import ai.grakn.concept.TypeName;
import ai.grakn.exception.ConceptException;
import ai.grakn.exception.GraknValidationException;
import ai.grakn.exception.GraphRuntimeException;
import ai.grakn.util.ErrorMessage;
import ai.grakn.util.Schema;
import org.junit.Test;

import java.util.Set;
import java.util.stream.Collectors;

import static org.junit.Assert.assertEquals;
import static org.junit.Assert.assertFalse;
import static org.junit.Assert.assertNotEquals;
import static org.junit.Assert.assertNull;
import static org.junit.Assert.assertTrue;

public class EntityTest extends GraphTestBase{

    @Test
    public void testGetCastings(){
        RelationType relationType = graknGraph.putRelationType("rel type");
        EntityType entityType = graknGraph.putEntityType("entity type");
        InstanceImpl<?, ?> rolePlayer1 = (InstanceImpl) entityType.addEntity();
        assertEquals(0, rolePlayer1.getIncomingNeighbours(Schema.EdgeLabel.CASTING).collect(Collectors.toSet()).size());

        RoleTypeImpl role = (RoleTypeImpl) graknGraph.putRoleType("Role");
        RoleTypeImpl role2 = (RoleTypeImpl) graknGraph.putRoleType("Role 2");
        Relation relation = relationType.addRelation();
        Relation relation2 = relationType.addRelation();
        CastingImpl casting1 = graknGraph.addCasting(role, rolePlayer1, (RelationImpl) relation);
        CastingImpl casting2 = graknGraph.addCasting(role2, rolePlayer1, (RelationImpl) relation2);

        Set<Concept> castings = rolePlayer1.getIncomingNeighbours(Schema.EdgeLabel.ROLE_PLAYER).collect(Collectors.toSet());

        assertEquals(2, castings.size());
        assertTrue(castings.contains(casting1));
        assertTrue(castings.contains(casting2));
        assertNotEquals(casting1, casting2);
    }

    @Test
    public void testDeleteConceptInstanceInRelationship() throws ConceptException{
        //Build
        EntityType type = graknGraph.putEntityType("Concept Type");
        RelationType relationType = graknGraph.putRelationType("relationTypes");
        RoleType role1 = graknGraph.putRoleType("role1");
        RoleType role2 = graknGraph.putRoleType("role2");
        RoleType role3 = graknGraph.putRoleType("role3");
        Instance rolePlayer1 = type.addEntity();
        Instance rolePlayer2 = type.addEntity();
        Instance rolePlayer3 = type.addEntity();

        relationType.hasRole(role1);
        relationType.hasRole(role2);
        relationType.hasRole(role3);
        relationType.addRelation().
                addRolePlayer(role1, rolePlayer1).
                addRolePlayer(role2, rolePlayer2).
                addRolePlayer(role3, rolePlayer3);

        assertEquals(20, graknGraph.getTinkerPopGraph().traversal().V().toList().size());
        assertEquals(31, graknGraph.getTinkerPopGraph().traversal().E().toList().size());

        ConceptId idOfDeleted = rolePlayer1.getId();
        rolePlayer1.delete();

        assertNull(graknGraph.getConcept(idOfDeleted));
        assertEquals(18, graknGraph.getTinkerPopGraph().traversal().V().toList().size());
        assertEquals(26, graknGraph.getTinkerPopGraph().traversal().E().toList().size());
    }

    @Test
    public void testDeleteConceptInstanceInRelationshipLastRolePlayer() throws ConceptException {
        EntityType type = graknGraph.putEntityType("Concept Type");
        RelationType relationType = graknGraph.putRelationType("relationTypes");
        RoleType role1 = graknGraph.putRoleType("role1");
        RoleType role2 = graknGraph.putRoleType("role2");
        RoleType role3 = graknGraph.putRoleType("role3");
        Instance rolePlayer1 = type.addEntity();

        relationType.hasRole(role1);
        relationType.hasRole(role2);
        relationType.hasRole(role3);
        relationType.addRelation().
                addRolePlayer(role1, rolePlayer1).
                addRolePlayer(role2, null).
                addRolePlayer(role3, null);

        long value = graknGraph.getTinkerPopGraph().traversal().V().count().next();
        assertEquals(16, value);
        value = graknGraph.getTinkerPopGraph().traversal().E().count().next();
        assertEquals(21, value);

        ConceptId idOfDeleted = rolePlayer1.getId();
        rolePlayer1.delete();

        assertNull(graknGraph.getConcept(idOfDeleted));
        assertEquals(13, graknGraph.getTinkerPopGraph().traversal().V().toList().size());
        assertEquals(15, graknGraph.getTinkerPopGraph().traversal().E().toList().size());
    }

    @Test
    public void testRelationsAndPlayedRoleTypes(){
        EntityType entityType = graknGraph.putEntityType("Concept Type");
        RelationType castSinging = graknGraph.putRelationType("Acting Cast");
        RelationType castActing = graknGraph.putRelationType("Singing Cast");
        RoleType feature = graknGraph.putRoleType("Feature");
        RoleType musical = graknGraph.putRoleType("Musical");
        RoleType actor = graknGraph.putRoleType("Actor");
        RoleType singer = graknGraph.putRoleType("Singer");
        Instance pacino = entityType.addEntity();
        Instance godfather = entityType.addEntity();
        Instance godfather2 = entityType.addEntity();
        Instance godfather3 = entityType.addEntity();
        Instance godfather4 = entityType.addEntity();

        castActing.hasRole(actor).hasRole(feature);
        castSinging.hasRole(singer).hasRole(musical);

        Relation relation1 = castActing.addRelation().addRolePlayer(feature, godfather).addRolePlayer(actor, pacino);
        Relation relation2 = castActing.addRelation().addRolePlayer(feature, godfather2).addRolePlayer(actor, pacino);
        Relation relation3 = castActing.addRelation().addRolePlayer(feature, godfather3).addRolePlayer(actor, pacino);
        Relation relation4 = castActing.addRelation().addRolePlayer(feature, godfather4).addRolePlayer(singer, pacino);

        assertEquals(4, pacino.relations().size());
        assertEquals(1, godfather.relations().size());
        assertEquals(1, godfather2.relations().size());
        assertEquals(1, godfather3.relations().size());
        assertEquals(1, godfather4.relations().size());
        assertEquals(3, pacino.relations(actor).size());
        assertEquals(1, pacino.relations(singer).size());
        assertEquals(4, pacino.relations(actor, singer).size());

        assertTrue(pacino.relations(actor).contains(relation1));
        assertTrue(pacino.relations(actor).contains(relation2));
        assertTrue(pacino.relations(actor).contains(relation3));
        assertFalse(pacino.relations(actor).contains(relation4));
        assertTrue(pacino.relations(singer).contains(relation4));

        assertEquals(2, pacino.playsRoles().size());
        assertEquals(1, godfather.playsRoles().size());
        assertEquals(1, godfather2.playsRoles().size());
        assertEquals(1, godfather3.playsRoles().size());
        assertEquals(1, godfather4.playsRoles().size());

        assertTrue(pacino.playsRoles().contains(actor));
        assertTrue(pacino.playsRoles().contains(singer));
    }

    @Test
    public void testResources(){
        EntityType randomThing = graknGraph.putEntityType("A Thing");
        ResourceType<String> resourceType = graknGraph.putResourceType("A Resource Thing", ResourceType.DataType.STRING);
        ResourceType<String> resourceType2 = graknGraph.putResourceType("A Resource Thing 2", ResourceType.DataType.STRING);

        RelationType hasResource = graknGraph.putRelationType("Has Resource");

        RoleType resourceRole = graknGraph.putRoleType("Resource Role");
        RoleType actorRole = graknGraph.putRoleType("Actor");

        Entity pacino = randomThing.addEntity();
        Resource birthplace = resourceType.putResource("a place");
        Resource age = resourceType.putResource("100");
        Resource family = resourceType.putResource("people");
        Resource birthDate = resourceType.putResource("10/10/10");
        hasResource.hasRole(resourceRole).hasRole(actorRole);

        Resource randomResource = resourceType2.putResource("Random 1");
        Resource randomResource2 = resourceType2.putResource("Random 2");

        assertEquals(0, birthDate.ownerInstances().size());
        hasResource.addRelation().addRolePlayer(actorRole, pacino).addRolePlayer(resourceRole, birthDate);
        hasResource.addRelation().addRolePlayer(actorRole, pacino).addRolePlayer(resourceRole, birthplace);
        hasResource.addRelation().addRolePlayer(actorRole, pacino).addRolePlayer(resourceRole, age);
        hasResource.addRelation().addRolePlayer(actorRole, pacino).addRolePlayer(resourceRole, family);

        hasResource.addRelation().addRolePlayer(actorRole, pacino).addRolePlayer(resourceRole, randomResource);
        hasResource.addRelation().addRolePlayer(actorRole, pacino).addRolePlayer(resourceRole, randomResource2);

        assertEquals(1, birthDate.ownerInstances().size());
        assertEquals(6, pacino.resources().size());
        assertTrue(pacino.resources().contains(birthDate));
        assertTrue(pacino.resources().contains(birthplace));
        assertTrue(pacino.resources().contains(age));
        assertTrue(pacino.resources().contains(family));
        assertTrue(pacino.resources().contains(randomResource));
        assertTrue(pacino.resources().contains(randomResource2));

        assertEquals(2, pacino.resources(resourceType2).size());
        assertTrue(pacino.resources(resourceType2).contains(randomResource));
        assertTrue(pacino.resources(resourceType2).contains(randomResource2));
    }

    @Test
    public void checkHasResourceCreatesCorrectResourceStructure(){
        TypeName resourceTypeName = TypeName.of("A Resource Thing");
        EntityType entityType = graknGraph.putEntityType("A Thing");
        ResourceType<String> resourceType = graknGraph.putResourceType(resourceTypeName, ResourceType.DataType.STRING);
        entityType.hasResource(resourceType);

        Entity entity = entityType.addEntity();
        Resource resource = resourceType.putResource("A resource thing");

        Relation relation = entity.hasResource(resource);
        assertEquals(Schema.Resource.HAS_RESOURCE.getName(resourceTypeName), relation.type().getName());

        checkResourceStructure(resourceType, relation, entity);
    }

    @Test
    public void testHasResourceWithNoSchema(){
        EntityType entityType = graknGraph.putEntityType("A Thing");
        ResourceType<String> resourceType = graknGraph.putResourceType("A Resource Thing", ResourceType.DataType.STRING);

        Entity entity = entityType.addEntity();
        Resource resource = resourceType.putResource("A resource thing");

        expectedException.expect(GraphRuntimeException.class);
        expectedException.expectMessage(
                ErrorMessage.HAS_RESOURCE_INVALID.getMessage(entityType.getName(), resourceType.getName())
        );

        entity.hasResource(resource);
    }

    @Test
    public void checkKeyCreatesCorrectResourceStructure(){
        TypeName resourceTypeName = TypeName.of("A Resource Thing");
        EntityType entityType = graknGraph.putEntityType("A Thing");
        ResourceType<String> resourceType = graknGraph.putResourceType(resourceTypeName, ResourceType.DataType.STRING);
        entityType.key(resourceType);

        Entity entity = entityType.addEntity();
        Resource resource = resourceType.putResource("A resource thing");

        Relation relation = entity.hasResource(resource);
        assertEquals(Schema.Resource.HAS_RESOURCE.getName(resourceTypeName), relation.type().getName());

        checkResourceStructure(resourceType, relation, entity);
    }

    @Test
    public void testMultipleResources() throws GraknValidationException {
        String resourceTypeId = "A Resource Thing";
        EntityType entityType = graknGraph.putEntityType("A Thing");
        ResourceType<String> resourceType = graknGraph.putResourceType(resourceTypeId, ResourceType.DataType.STRING);
        entityType.hasResource(resourceType);

        Entity entity = entityType.addEntity();
        Resource resource1 = resourceType.putResource("A resource thing");
        Resource resource2 = resourceType.putResource("Another resource thing");

        Relation relation1 = entity.hasResource(resource1);
        Relation relation2 = entity.hasResource(resource2);

        assertNotEquals(relation1, relation2);

        graknGraph.validateGraph();
    }

    @Test
    public void testMultipleKeys() throws GraknValidationException {
        String resourceTypeId = "A Resource Thing";
        EntityType entityType = graknGraph.putEntityType("A Thing");
        ResourceType<String> resourceType = graknGraph.putResourceType(resourceTypeId, ResourceType.DataType.STRING);
        entityType.key(resourceType);

        Entity entity = entityType.addEntity();
        Resource resource1 = resourceType.putResource("A resource thing");
        Resource resource2 = resourceType.putResource("Another resource thing");

        Relation relation1 = entity.hasResource(resource1);
        Relation relation2 = entity.hasResource(resource2);

        assertNotEquals(relation1, relation2);

        expectedException.expect(GraknValidationException.class);
        graknGraph.validateGraph();
    }

    @Test
    public void testNoKey() throws GraknValidationException {
        String resourceTypeId = "A Resource Thing";
        EntityType entityType = graknGraph.putEntityType("A Thing");
        ResourceType<String> resourceType = graknGraph.putResourceType(resourceTypeId, ResourceType.DataType.STRING);
        entityType.key(resourceType);

        entityType.addEntity();

        expectedException.expect(GraknValidationException.class);
        graknGraph.validateGraph();
    }

<<<<<<< HEAD
    private void checkResourceStructure(ResourceType<?> resourceType, Relation relation, Entity entity){
        assertEquals(2, relation.allRolePlayers().size());
        relation.allRolePlayers().entrySet().forEach(entry -> {
            RoleType roleType = entry.getKey();
            assertEquals(1, entry.getValue().size());
            entry.getValue().forEach(instance -> {
                if(instance.equals(entity)){
                    assertEquals(Schema.Resource.HAS_RESOURCE_OWNER.getName(resourceType.getName()), roleType.getName());
                } else {
                    assertEquals(Schema.Resource.HAS_RESOURCE_VALUE.getName(resourceType.getName()), roleType.getName());
                }
            });
        });
    }

=======
    @Test
    public void whenDeletingEntityInRelations_DeleteAllImplicitRelations(){
        RoleType role1 = graknGraph.putRoleType("Role 1");
        RoleType role2 = graknGraph.putRoleType("Role 2");
        RelationType relationType = graknGraph.putRelationType("A Relation Type Thing").hasRole(role1).hasRole(role2);
        EntityType entityType = graknGraph.putEntityType("A Thing").playsRole(role1).playsRole(role2);
        ResourceType<String> resourceType = graknGraph.putResourceType("A Resource Thing", ResourceType.DataType.STRING);
        entityType.hasResource(resourceType);

        Entity entityToDelete = entityType.addEntity();
        Entity entityOther = entityType.addEntity();
        Resource<String> resource1 = resourceType.putResource("1");
        Resource<String> resource2 = resourceType.putResource("2");
        Resource<String> resource3 = resourceType.putResource("3");

        //Create Implicit Relations
        entityToDelete.hasResource(resource1);
        entityToDelete.hasResource(resource2);
        entityToDelete.hasResource(resource3);

        //Create Explicit Relation
        relationType.addRelation().putRolePlayer(role1, entityToDelete).putRolePlayer(role2, entityOther);

        //Check Relation Counts
        RelationType implicitRelationType = graknGraph.getRelationType(Schema.Resource.HAS_RESOURCE.getName(resourceType.getName()).getValue());
        assertEquals(1, relationType.instances().size());
        assertEquals(3, implicitRelationType.instances().size());

        entityToDelete.delete();

        assertEquals(1, relationType.instances().size());
        assertEquals(0, implicitRelationType.instances().size());
    }
>>>>>>> 443c7800
}<|MERGE_RESOLUTION|>--- conflicted
+++ resolved
@@ -322,7 +322,6 @@
         graknGraph.validateGraph();
     }
 
-<<<<<<< HEAD
     private void checkResourceStructure(ResourceType<?> resourceType, Relation relation, Entity entity){
         assertEquals(2, relation.allRolePlayers().size());
         relation.allRolePlayers().entrySet().forEach(entry -> {
@@ -338,7 +337,6 @@
         });
     }
 
-=======
     @Test
     public void whenDeletingEntityInRelations_DeleteAllImplicitRelations(){
         RoleType role1 = graknGraph.putRoleType("Role 1");
@@ -360,7 +358,7 @@
         entityToDelete.hasResource(resource3);
 
         //Create Explicit Relation
-        relationType.addRelation().putRolePlayer(role1, entityToDelete).putRolePlayer(role2, entityOther);
+        relationType.addRelation().addRolePlayer(role1, entityToDelete).addRolePlayer(role2, entityOther);
 
         //Check Relation Counts
         RelationType implicitRelationType = graknGraph.getRelationType(Schema.Resource.HAS_RESOURCE.getName(resourceType.getName()).getValue());
@@ -372,5 +370,4 @@
         assertEquals(1, relationType.instances().size());
         assertEquals(0, implicitRelationType.instances().size());
     }
->>>>>>> 443c7800
 }