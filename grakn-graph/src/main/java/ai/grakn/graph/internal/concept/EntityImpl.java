/*
 * Grakn - A Distributed Semantic Database
 * Copyright (C) 2016  Grakn Labs Limited
 *
 * Grakn is free software: you can redistribute it and/or modify
 * it under the terms of the GNU General Public License as published by
 * the Free Software Foundation, either version 3 of the License, or
 * (at your option) any later version.
 *
 * Grakn is distributed in the hope that it will be useful,
 * but WITHOUT ANY WARRANTY; without even the implied warranty of
 * MERCHANTABILITY or FITNESS FOR A PARTICULAR PURPOSE.  See the
 * GNU General Public License for more details.
 *
 * You should have received a copy of the GNU General Public License
 * along with Grakn. If not, see <http://www.gnu.org/licenses/gpl.txt>.
 */

package ai.grakn.graph.internal.concept;

import ai.grakn.concept.Attribute;
import ai.grakn.concept.Entity;
import ai.grakn.concept.EntityType;
import ai.grakn.concept.Relationship;
import ai.grakn.graph.internal.structure.VertexElement;

/**
 * <p>
 *     An instance of Entity Type {@link EntityType}
 * </p>
 *
 * <p>
 *     This represents an entity in the graph.
<<<<<<< HEAD
 *     Entities are objects which are defined by their {@link Attribute} and their links to
 *     other entities via {@link ai.grakn.concept.Relation}
=======
 *     Entities are objects which are defined by their {@link ai.grakn.concept.Resource} and their links to
 *     other entities via {@link Relationship}
>>>>>>> 45605392
 * </p>
 *
 * @author fppt
 */
public class EntityImpl extends ThingImpl<Entity, EntityType> implements Entity {
    EntityImpl(VertexElement vertexElement) {
        super(vertexElement);
    }

    EntityImpl(VertexElement vertexElement, EntityType type) {
        super(vertexElement, type);
    }

    public static EntityImpl from(Entity entity){
        return (EntityImpl) entity;
    }
}<|MERGE_RESOLUTION|>--- conflicted
+++ resolved
@@ -31,13 +31,8 @@
  *
  * <p>
  *     This represents an entity in the graph.
-<<<<<<< HEAD
  *     Entities are objects which are defined by their {@link Attribute} and their links to
- *     other entities via {@link ai.grakn.concept.Relation}
-=======
- *     Entities are objects which are defined by their {@link ai.grakn.concept.Resource} and their links to
  *     other entities via {@link Relationship}
->>>>>>> 45605392
  * </p>
  *
  * @author fppt
