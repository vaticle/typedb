--- conflicted
+++ resolved
@@ -205,26 +205,15 @@
 
         Set<String> errorMessages = new HashSet<>();
 
-<<<<<<< HEAD
-        Collection<RoleType> superHasRoles = superRelationType.hasRoles();
-        Collection<RoleType> hasRoles = relationType.hasRoles();
-        Set<TypeLabel> hasRolesLabels = hasRoles.stream().map(Type::getLabel).collect(Collectors.toSet());
-=======
         Collection<RoleType> superRelates = superRelationType.relates();
         Collection<RoleType> relates = relationType.relates();
-        Set<TypeName> relatesNames = relates.stream().map(Type::getName).collect(Collectors.toSet());
->>>>>>> 8733b615
+        Set<TypeLabel> relatesLabels = relates.stream().map(Type::getLabel).collect(Collectors.toSet());
 
         //TODO: Determine if this check is redundant
         //Check 1) Every role of relationTypes is the sub of a role which is in the relates of it's supers
         if(!superRelationType.isAbstract()) {
-<<<<<<< HEAD
             Set<TypeLabel> allSuperRolesPlayed = new HashSet<>();
-            superRelationType.superTypeSet().forEach(rel -> rel.hasRoles().forEach(roleType -> allSuperRolesPlayed.add(roleType.getLabel())));
-=======
-            Set<TypeName> allSuperRolesPlayed = new HashSet<>();
-            superRelationType.superTypeSet().forEach(rel -> rel.relates().forEach(roleType -> allSuperRolesPlayed.add(roleType.getName())));
->>>>>>> 8733b615
+            superRelationType.superTypeSet().forEach(rel -> rel.relates().forEach(roleType -> allSuperRolesPlayed.add(roleType.getLabel())));
 
             for (RoleType relate : relates) {
                 boolean validRoleTypeFound = false;
@@ -237,11 +226,7 @@
                 }
 
                 if(!validRoleTypeFound){
-<<<<<<< HEAD
-                    errorMessages.add(VALIDATION_RELATION_TYPES_ROLES_SCHEMA.getMessage(hasRole.getLabel(), relationType.getLabel(), "super", "super", superRelationType.getLabel()));
-=======
-                    errorMessages.add(VALIDATION_RELATION_TYPES_ROLES_SCHEMA.getMessage(relate.getName(), relationType.getName(), "super", "super", superRelationType.getName()));
->>>>>>> 8733b615
+                    errorMessages.add(VALIDATION_RELATION_TYPES_ROLES_SCHEMA.getMessage(relate.getLabel(), relationType.getLabel(), "super", "super", superRelationType.getLabel()));
                 }
             }
         }
@@ -250,26 +235,15 @@
         for (RoleType superRelate : superRelates) {
             boolean subRoleNotFoundInRelates = true;
 
-<<<<<<< HEAD
-            for (RoleType subRoleType : superHasRole.subTypes()) {
-                if(hasRolesLabels.contains(subRoleType.getLabel())){
-                    subRoleNotFoundInHasRoles = false;
-=======
             for (RoleType subRoleType : superRelate.subTypes()) {
-                if(relatesNames.contains(subRoleType.getName())){
+                if(relatesLabels.contains(subRoleType.getLabel())){
                     subRoleNotFoundInRelates = false;
->>>>>>> 8733b615
                     break;
                 }
             }
 
-<<<<<<< HEAD
-            if(subRoleNotFoundInHasRoles){
-                errorMessages.add(VALIDATION_RELATION_TYPES_ROLES_SCHEMA.getMessage(superHasRole.getLabel(), superRelationType.getLabel(), "sub", "sub", relationType.getLabel()));
-=======
             if(subRoleNotFoundInRelates){
-                errorMessages.add(VALIDATION_RELATION_TYPES_ROLES_SCHEMA.getMessage(superRelate.getName(), superRelationType.getName(), "sub", "sub", relationType.getName()));
->>>>>>> 8733b615
+                errorMessages.add(VALIDATION_RELATION_TYPES_ROLES_SCHEMA.getMessage(superRelate.getLabel(), superRelationType.getLabel(), "sub", "sub", relationType.getLabel()));
             }
         }
 
