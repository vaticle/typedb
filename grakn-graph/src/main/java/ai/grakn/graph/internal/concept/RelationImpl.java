/*
 * Grakn - A Distributed Semantic Database
 * Copyright (C) 2016  Grakn Labs Limited
 *
 * Grakn is free software: you can redistribute it and/or modify
 * it under the terms of the GNU General Public License as published by
 * the Free Software Foundation, either version 3 of the License, or
 * (at your option) any later version.
 *
 * Grakn is distributed in the hope that it will be useful,
 * but WITHOUT ANY WARRANTY; without even the implied warranty of
 * MERCHANTABILITY or FITNESS FOR A PARTICULAR PURPOSE.  See the
 * GNU General Public License for more details.
 *
 * You should have received a copy of the GNU General Public License
 * along with Grakn. If not, see <http://www.gnu.org/licenses/gpl.txt>.
 */

package ai.grakn.graph.internal.concept;

import ai.grakn.concept.Concept;
import ai.grakn.concept.ConceptId;
import ai.grakn.concept.Relation;
import ai.grakn.concept.RelationType;
import ai.grakn.concept.Resource;
import ai.grakn.concept.ResourceType;
import ai.grakn.concept.Role;
import ai.grakn.concept.Thing;
import ai.grakn.graph.internal.cache.ContainsTxCache;
import ai.grakn.graph.internal.structure.VertexElement;
import com.google.common.collect.Iterables;

import java.util.Map;
import java.util.Optional;
import java.util.Set;
import java.util.function.Function;
import java.util.stream.Stream;

/**
 * <p>
 *     Encapsulates relationships between {@link Thing}
 * </p>
 *
 * <p>
 *     A relation which is an instance of a {@link RelationType} defines how instances may relate to one another.
 * </p>
 *
 * @author fppt
 *
 */
public class RelationImpl implements Relation, ConceptVertex, ContainsTxCache {
    private RelationStructure relationStructure;

    RelationImpl(RelationStructure relationStructure) {
        this.relationStructure = relationStructure;
    }

    /**
     * Gets the {@link RelationReified} if the {@link Relation} has been reified.
     * To reify the {@link Relation} you use {@link RelationImpl#reify()}.
     *
     * NOTE: This approach is done to make sure that only write operations will cause the {@link Relation} to reify
     *
     * @return The {@link RelationReified} if the {@link Relation} has been reified
     */
    public Optional<RelationReified> reified(){
        if(!relationStructure.isReified()) return Optional.empty();
        return Optional.of(relationStructure.reify());
    }

    /**
     * Reifys and returns the {@link RelationReified}
     */
    public RelationReified reify(){
        if(relationStructure.isReified()) return relationStructure.reify();

        //Get the role players to transfer
        Map<Role, Set<Thing>> rolePlayers = structure().allRolePlayers();

        //Now Reify
        relationStructure = relationStructure.reify();

        //Transfer relationships
        rolePlayers.forEach((role, things) -> {
            Thing thing = Iterables.getOnlyElement(things);
            addRolePlayer(role, thing);
        });

        return relationStructure.reify();
    }

    public RelationStructure structure(){
        return relationStructure;
    }

    @Override
    public Relation resource(Resource resource) {
        resourceRelation(resource);
        return this;
    }

    @Override
<<<<<<< HEAD
    public Relation resourceRelation(Resource resource) {
        return reify().resourceRelation(resource);
    }

    @Override
    public Collection<Resource<?>> resources(ResourceType[] resourceTypes) {
=======
    public Stream<Resource<?>> resources(ResourceType[] resourceTypes) {
>>>>>>> b9982b3f
        return readFromReified((relationReified) -> relationReified.resources(resourceTypes));
    }

    @Override
    public RelationType type() {
        return structure().type();
    }

    @Override
    public Stream<Relation> relations(Role... roles) {
        return readFromReified((relationReified) -> relationReified.relations(roles));
    }

    @Override
    public Stream<Role> plays() {
        return readFromReified(ThingImpl::plays);
    }

    /**
     * Reads some data from a {@link RelationReified}. If the {@link Relation} has not been reified then an empty
     * {@link Stream} is returned.
     */
    private <X> Stream<X> readFromReified(Function<RelationReified, Stream<X>> producer){
        return reified().map(producer).orElseGet(Stream::empty);
    }

    /**
     * Retrieve a list of all {@link Thing} involved in the {@link Relation}, and the {@link Role} they play.
     * @see Role
     *
     * @return A list of all the {@link Role}s and the {@link Thing}s playing them in this {@link Relation}.
     */
    @Override
    public Map<Role, Set<Thing>> allRolePlayers(){
       return structure().allRolePlayers();
    }

    @Override
    public Stream<Thing> rolePlayers(Role... roles) {
        return structure().rolePlayers(roles);
    }

    /**
     * Expands this Relation to include a new role player which is playing a specific role.
     * @param role The role of the new role player.
     * @param thing The new role player.
     * @return The Relation itself
     */
    @Override
    public Relation addRolePlayer(Role role, Thing thing) {
        reify().addRolePlayer(role, thing);
        vertex().graph().txCache().trackForValidation(this); //This is so we can reassign the hash if needed
        return this;
    }

    /**
     * When a relation is deleted this cleans up any solitary casting and resources.
     */
    void cleanUp() {
        Stream<Thing> rolePlayers = rolePlayers();
        boolean performDeletion = rolePlayers.noneMatch(thing -> thing != null && thing.getId() != null);
        if(performDeletion) delete();
    }

    @Override
    public boolean equals(Object object) {
        if (this == object) return true;
        if (object == null || getClass() != object.getClass()) return false;
        return getId().equals(((RelationImpl) object).getId());
    }

    @Override
    public int hashCode() {
        return getId().hashCode();
    }

    @Override
    public String toString(){
        return structure().toString();
    }

    @Override
    public ConceptId getId() {
        return structure().getId();
    }

    @Override
    public void delete() {
        structure().delete();
    }

    @Override
    public int compareTo(Concept o) {
        return getId().compareTo(o.getId());
    }

    @Override
    public VertexElement vertex() {
        return reify().vertex();
    }

    public static RelationImpl from(Relation relation){
        return (RelationImpl) relation;
    }

    @Override
    public void txCacheClear() {
        structure().txCacheClear();
    }
}<|MERGE_RESOLUTION|>--- conflicted
+++ resolved
@@ -100,16 +100,12 @@
     }
 
     @Override
-<<<<<<< HEAD
     public Relation resourceRelation(Resource resource) {
         return reify().resourceRelation(resource);
     }
 
     @Override
-    public Collection<Resource<?>> resources(ResourceType[] resourceTypes) {
-=======
     public Stream<Resource<?>> resources(ResourceType[] resourceTypes) {
->>>>>>> b9982b3f
         return readFromReified((relationReified) -> relationReified.resources(resourceTypes));
     }
 
