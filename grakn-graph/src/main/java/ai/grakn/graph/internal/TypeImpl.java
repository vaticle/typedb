--- conflicted
+++ resolved
@@ -196,19 +196,11 @@
 
         Set<ResourceType> resourceTypes = new HashSet<>();
         //A traversal is not used in this caching so that ontology caching can be taken advantage of.
-<<<<<<< HEAD
-        playsRoles().forEach(roleType -> roleType.relationTypes().forEach(relationType -> {
+        plays().forEach(roleType -> roleType.relationTypes().forEach(relationType -> {
             String roleTypeLabel = roleType.getLabel().getValue();
             if(roleTypeLabel.startsWith(prefix) && roleTypeLabel.endsWith(suffix)){ //This is the implicit type we want
                 String resourceTypeLabel = roleTypeLabel.replace(prefix, "").replace(suffix, "");
                 resourceTypes.add(getGraknGraph().getResourceType(resourceTypeLabel));
-=======
-        plays().forEach(roleType -> roleType.relationTypes().forEach(relationType -> {
-            String roleTypeName = roleType.getName().getValue();
-            if(roleTypeName.startsWith(prefix) && roleTypeName.endsWith(suffix)){ //This is the implicit type we want
-                String resourceTypeName = roleTypeName.replace(prefix, "").replace(suffix, "");
-                resourceTypes.add(getGraknGraph().getResourceType(resourceTypeName));
->>>>>>> b8e2aa68
             }
         }));
 
@@ -615,19 +607,11 @@
 
         //Linking with ako structure if present
         ResourceType resourceTypeSuper = resourceType.superType();
-<<<<<<< HEAD
         TypeLabel superLabel = resourceTypeSuper.getLabel();
-        if(!Schema.MetaSchema.RESOURCE.getLabel().equals(superLabel)) { //Check to make sure we dont add plays role edges to meta types accidentally
+        if(!Schema.MetaSchema.RESOURCE.getLabel().equals(superLabel)) { //Check to make sure we dont add plays edges to meta types accidentally
             RoleType ownerRoleSuper = getGraknGraph().putRoleTypeImplicit(hasOwner.getLabel(superLabel));
             RoleType valueRoleSuper = getGraknGraph().putRoleTypeImplicit(hasValue.getLabel(superLabel));
             RelationType relationTypeSuper = getGraknGraph().putRelationTypeImplicit(has.getLabel(superLabel)).
-=======
-        TypeName superName = resourceTypeSuper.getName();
-        if(!Schema.MetaSchema.RESOURCE.getName().equals(superName)) { //Check to make sure we dont add plays edges to meta types accidentally
-            RoleType ownerRoleSuper = getGraknGraph().putRoleTypeImplicit(hasOwner.getName(superName));
-            RoleType valueRoleSuper = getGraknGraph().putRoleTypeImplicit(hasValue.getName(superName));
-            RelationType relationTypeSuper = getGraknGraph().putRelationTypeImplicit(has.getName(superName)).
->>>>>>> b8e2aa68
                     relates(ownerRoleSuper).relates(valueRoleSuper);
 
             //Create the super type edges from sub role/relations to super roles/relation
