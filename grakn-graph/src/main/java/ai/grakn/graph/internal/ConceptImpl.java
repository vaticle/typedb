/*
 * Grakn - A Distributed Semantic Database
 * Copyright (C) 2016  Grakn Labs Limited
 *
 * Grakn is free software: you can redistribute it and/or modify
 * it under the terms of the GNU General Public License as published by
 * the Free Software Foundation, either version 3 of the License, or
 * (at your option) any later version.
 *
 * Grakn is distributed in the hope that it will be useful,
 * but WITHOUT ANY WARRANTY; without even the implied warranty of
 * MERCHANTABILITY or FITNESS FOR A PARTICULAR PURPOSE.  See the
 * GNU General Public License for more details.
 *
 * You should have received a copy of the GNU General Public License
 * along with Grakn. If not, see <http://www.gnu.org/licenses/gpl.txt>.
 */

package ai.grakn.graph.internal;

import ai.grakn.concept.Concept;
import ai.grakn.concept.ConceptId;
import ai.grakn.concept.Entity;
import ai.grakn.concept.EntityType;
import ai.grakn.concept.Instance;
import ai.grakn.concept.Relation;
import ai.grakn.concept.RelationType;
import ai.grakn.concept.Resource;
import ai.grakn.concept.ResourceType;
import ai.grakn.concept.RoleType;
import ai.grakn.concept.Rule;
import ai.grakn.concept.RuleType;
import ai.grakn.concept.Type;
import ai.grakn.exception.ConceptException;
import ai.grakn.exception.ConceptNotUniqueException;
import ai.grakn.exception.InvalidConceptTypeException;
import ai.grakn.exception.InvalidConceptValueException;
import ai.grakn.exception.MoreThanOneEdgeException;
import ai.grakn.util.ErrorMessage;
import ai.grakn.util.Schema;
import org.apache.tinkerpop.gremlin.process.traversal.dsl.graph.GraphTraversal;
import org.apache.tinkerpop.gremlin.structure.Direction;
import org.apache.tinkerpop.gremlin.structure.Edge;
import org.apache.tinkerpop.gremlin.structure.Element;
import org.apache.tinkerpop.gremlin.structure.Vertex;
import org.apache.tinkerpop.gremlin.structure.VertexProperty;

import java.util.HashSet;
import java.util.Set;
import java.util.function.Function;


/**
 * <p>
 *     The base concept implementation.
 * </p>
 *
 * <p>
 *     A concept which can represent anything in the graph which wraps a tinkerpop {@link Vertex}.
 *     This class forms the basis of assuring the graph follows the Grakn object model.
 * </p>
 *
 * @author fppt
 *
 * @param <T> The leaf interface of the object concept.
 *           For example an {@link EntityType}, {@link Entity}, {@link RelationType} etc . . .
 */
abstract class ConceptImpl<T extends Concept> implements Concept {
    private final AbstractGraknGraph graknGraph;
    private final ConceptId conceptId;
    private final Vertex vertex;
    
    @SuppressWarnings("unchecked")
    T getThis(){
        return (T) this;
    }

    ConceptImpl(AbstractGraknGraph graknGraph, Vertex v){
        this.graknGraph = graknGraph;
        conceptId = ConceptId.of(v.id());
        vertex = v;
    }

    ConceptImpl(ConceptImpl concept){
        this.graknGraph = concept.getGraknGraph();
        this.conceptId = concept.getId();
        this.vertex = concept.getVertex();
    }

    /**
     *
     * @param key The key of the property to mutate
     * @param value The value to commit into the property
     * @return The concept itself casted to the correct interface itself
     */
    private T setProperty(String key, Object value){
        if(value == null) {
            getVertex().property(key).remove();
        } else {
            VertexProperty<Object> foundProperty = getVertex().property(key);
            if(foundProperty.isPresent() && foundProperty.value().equals(value)){
               return getThis();
            } else {
                getVertex().property(key, value);
            }
        }
        return getThis();
    }

    /**
     * Deletes the concept.
     * @throws ConceptException Throws an exception if the node has any edges attached to it.
     */
    @Override
    public void delete() throws ConceptException {
        deleteNode();
    }

    /**
     *
     * @param key The key of the unique property to mutate
     * @param id The new value of the unique property
     * @return The concept itself casted to the correct interface itself
     */
    T setUniqueProperty(Schema.ConceptProperty key, String id){
        if(graknGraph.isBatchLoadingEnabled() || updateAllowed(key, id)) {
            return setProperty(key, id);
        } else {
            throw new ConceptNotUniqueException(this, key, id);
        }
    }

    /**
     *
     * @param key The key of the unique property to mutate
     * @param value The value to check
     * @return True if the concept can be updated. I.e. the value is unique for the property.
     */
    private boolean updateAllowed(Schema.ConceptProperty key, String value) {
        Concept fetchedConcept = graknGraph.getConcept(key, value);
        return fetchedConcept == null || this.equals(fetchedConcept);
    }

    /**
     * Deletes the node and adds it neighbours for validation
     */
    void deleteNode(){
        // tracking
        getVertex().edges(Direction.BOTH).
                forEachRemaining(
                        e -> {
                            graknGraph.getConceptLog().trackConceptForValidation(getGraknGraph().getElementFactory().buildConcept(e.inVertex()));
                            graknGraph.getConceptLog().trackConceptForValidation(getGraknGraph().getElementFactory().buildConcept(e.outVertex()));}
                );
        graknGraph.getConceptLog().removeConcept(this);
        // delete node
        getVertex().remove();
    }

    /**
     * Helper method to cast a concept to it's correct type
     * @param type The type to cast to
     * @param <E> The type of the interface we are casting to.
     * @return The concept itself casted to the defined interface
     * @throws InvalidConceptTypeException when casting a concept incorrectly
     */
    private <E extends Concept> E castConcept(Class<E> type){
        try {
            return type.cast(this);
        } catch(ClassCastException e){
            throw new InvalidConceptTypeException(ErrorMessage.INVALID_OBJECT_TYPE.getMessage(this, type));
        }
    }

    /**
     *
     * @return A Type if the concept is a Type
     */
    @Override
    public Type asType() {
        return castConcept(Type.class);
    }

    /**
     *
     * @return An Instance if the concept is an Instance
     */
    @Override
    public Instance asInstance() {
        return castConcept(Instance.class);
    }

    /**
     *
     * @return A Entity Type if the concept is a Entity Type
     */
    @Override
    public EntityType asEntityType() {
        return castConcept(EntityType.class);
    }

    /**
     *
     * @return A Role Type if the concept is a Role Type
     */
    @Override
    public RoleType asRoleType() {
        return castConcept(RoleType.class);
    }

    /**
     *
     * @return A Relation Type if the concept is a Relation Type
     */
    @Override
    public RelationType asRelationType() {
        return castConcept(RelationType.class);
    }

    /**
     *
     * @return A Resource Type if the concept is a Resource Type
     */
    @SuppressWarnings("unchecked")
    @Override
    public <D> ResourceType<D> asResourceType() {
        return castConcept(ResourceType.class);
    }

    /**
     *
     * @return A Rule Type if the concept is a Rule Type
     */
    @Override
    public RuleType asRuleType() {
        return castConcept(RuleType.class);
    }

    /**
     *
     * @return An Entity if the concept is an Instance
     */
    @Override
    public Entity asEntity() {
        return castConcept(Entity.class);
    }

    /**
     *
     * @return A Relation if the concept is a Relation
     */
    @Override
    public Relation asRelation() {
        return castConcept(Relation.class);
    }

    /**
     *
     * @return A Resource if the concept is a Resource
     */
    @SuppressWarnings("unchecked")
    @Override
    public <D> Resource<D> asResource() {
        return castConcept(Resource.class);
    }

    /**
     *
     * @return A Rule if the concept is a Rule
     */@Override
    public Rule asRule() {
        return castConcept(Rule.class);
    }

    /**
     *
     * @return A casting if the concept is a casting
     */
    public CastingImpl asCasting(){
        return (CastingImpl) this;
    }

    /**
     *
     * @return true if the concept is a Type
     */
    @Override
    public boolean isType() {
        return this instanceof Type;
    }

    /**
     *
     * @return true if the concept is an Instance
     */
    @Override
    public boolean isInstance() {
        return this instanceof Instance;
    }

    /**
     *
     * @return true if the concept is a Entity Type
     */
    @Override
    public boolean isEntityType() {
        return this instanceof EntityType;
    }

    /**
     *
     * @return true if the concept is a Role Type
     */
    @Override
    public boolean isRoleType() {
        return this instanceof RoleType;
    }

    /**
     *
     * @return true if the concept is a Relation Type
     */
    @Override
    public boolean isRelationType() {
        return this instanceof RelationType;
    }

    /**
     *
     * @return true if the concept is a Resource Type
     */
    @Override
    public boolean isResourceType() {
        return this instanceof ResourceType;
    }

    /**
     *
     * @return true if the concept is a Rule Type
     */
    @Override
    public boolean isRuleType() {
        return this instanceof RuleType;
    }

    /**
     *
     * @return true if the concept is a Entity
     */
    @Override
    public boolean isEntity() {
        return this instanceof Entity;
    }

    /**
     *
     * @return true if the concept is a Relation
     */
    @Override
    public boolean isRelation() {
        return this instanceof Relation;
    }

    /**
     *
     * @return true if the concept is a Resource
     */
    @Override
    public boolean isResource() {
        return this instanceof Resource;
    }

    /**
     *
     * @return true if the concept is a Rule
     */
    @Override
    public boolean isRule() {
        return this instanceof Rule;
    }

    /**
     *
     * @return true if the concept is a casting
     */
    public boolean isCasting(){
        return this instanceof CastingImpl;
    }

    /**
     *
     * @param edgeLabel The edge label to traverse
     * @return The neighbouring concept found by traversing one outgoing edge of a specific type
     */
    <X extends Concept> X getOutgoingNeighbour(Schema.EdgeLabel edgeLabel){
        Set<X> concepts = getOutgoingNeighbours(edgeLabel);
        if(concepts.size() == 1){
            return concepts.iterator().next();
        } else if(concepts.isEmpty()){
            return null;
        } else {
            throw new MoreThanOneEdgeException(this, edgeLabel);
        }
    }

    /**
     *
     * @param edgeType The edge label to traverse
     * @return The neighbouring concepts found by traversing outgoing edges of a specific type
     */
    <X extends Concept> Set<X> getOutgoingNeighbours(Schema.EdgeLabel edgeType){
        Set<X> outgoingNeighbours = new HashSet<>();

        getEdgesOfType(Direction.OUT, edgeType).forEach(edge -> {
            X found = edge.getTarget();
            if(found != null) {
                outgoingNeighbours.add(found);
            }
        });
        return outgoingNeighbours;
    }

    /**
     *
     * @param edgeType The edge label to traverse
     * @return The neighbouring concepts found by traversing incoming edges of a specific type
     */
    <X extends Concept> Set<X> getIncomingNeighbours(Schema.EdgeLabel edgeType){
        Set<X> incomingNeighbours = new HashSet<>();
        getEdgesOfType(Direction.IN, edgeType).forEach(edge -> {
            X found = edge.getSource();
            if(found != null){
                incomingNeighbours.add(found);
            }
        });
        return incomingNeighbours;
    }

    /**
     *
     * @param key The key of the non-unique property to mutate
     * @param value The value to commit into the property
     * @return The concept itself casted to the correct interface
     */
    T setProperty(Schema.ConceptProperty key, Object value){
        return setProperty(key.name(), value);
    }

    /**
     *
     * @param key The key of the non-unique property to retrieve
     * @return The value stored in the property
     */
    public <X> X getProperty(Schema.ConceptProperty key){
        VertexProperty<X> property = getVertex().property(key.name());
        if(property != null && property.isPresent()) {
            return property.value();
        }
        return null;
    }
    Boolean getPropertyBoolean(Schema.ConceptProperty key){
        Boolean value = getProperty(key);
        if(value == null) {
            return false;
        }
        return value;
    }

    /**
     *
     * @return The tinkerpop vertex
     */
    Vertex getVertex() {
        return vertex;
    }

    /**
     *
     * @return The base ttpe of this concept which helps us identify the concept
     */
    String getBaseType(){
        return getVertex().label();
    }

    /**
     *
     * @return A string representing the concept's unique id.
     */
    @Override
    public ConceptId getId(){
        return conceptId;
    }

    /**
     *
     * @param direction The direction of the edges to retrieve
     * @param type The type of the edges to retrieve
     * @return A collection of edges from this concept in a particular direction of a specific type
     */
    Set<EdgeImpl> getEdgesOfType(Direction direction, Schema.EdgeLabel type){
        Set<EdgeImpl> edges = new HashSet<>();
        getVertex().edges(direction, type.getLabel()).
                forEachRemaining(e -> edges.add(new EdgeImpl(e, getGraknGraph())));
        return edges;
    }

    /**
     *
     * @param type The type of the edge to retrieve
     * @return An edge from this concept in a particular direction of a specific type
     * @throws MoreThanOneEdgeException when more than one edge of s specific type
     */
    EdgeImpl getEdgeOutgoingOfType(Schema.EdgeLabel type) {
        Set<EdgeImpl> edges = getEdgesOfType(Direction.OUT, type);
        if(edges.size() == 1) {
            return edges.iterator().next();
        } else if(edges.size() > 1) {
            throw new MoreThanOneEdgeException(this, type);
        } else {
            return null;
        }
    }

    /**
     *
     * @return The grakn graph this concept is bound to.
     */
    protected AbstractGraknGraph<?> getGraknGraph() {return graknGraph;}

    //--------- Create Links -------//
    /**
     *  @param to the target concept
     * @param type the type of the edge to create
     */
    EdgeImpl putEdge(Concept to, Schema.EdgeLabel type){
        ConceptImpl toConcept = (ConceptImpl) to;
        GraphTraversal<Vertex, Edge> traversal = graknGraph.getTinkerPopGraph().traversal().V(getId().getRawValue()).outE(type.getLabel()).as("edge").otherV().hasId(toConcept.getId().getRawValue()).select("edge");
        if(!traversal.hasNext()) {
            return addEdge(toConcept, type);
        } else {
            return graknGraph.getElementFactory().buildEdge(traversal.next(), graknGraph);
        }
    }

    /**
     *
     * @param toConcept the target concept
     * @param type the type of the edge to create
     * @return The edge created
     */
    EdgeImpl addEdge(ConceptImpl toConcept, Schema.EdgeLabel type) {
        return getGraknGraph().getElementFactory().buildEdge(toConcept.addEdgeFrom(getVertex(), type.getLabel()), graknGraph);
    }

    /**
     *
     * @param direction The direction of the edges to retrieve
     * @param type The type of the edges to retrieve
     */
    void deleteEdges(Direction direction, Schema.EdgeLabel type){
        getVertex().edges(direction, type.getLabel()).forEachRemaining(Element::remove);
    }

    /**
     * Deletes an edge of a specific type going to a specific concept
     * @param type The type of the edge
     * @param toConcept The target concept
     */
    void deleteEdgeTo(Schema.EdgeLabel type, Concept toConcept){
        GraphTraversal<Vertex, Edge> traversal = graknGraph.getTinkerPopGraph().traversal().V(getId().getRawValue()).
                outE(type.getLabel()).as("edge").otherV().hasId(toConcept.getId().getRawValue()).select("edge");
        if(traversal.hasNext()) {
            traversal.next().remove();
        }
    }

    private Edge addEdgeFrom(Vertex fromVertex, String type) {
        return fromVertex.addEdge(type, getVertex());
    }


    //------------ Base Equality ------------
    /**
     *
     * @return The hash code of the underlying vertex
     */
    public int hashCode() {
        return getId().hashCode(); //Note: This means that concepts across different transactions will be equivalent.
    }

    @Override
    public boolean equals(Object object) {
        //Compare Concept
        //based on id because vertex comparisons are equivalent
        if (this == object) return true;
        return object instanceof ConceptImpl && ((ConceptImpl) object).getId().equals(getId());
    }

    @Override
    public final String toString(){
<<<<<<< HEAD
        if (vertex == null) {
            // Concept has been deleted, so handle differently
            return "Id [" + getId() + "]";
        } else {
            return innerToString();
=======
        if (getGraknGraph().validVertex(vertex)) {
            return innerToString();
        } else {
            // Concept has been deleted, so handle differently
            return "Id [" + getId() + "]";
>>>>>>> 9fead8d1
        }
    }

    protected String innerToString() {
        String message = "Base Type [" + getBaseType() + "] ";
        if(getId() != null) {
            message = message + "- Id [" + getId() + "] ";
        }

        return message;
    }

    <X> void setImmutableProperty(Schema.ConceptProperty conceptProperty, X newValue, X foundValue, Function<X, Object> converter){
        if(newValue == null){
            throw new InvalidConceptValueException(ErrorMessage.NULL_VALUE.getMessage(conceptProperty.name()));
        }

        if(foundValue != null){
            if(!foundValue.equals(newValue)){
                throw new InvalidConceptValueException(ErrorMessage.IMMUTABLE_VALUE.getMessage(foundValue, this, newValue, conceptProperty.name()));
            }
        } else {
            setProperty(conceptProperty, converter.apply(newValue));
        }
    }
    
    @Override
    public int compareTo(Concept o) {
        return this.getId().compareTo(o.getId());
    }
}<|MERGE_RESOLUTION|>--- conflicted
+++ resolved
@@ -69,7 +69,7 @@
     private final AbstractGraknGraph graknGraph;
     private final ConceptId conceptId;
     private final Vertex vertex;
-    
+
     @SuppressWarnings("unchecked")
     T getThis(){
         return (T) this;
@@ -598,19 +598,11 @@
 
     @Override
     public final String toString(){
-<<<<<<< HEAD
-        if (vertex == null) {
-            // Concept has been deleted, so handle differently
-            return "Id [" + getId() + "]";
-        } else {
-            return innerToString();
-=======
         if (getGraknGraph().validVertex(vertex)) {
             return innerToString();
         } else {
             // Concept has been deleted, so handle differently
             return "Id [" + getId() + "]";
->>>>>>> 9fead8d1
         }
     }
 
