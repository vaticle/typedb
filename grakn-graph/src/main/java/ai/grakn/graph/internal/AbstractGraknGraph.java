--- conflicted
+++ resolved
@@ -301,12 +301,7 @@
     @Override
     public GraphTraversalSource getTinkerTraversal(){
         operateOnOpenGraph(() -> null); //This is to check if the graph is open
-<<<<<<< HEAD
-        return getTinkerPopGraph().traversal().withStrategies(ReadOnlyStrategy.instance()).V();
-=======
-        ReadOnlyStrategy readOnlyStrategy = ReadOnlyStrategy.instance();
-        return getTinkerPopGraph().traversal().asBuilder().with(readOnlyStrategy).create(getTinkerPopGraph());
->>>>>>> 6a5f85ed
+        return getTinkerPopGraph().traversal().withStrategies(ReadOnlyStrategy.instance());
     }
 
     @Override
