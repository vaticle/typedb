/*
 * Grakn - A Distributed Semantic Database
 * Copyright (C) 2016  Grakn Labs Limited
 *
 * Grakn is free software: you can redistribute it and/or modify
 * it under the terms of the GNU General Public License as published by
 * the Free Software Foundation, either version 3 of the License, or
 * (at your option) any later version.
 *
 * Grakn is distributed in the hope that it will be useful,
 * but WITHOUT ANY WARRANTY; without even the implied warranty of
 * MERCHANTABILITY or FITNESS FOR A PARTICULAR PURPOSE.  See the
 * GNU General Public License for more details.
 *
 * You should have received a copy of the GNU General Public License
 * along with Grakn. If not, see <http://www.gnu.org/licenses/gpl.txt>.
 */

package ai.grakn.graph.internal;

import ai.grakn.Grakn;
import ai.grakn.GraknGraph;
import ai.grakn.GraknTxType;
import ai.grakn.concept.Concept;
import ai.grakn.concept.ConceptId;
import ai.grakn.concept.EntityType;
import ai.grakn.concept.Label;
import ai.grakn.concept.LabelId;
import ai.grakn.concept.OntologyConcept;
import ai.grakn.concept.Relation;
import ai.grakn.concept.RelationType;
import ai.grakn.concept.Resource;
import ai.grakn.concept.ResourceType;
import ai.grakn.concept.Role;
import ai.grakn.concept.RuleType;
import ai.grakn.concept.Thing;
import ai.grakn.concept.Type;
import ai.grakn.exception.GraphOperationException;
import ai.grakn.exception.InvalidGraphException;
import ai.grakn.exception.PropertyNotUniqueException;
import ai.grakn.graph.admin.GraknAdmin;
import ai.grakn.graph.internal.computer.GraknSparkComputer;
import ai.grakn.graql.QueryBuilder;
import ai.grakn.util.EngineCommunicator;
import ai.grakn.util.ErrorMessage;
import ai.grakn.util.REST;
import ai.grakn.util.Schema;
import mjson.Json;
import org.apache.tinkerpop.gremlin.process.traversal.dsl.graph.GraphTraversal;
import org.apache.tinkerpop.gremlin.process.traversal.strategy.verification.ReadOnlyStrategy;
import org.apache.tinkerpop.gremlin.structure.Direction;
import org.apache.tinkerpop.gremlin.structure.Graph;
import org.apache.tinkerpop.gremlin.structure.Vertex;
import org.slf4j.Logger;
import org.slf4j.LoggerFactory;

import javax.annotation.Nullable;
import java.lang.reflect.Constructor;
import java.util.Collection;
import java.util.Collections;
import java.util.HashSet;
import java.util.Iterator;
import java.util.List;
import java.util.Map;
import java.util.Objects;
import java.util.Optional;
import java.util.Properties;
import java.util.Set;
import java.util.function.Function;
import java.util.function.Supplier;

import static java.util.stream.Collectors.toSet;

/**
 * <p>
 *    The Grakn Graph Base Implementation
 * </p>
 *
 * <p>
 *     This defines how a grakn graph sits on top of a Tinkerpop {@link Graph}.
 *     It mostly act as a construction object which ensure the resulting graph conforms to the Grakn Object model.
 * </p>
 *
 * @author fppt
 *
 * @param <G> A vendor specific implementation of a Tinkerpop {@link Graph}.
 */
public abstract class AbstractGraknGraph<G extends Graph> implements GraknGraph, GraknAdmin {
    protected final Logger LOG = LoggerFactory.getLogger(AbstractGraknGraph.class);
    private static final String QUERY_BUILDER_CLASS_NAME = "ai.grakn.graql.internal.query.QueryBuilderImpl";

    //TODO: Is this the correct place for these config paths
    //----------------------------- Config Paths
    public static final String SHARDING_THRESHOLD = "graph.sharding-threshold";
    public static final String NORMAL_CACHE_TIMEOUT_MS = "graph.ontology-cache-timeout-ms";

    //----------------------------- Graph Shared Variable
    private final String keyspace;
    private final String engine;
    private final Properties properties;
    private final G graph;
    private final ElementFactory elementFactory;
    private final GraphCache graphCache;
    
    private static Constructor<?> queryConstructor = null;
    static {
        try {
            queryConstructor = Class.forName(QUERY_BUILDER_CLASS_NAME).getConstructor(GraknGraph.class);
        } catch (NoSuchMethodException | SecurityException | ClassNotFoundException e) {
            queryConstructor = null;
        }        
    }
    
    //----------------------------- Transaction Specific
    private final ThreadLocal<TxCache> localConceptLog = new ThreadLocal<>();

    public AbstractGraknGraph(G graph, String keyspace, String engine, Properties properties) {
        this.graph = graph;
        this.keyspace = keyspace;
        this.engine = engine;
        this.properties = properties;
        elementFactory = new ElementFactory(this);

        //Initialise Graph Caches
        graphCache = new GraphCache(properties);

        //Initialise Graph
        txCache().openTx(GraknTxType.WRITE);

        txCache().showImplicitTypes(true);
        if(initialiseMetaConcepts()) close(true, false);
        txCache().showImplicitTypes(false);

    }

    @Override
    public LabelId convertToId(Label label){
        if(txCache().isLabelCached(label)){
            return txCache().convertLabelToId(label);
        }
        return LabelId.invalid();
    }

    /**
     * Gets and increments the current available type id.
     *
     * @return the current available Grakn id which can be used for types
     */
    private LabelId getNextId(){
        TypeImpl<?, ?> metaConcept = (TypeImpl<?, ?>) getMetaConcept();
        Integer currentValue = metaConcept.vertex().property(Schema.VertexProperty.CURRENT_TYPE_ID);
        if(currentValue == null){
            currentValue = Schema.MetaSchema.values().length + 1;
        } else {
            currentValue = currentValue + 1;
        }
        //Vertex is used directly here to bypass meta type mutation check
        metaConcept.property(Schema.VertexProperty.CURRENT_TYPE_ID, currentValue);
        return LabelId.of(currentValue);
    }

    /**
     *
     * @return The graph cache which contains all the data cached and accessible by all transactions.
     */
    GraphCache getGraphCache(){
        return graphCache;
    }

    /**
     * @param concept A concept in the graph
     * @return True if the concept has been modified in the transaction
     */
    public abstract boolean isConceptModified(Concept concept);

    /**
     *
     * @return The number of open transactions currently.
     */
    public abstract int numOpenTx();

    /**
     * Opens the thread bound transaction
     */
    public void openTransaction(GraknTxType txType){
        txCache().openTx(txType);
    }

    String getEngineUrl(){
        return engine;
    }

    Properties getProperties(){
        return properties;
    }

    @Override
    public String getKeyspace(){
        return keyspace;
    }

    TxCache txCache() {
        TxCache txCache = localConceptLog.get();
        if(txCache == null){
            localConceptLog.set(txCache = new TxCache(getGraphCache()));
        }

        if(txCache.isTxOpen() && txCache.ontologyNotCached()){
            txCache.refreshOntologyCache();
        }

        return txCache;
    }

    @Override
    public boolean isClosed(){
        return !txCache().isTxOpen();
    }
    public abstract boolean isSessionClosed();

    @Override
    public boolean implicitConceptsVisible(){
        return txCache().implicitTypesVisible();
    }

    @Override
    public boolean isReadOnly(){
        return GraknTxType.READ.equals(txCache().txType());
    }

    @Override
    public void showImplicitConcepts(boolean flag){
        txCache().showImplicitTypes(flag);
    }

    @Override
    public GraknAdmin admin(){
        return this;
    }

    @Override
    public <T extends Concept> T buildConcept(Vertex vertex) {
        return factory().buildConcept(vertex);
    }

    @Override
    public boolean isBatchGraph(){
        return GraknTxType.BATCH.equals(txCache().txType());
    }

    @SuppressWarnings("unchecked")
    private boolean initialiseMetaConcepts(){
        boolean ontologyInitialised = false;
        if(isMetaOntologyNotInitialised()){
            VertexElement type = addTypeVertex(Schema.MetaSchema.THING.getId(), Schema.MetaSchema.THING.getLabel(), Schema.BaseType.TYPE);
            VertexElement entityType = addTypeVertex(Schema.MetaSchema.ENTITY.getId(), Schema.MetaSchema.ENTITY.getLabel(), Schema.BaseType.ENTITY_TYPE);
            VertexElement relationType = addTypeVertex(Schema.MetaSchema.RELATION.getId(), Schema.MetaSchema.RELATION.getLabel(), Schema.BaseType.RELATION_TYPE);
            VertexElement resourceType = addTypeVertex(Schema.MetaSchema.RESOURCE.getId(), Schema.MetaSchema.RESOURCE.getLabel(), Schema.BaseType.RESOURCE_TYPE);
            VertexElement roleType = addTypeVertex(Schema.MetaSchema.ROLE.getId(), Schema.MetaSchema.ROLE.getLabel(), Schema.BaseType.ROLE);
            VertexElement ruleType = addTypeVertex(Schema.MetaSchema.RULE.getId(), Schema.MetaSchema.RULE.getLabel(), Schema.BaseType.RULE_TYPE);
            VertexElement inferenceRuleType = addTypeVertex(Schema.MetaSchema.INFERENCE_RULE.getId(), Schema.MetaSchema.INFERENCE_RULE.getLabel(), Schema.BaseType.RULE_TYPE);
            VertexElement constraintRuleType = addTypeVertex(Schema.MetaSchema.CONSTRAINT_RULE.getId(), Schema.MetaSchema.CONSTRAINT_RULE.getLabel(), Schema.BaseType.RULE_TYPE);

            relationType.property(Schema.VertexProperty.IS_ABSTRACT, true);
            roleType.property(Schema.VertexProperty.IS_ABSTRACT, true);
            resourceType.property(Schema.VertexProperty.IS_ABSTRACT, true);
            ruleType.property(Schema.VertexProperty.IS_ABSTRACT, true);
            entityType.property(Schema.VertexProperty.IS_ABSTRACT, true);

            relationType.addEdge(type, Schema.EdgeLabel.SUB);
            roleType.addEdge(type, Schema.EdgeLabel.SUB);
            resourceType.addEdge(type, Schema.EdgeLabel.SUB);
            ruleType.addEdge(type, Schema.EdgeLabel.SUB);
            entityType.addEdge(type, Schema.EdgeLabel.SUB);
            inferenceRuleType.addEdge(ruleType, Schema.EdgeLabel.SUB);
            constraintRuleType.addEdge(ruleType, Schema.EdgeLabel.SUB);

            //Manual creation of shards on meta types which have instances
            createMetaShard(inferenceRuleType);
            createMetaShard(constraintRuleType);

            ontologyInitialised = true;
        }

        //Copy entire ontology to the graph cache. This may be a bad idea as it will slow down graph initialisation
        getMetaConcept().subs().forEach(type -> {
            getGraphCache().cacheLabel(type.getLabel(), type.getLabelId());
            getGraphCache().cacheType(type.getLabel(), type);
        });

        return ontologyInitialised;
    }
    private void createMetaShard(VertexElement metaNode){
        VertexElement metaShard = addVertex(Schema.BaseType.SHARD);
        metaShard.addEdge(metaNode, Schema.EdgeLabel.SHARD);
        metaNode.property(Schema.VertexProperty.CURRENT_SHARD, metaShard.id().toString());
    }

    private boolean isMetaOntologyNotInitialised(){
        return getMetaConcept() == null;
    }

    public G getTinkerPopGraph(){
        return graph;
    }

    @Override
    public GraphTraversal<Vertex, Vertex> getTinkerTraversal(){
        operateOnOpenGraph(() -> null); //This is to check if the graph is open
        ReadOnlyStrategy readOnlyStrategy = ReadOnlyStrategy.instance();
        return getTinkerPopGraph().traversal().asBuilder().with(readOnlyStrategy).create(getTinkerPopGraph()).V();
    }

    @Override
    public QueryBuilder graql(){
        if(queryConstructor == null){
            throw new RuntimeException("The query builder implementation " + QUERY_BUILDER_CLASS_NAME +
                    " must be accessible in the classpath and have a one argument constructor taking a GraknGraph");
        }
        try {
            return (QueryBuilder) queryConstructor.newInstance(this);
        } catch (Exception e) {
            throw new RuntimeException(e);
        }
    }

    ElementFactory factory(){
        return elementFactory;
    }

    //----------------------------------------------General Functionality-----------------------------------------------
    @Override
    public <T extends Concept> T  getConcept(Schema.VertexProperty key, Object value) {
        Iterator<Vertex> vertices = getTinkerTraversal().has(key.name(), value);

        if(vertices.hasNext()){
            Vertex vertex = vertices.next();
            if(vertices.hasNext()) {
                LOG.warn(ErrorMessage.TOO_MANY_CONCEPTS.getMessage(key.name(), value));
            }
            return factory().buildConcept(vertex);
        } else {
            return null;
        }
    }

    private Set<Concept> getConcepts(Schema.VertexProperty key, Object value){
        Set<Concept> concepts = new HashSet<>();
        getTinkerTraversal().has(key.name(), value).
            forEachRemaining(v -> concepts.add(factory().buildConcept(v)));
        return concepts;
    }

    void checkOntologyMutationAllowed(){
        checkMutationAllowed();
        if(isBatchGraph()) throw GraphOperationException.ontologyMutation();
    }

    void checkMutationAllowed(){
        if(isReadOnly()) throw GraphOperationException.transactionReadOnly(this);
    }


    //----------------------------------------------Concept Functionality-----------------------------------------------
    //------------------------------------ Construction
    @Nullable
    VertexElement addVertex(Schema.BaseType baseType){
        Vertex vertex = operateOnOpenGraph(() -> getTinkerPopGraph().addVertex(baseType.name()));
        vertex.property(Schema.VertexProperty.ID.name(), vertex.id().toString());
        return factory().buildVertexElement(vertex);
    }

    private VertexElement putVertex(Label label, Schema.BaseType baseType){
        VertexElement vertex;
        ConceptImpl concept = getOntologyConcept(convertToId(label));
        if(concept == null) {
            vertex = addTypeVertex(getNextId(), label, baseType);
        } else {
            if(!baseType.equals(concept.baseType())) {
                throw PropertyNotUniqueException.cannotCreateProperty(concept, Schema.VertexProperty.TYPE_LABEL, label);
            }
            vertex = concept.vertex();
        }
        return vertex;
    }

    /**
     * Adds a new type vertex which occupies a grakn id. This result in the grakn id count on the meta concept to be
     * incremented.
     *
     * @param label The label of the new type vertex
     * @param baseType The base type of the new type
     * @return The new type vertex
     */
    private VertexElement addTypeVertex(LabelId id, Label label, Schema.BaseType baseType){
        VertexElement vertexElement = addVertex(baseType);
        vertexElement.property(Schema.VertexProperty.TYPE_LABEL, label.getValue());
        vertexElement.property(Schema.VertexProperty.TYPE_ID, id.getValue());
        return vertexElement;
    }

    /**
     * An operation on the graph which requires it to be open.
     *
     * @param supplier The operation to be performed on the graph
     * @throws GraphOperationException if the graph is closed.
     * @return The result of the operation on the graph.
     */
    private <X> X operateOnOpenGraph(Supplier<X> supplier){
        if(isClosed()) throw GraphOperationException.transactionClosed(this, txCache().getClosedReason());
        return supplier.get();
    }

    @Override
    public EntityType putEntityType(String label) {
        return putEntityType(Label.of(label));
    }

    @Override
    public EntityType putEntityType(Label label) {
        return putOntologyElement(label, Schema.BaseType.ENTITY_TYPE,
                v -> factory().buildEntityType(v, getMetaEntityType()));
    }

    private <T extends OntologyConcept> T putOntologyElement(Label label, Schema.BaseType baseType, Function<VertexElement, T> factory){
        checkOntologyMutationAllowed();
        OntologyConcept ontologyConcept = buildOntologyElement(label, () -> factory.apply(putVertex(label, baseType)));

        T finalType = validateOntologyElement(ontologyConcept, baseType, () -> {
            if(Schema.MetaSchema.isMetaLabel(label)) throw GraphOperationException.reservedLabel(label);
            throw PropertyNotUniqueException.cannotCreateProperty(ontologyConcept, Schema.VertexProperty.TYPE_LABEL, label);
        });

        //Automatic shard creation - If this type does not have a shard create one
        if(!Schema.MetaSchema.isMetaLabel(label) && !OntologyConceptImpl.from(ontologyConcept).vertex().getEdgesOfType(Direction.IN, Schema.EdgeLabel.SHARD).findAny().isPresent()){
            OntologyConceptImpl.from(ontologyConcept).createShard();
        }

        return finalType;
    }

    private <T extends Concept> T validateOntologyElement(Concept concept, Schema.BaseType baseType, Supplier<T> invalidHandler){
        if(concept != null && baseType.getClassType().isInstance(concept)){
            //noinspection unchecked
            return (T) concept;
        } else {
            return invalidHandler.get();
        }
    }

    /**
     * A helper method which either retrieves the type from the cache or builds it using a provided supplier
     *
     * @param label The label of the type to retrieve or build
     * @param dbBuilder A method which builds the type via a DB read or write
     *
     * @return The type which was either cached or built via a DB read or write
     */
    private OntologyConcept buildOntologyElement(Label label, Supplier<OntologyConcept> dbBuilder){
        if(txCache().isTypeCached(label)){
            return txCache().getCachedOntologyElement(label);
        } else {
            return dbBuilder.get();
        }
    }

    @Override
    public RelationType putRelationType(String label) {
        return putRelationType(Label.of(label));
    }

    @Override
    public RelationType putRelationType(Label label) {
        return putOntologyElement(label, Schema.BaseType.RELATION_TYPE,
                v -> factory().buildRelationType(v, getMetaRelationType(), Boolean.FALSE));
    }

    RelationType putRelationTypeImplicit(Label label) {
        return putOntologyElement(label, Schema.BaseType.RELATION_TYPE,
                v -> factory().buildRelationType(v, getMetaRelationType(), Boolean.TRUE));
    }

    @Override
    public Role putRole(String label) {
        return putRole(Label.of(label));
    }

    @Override
    public Role putRole(Label label) {
        return putOntologyElement(label, Schema.BaseType.ROLE,
                v -> factory().buildRole(v, getMetaRoleType(), Boolean.FALSE));
    }

    Role putRoleTypeImplicit(Label label) {
        return putOntologyElement(label, Schema.BaseType.ROLE,
                v -> factory().buildRole(v, getMetaRoleType(), Boolean.TRUE));
    }

    @Override
    public <V> ResourceType<V> putResourceType(String label, ResourceType.DataType<V> dataType) {
        return putResourceType(Label.of(label), dataType);
    }

    @SuppressWarnings("unchecked")
    @Override
    public <V> ResourceType<V> putResourceType(Label label, ResourceType.DataType<V> dataType) {
        @SuppressWarnings("unchecked")
        ResourceType<V> resourceType = putOntologyElement(label, Schema.BaseType.RESOURCE_TYPE,
                v -> factory().buildResourceType(v, getMetaResourceType(), dataType));

        //These checks is needed here because caching will return a type by label without checking the datatype
        if(Schema.MetaSchema.isMetaLabel(label)) {
            throw GraphOperationException.metaTypeImmutable(label);
        } else if(!dataType.equals(resourceType.getDataType())){
            throw GraphOperationException.immutableProperty(resourceType.getDataType(), dataType, Schema.VertexProperty.DATA_TYPE);
        }

        return resourceType;
    }

    @Override
    public RuleType putRuleType(String label) {
        return putRuleType(Label.of(label));
    }

    @Override
    public RuleType putRuleType(Label label) {
        return putOntologyElement(label, Schema.BaseType.RULE_TYPE,
                v ->  factory().buildRuleType(v, getMetaRuleType()));
    }

    //------------------------------------ Lookup
    @Override
    public <T extends Concept> T getConcept(ConceptId id) {
        if(txCache().isConceptCached(id)){
            return txCache().getCachedConcept(id);
        } else {
            return getConcept(Schema.VertexProperty.ID, id.getValue());
        }
    }
    private <T extends OntologyConcept> T getOntologyConcept(Label label, Schema.BaseType baseType){
        operateOnOpenGraph(() -> null); //Makes sure the graph is open

        OntologyConcept ontologyConcept = buildOntologyElement(label, ()-> getOntologyConcept(convertToId(label)));
        return validateOntologyElement(ontologyConcept, baseType, () -> null);
    }
    @Nullable
    <T extends OntologyConcept> T getOntologyConcept(LabelId id){
        if(!id.isValid()) return null;
        return getConcept(Schema.VertexProperty.TYPE_ID, id.getValue());
    }

    @Override
    public <V> Collection<Resource<V>> getResourcesByValue(V value) {
        if(value == null) return Collections.emptySet();

        //Make sure you trying to retrieve supported data type
        if(!ResourceType.DataType.SUPPORTED_TYPES.containsKey(value.getClass().getName())){
            throw GraphOperationException.unsupportedDataType(value);
        }

        HashSet<Resource<V>> resources = new HashSet<>();
        ResourceType.DataType dataType = ResourceType.DataType.SUPPORTED_TYPES.get(value.getClass().getTypeName());

        //noinspection unchecked
        getConcepts(dataType.getVertexProperty(), dataType.getPersistenceValue(value)).forEach(concept -> {
            if(concept != null && concept.isResource()) {
                //noinspection unchecked
                resources.add(concept.asResource());
            }
        });

        return resources;
    }

    @Override
    public <T extends OntologyConcept> T getOntologyConcept(Label label) {
        return getOntologyConcept(label, Schema.BaseType.ONTOLOGY_ELEMENT);
    }

    @Override
    public <T extends Type> T getType(Label label) {
        return getOntologyConcept(label, Schema.BaseType.TYPE);
    }

    @Override
    public EntityType getEntityType(String label) {
        return getOntologyConcept(Label.of(label), Schema.BaseType.ENTITY_TYPE);
    }

    @Override
    public RelationType getRelationType(String label) {
        return getOntologyConcept(Label.of(label), Schema.BaseType.RELATION_TYPE);
    }

    @Override
    public <V> ResourceType<V> getResourceType(String label) {
        return getOntologyConcept(Label.of(label), Schema.BaseType.RESOURCE_TYPE);
    }

    @Override
    public Role getRole(String label) {
        return getOntologyConcept(Label.of(label), Schema.BaseType.ROLE);
    }

    @Override
    public RuleType getRuleType(String label) {
        return getOntologyConcept(Label.of(label), Schema.BaseType.RULE_TYPE);
    }

    @Override
    public OntologyConcept getMetaConcept() {
        return getOntologyConcept(Schema.MetaSchema.THING.getId());
    }

    @Override
    public RelationType getMetaRelationType() {
        return getOntologyConcept(Schema.MetaSchema.RELATION.getId());
    }

    @Override
    public Role getMetaRoleType() {
        return getOntologyConcept(Schema.MetaSchema.ROLE.getId());
    }

    @Override
    public ResourceType getMetaResourceType() {
        return getOntologyConcept(Schema.MetaSchema.RESOURCE.getId());
    }

    @Override
    public EntityType getMetaEntityType() {
        return getOntologyConcept(Schema.MetaSchema.ENTITY.getId());
    }

    @Override
    public RuleType getMetaRuleType(){
        return getOntologyConcept(Schema.MetaSchema.RULE.getId());
    }

    @Override
    public RuleType getMetaRuleInference() {
        return getOntologyConcept(Schema.MetaSchema.INFERENCE_RULE.getId());
    }

    @Override
    public RuleType getMetaRuleConstraint() {
        return getOntologyConcept(Schema.MetaSchema.CONSTRAINT_RULE.getId());
    }

    void putShortcutEdge(Thing toThing, Relation fromRelation, Role roleType){
        boolean exists  = getTinkerPopGraph().traversal().V(fromRelation.getId().getRawValue()).
                outE(Schema.EdgeLabel.SHORTCUT.getLabel()).
                has(Schema.EdgeProperty.RELATION_TYPE_ID.name(), fromRelation.type().getLabelId().getValue()).
                has(Schema.EdgeProperty.ROLE_TYPE_ID.name(), roleType.getLabelId().getValue()).inV().
                hasId(toThing.getId().getRawValue()).hasNext();

        if(!exists){
            EdgeElement edge = RelationImpl.from(fromRelation).reify().addEdge(ConceptVertex.from(toThing), Schema.EdgeLabel.SHORTCUT);
            edge.property(Schema.EdgeProperty.RELATION_TYPE_ID, fromRelation.type().getLabelId().getValue());
            edge.property(Schema.EdgeProperty.ROLE_TYPE_ID, roleType.getLabelId().getValue());
            txCache().trackForValidation(factory().buildRolePlayer(edge));
            txCache().trackForValidation(fromRelation); //This is so we can reassign the hash if needed
        }
    }

    @Override
    public void delete() {
        closeSession();
        clearGraph();
        txCache().closeTx(ErrorMessage.CLOSED_CLEAR.getMessage());

        //TODO We should not hit the REST endpoint when deleting keyspaces through a graph
        // retrieved from and EngineGraknGraphFactory
        //Remove the graph from the system keyspace
        EngineCommunicator.contactEngine(getDeleteKeyspaceEndpoint(), REST.HttpConn.DELETE_METHOD);
    }

    //This is overridden by vendors for more efficient clearing approaches
    protected void clearGraph(){
        getTinkerPopGraph().traversal().V().drop().iterate();
    }

    @Override
    public void closeSession(){
        try {
            txCache().closeTx(ErrorMessage.SESSION_CLOSED.getMessage(getKeyspace()));
            getTinkerPopGraph().close();
        } catch (Exception e) {
            throw GraphOperationException.closingGraphFailed(this, e);
        }
    }

    @Override
    public void close(){
        close(false, false);
    }

    @Override
    public void abort(){
        close();
    }

    @Override
    public void commit() throws InvalidGraphException{
        close(true, true);
    }

    private Optional<String> close(boolean commitRequired, boolean submitLogs){
        Optional<String> logs = Optional.empty();
        if(isClosed()) return logs;
        String closeMessage = ErrorMessage.GRAPH_CLOSED_ON_ACTION.getMessage("closed", getKeyspace());

        try{
            if(commitRequired) {
                closeMessage = ErrorMessage.GRAPH_CLOSED_ON_ACTION.getMessage("committed", getKeyspace());
                logs = commitWithLogs();
                if(logs.isPresent() && submitLogs) {
                    String logsToUpload = logs.get();
                    new Thread(() -> LOG.debug("Response from engine [" + EngineCommunicator.contactEngine(getCommitLogEndPoint(), REST.HttpConn.POST_METHOD, logsToUpload) + "]")).start();
                }
                txCache().writeToGraphCache(true);
            } else {
                txCache().writeToGraphCache(isReadOnly());
            }
        } finally {
            closeTransaction(closeMessage);
        }
        return logs;
    }

    private void closeTransaction(String closedReason){
        try {
            // TODO: We check `isOpen` because of a Titan bug which decrements the transaction counter even if the transaction is closed
            if (graph.tx().isOpen()) {
                graph.tx().close();
            }
        } catch (UnsupportedOperationException e) {
            //Ignored for Tinker
        } finally {
            txCache().closeTx(closedReason);
        }
    }

    /**
     * Commits to the graph without submitting any commit logs.
     *
     * @throws InvalidGraphException when the graph does not conform to the object concept
     */
    @Override
    public Optional<String> commitNoLogs() throws InvalidGraphException {
        return close(true, false);
    }

    private Optional<String> commitWithLogs() throws InvalidGraphException {
        validateGraph();

        boolean submissionNeeded = !txCache().getShardingCount().isEmpty() ||
                !txCache().getModifiedResources().isEmpty();
        Json conceptLog = txCache().getFormattedLog();

        LOG.trace("Graph is valid. Committing graph . . . ");
        commitTransactionInternal();

        //TODO: Kill when analytics no longer needs this
        GraknSparkComputer.refresh();

        LOG.trace("Graph committed.");

        if(submissionNeeded) {
            return Optional.of(conceptLog.toString());
        }
        return Optional.empty();
    }

    void commitTransactionInternal(){
        try {
            getTinkerPopGraph().tx().commit();
        } catch (UnsupportedOperationException e){
            //IGNORED
        }
    }

    void validateGraph() throws InvalidGraphException {
        Validator validator = new Validator(this);
        if (!validator.validate()) {
            List<String> errors = validator.getErrorsFound();
            if(!errors.isEmpty()) throw InvalidGraphException.validationErrors(errors);
        }
    }

    private String getCommitLogEndPoint(){
        if(Grakn.IN_MEMORY.equals(engine)) {
            return Grakn.IN_MEMORY;
        }
        return engine + REST.WebPath.COMMIT_LOG_URI + "?" + REST.Request.KEYSPACE_PARAM + "=" + keyspace;
    }

    private String getDeleteKeyspaceEndpoint(){
        if(Grakn.IN_MEMORY.equals(engine)) {
            return Grakn.IN_MEMORY;
        }
        return engine + REST.WebPath.System.DELETE_KEYSPACE + "?" + REST.Request.KEYSPACE_PARAM + "=" + keyspace;
    }

    public void validVertex(Vertex vertex){
        if(vertex == null) {
            throw new IllegalStateException("The provided vertex is null");
        }
    }

    //------------------------------------------ Fixing Code for Postprocessing ----------------------------------------

    /**
     * Returns the duplicates of the given concept
     * @param mainConcept primary concept - this one is returned by the index and not considered a duplicate
     * @param conceptIds Set of Ids containing potential duplicates of the main concept
     * @return a set containing the duplicates of the given concept
     */
    private <X extends ConceptImpl> Set<X> getDuplicates(X mainConcept, Set<ConceptId> conceptIds){
        Set<X> duplicated = conceptIds.stream()
                .map(this::<X>getConcept)
                //filter non-null, will be null if previously deleted/merged
                .filter(Objects::nonNull)
                .collect(toSet());

        duplicated.remove(mainConcept);

        return duplicated;
    }

    /**
<<<<<<< HEAD
     * Given an index, get the concept associated with it. The "main" concept is the one
     * returned by the index after all of the duplicates have been created.
     *
     * @param index retrieve the concept associated with this index
     * @return Concept representing the vertex at the given index
     */
    @Nullable
    private ConceptImpl getMainConcept(String index){
        //This is done to ensure we merge into the indexed casting.
        return getConcept(Schema.VertexProperty.INDEX, index);
    }

    /**
=======
>>>>>>> d65f6b9b
     * Check if the given index has duplicates to merge
     * @param index Index of the potentially duplicated resource
     * @param resourceVertexIds Set of vertex ids containing potential duplicates
     * @return true if there are duplicate resources amongst the given set and PostProcessing should proceed
     */
    @Override
    public boolean duplicateResourcesExist(String index, Set<ConceptId> resourceVertexIds){
        //This is done to ensure we merge into the indexed casting.
        ResourceImpl<?> mainResource = getConcept(Schema.VertexProperty.INDEX, index);
        return getDuplicates(mainResource, resourceVertexIds).size() > 0;
    }

    /**
     *
     * @param resourceVertexIds The resource vertex ids which need to be merged.
     * @return True if a commit is required.
     */
    @Override
    public boolean fixDuplicateResources(String index, Set<ConceptId> resourceVertexIds){
        //This is done to ensure we merge into the indexed casting.
        ResourceImpl<?> mainResource = this.getConcept(Schema.VertexProperty.INDEX, index);
        Set<ResourceImpl> duplicates = getDuplicates(mainResource, resourceVertexIds);

        if(duplicates.size() > 0) {
            //Remove any resources associated with this index that are not the main resource
            for (Resource otherResource : duplicates) {
                Collection<Relation> otherRelations = otherResource.relations();

                //Copy the actual relation
                for (Relation otherRelation : otherRelations) {
                    copyRelation(mainResource, otherResource, otherRelation);
                }

                //Delete the node
                ResourceImpl.from(otherResource).deleteNode();
            }

            //Restore the index
            String newIndex = mainResource.getIndex();
            //NOTE: Vertex Element is used directly here otherwise property is not actually restored!
            //NOTE: Remove or change this line at your own peril!
            mainResource.vertex().element().property(Schema.VertexProperty.INDEX.name(), newIndex);

            return true;
        }

        return false;
    }

    /**
     *
     * @param main The main instance to possibly acquire a new relation
     * @param other The other instance which already posses the relation
     * @param otherRelation The other relation to potentially be absorbed
     */
    private void copyRelation(Resource main, Resource other, Relation otherRelation){
        //Gets the other resource index and replaces all occurrences of the other resource id with the main resource id
        //This allows us to find relations far more quickly.
        Optional<RelationReified> reifiedRelation = ((RelationImpl) otherRelation).reified();

        //TODO: Figure out how to merge relations which are not reified
        if(!reifiedRelation.isPresent()) throw new UnsupportedOperationException("Merging non reified relations is not supported");

        String newIndex = reifiedRelation.get().getIndex().replaceAll(other.getId().getValue(), main.getId().getValue());
        Relation foundRelation = txCache().getCachedRelation(newIndex);
        if(foundRelation == null) foundRelation = getConcept(Schema.VertexProperty.INDEX, newIndex);

        if (foundRelation != null) {//If it exists delete the other one
            reifiedRelation.get().deleteNode(); //Raw deletion because the castings should remain
        } else { //If it doesn't exist transfer the edge to the relevant casting node
            foundRelation = otherRelation;
            //Now that we know the relation needs to be copied we need to find the roles the other casting is playing
            otherRelation.allRolePlayers().forEach((roleType, instances) -> {
                if(instances.contains(other)) putShortcutEdge(main, otherRelation, roleType);
            });
        }

        //Explicitly track this new relation so we don't create duplicates
        txCache().getRelationIndexCache().put(newIndex, foundRelation);
    }

    @Override
    public void updateConceptCounts(Map<ConceptId, Long> typeCounts){
       typeCounts.entrySet().forEach(entry -> {
           if(entry.getValue() != 0) {
               ConceptImpl concept = getConcept(entry.getKey());
               concept.setShardCount(concept.getShardCount() + entry.getValue());
           }
       });
    }

    @Override
    public void shard(ConceptId conceptId){
        ConceptImpl type = getConcept(conceptId);
        if(type == null) {
            LOG.warn("Cannot shard concept [" + conceptId + "] due to it not existing in the graph");
        } else {
            type.createShard();
        }
    }
}<|MERGE_RESOLUTION|>--- conflicted
+++ resolved
@@ -830,22 +830,6 @@
     }
 
     /**
-<<<<<<< HEAD
-     * Given an index, get the concept associated with it. The "main" concept is the one
-     * returned by the index after all of the duplicates have been created.
-     *
-     * @param index retrieve the concept associated with this index
-     * @return Concept representing the vertex at the given index
-     */
-    @Nullable
-    private ConceptImpl getMainConcept(String index){
-        //This is done to ensure we merge into the indexed casting.
-        return getConcept(Schema.VertexProperty.INDEX, index);
-    }
-
-    /**
-=======
->>>>>>> d65f6b9b
      * Check if the given index has duplicates to merge
      * @param index Index of the potentially duplicated resource
      * @param resourceVertexIds Set of vertex ids containing potential duplicates
