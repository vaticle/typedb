--- conflicted
+++ resolved
@@ -719,19 +719,6 @@
         }
     }
 
-<<<<<<< HEAD
-    private RelationImpl getRelation(RelationType relationType, Map<RoleType, Set<Instance>> roleMap){
-        String hash = generateNewHash(relationType, roleMap);
-        RelationImpl concept = getTxCache().getCachedRelation(hash);
-
-        if(concept == null) {
-            concept = getConcept(Schema.ConceptProperty.INDEX, hash);
-        }
-        return concept;
-    }
-
-=======
->>>>>>> 5b6fc765
     /**
      * Clears the graph completely.
      */
@@ -1029,7 +1016,7 @@
         //Gets the other resource index and replaces all occurrences of the other resource id with the main resource id
         //This allows us to find relations far more quickly.
         String newIndex = otherRelation.getIndex().replaceAll(other.getId().getValue(), main.getId().getValue());
-        RelationImpl foundRelation = getConceptLog().getModifiedRelations().get(newIndex);
+        RelationImpl foundRelation = getTxCache().getModifiedRelations().get(newIndex);
         if(foundRelation == null) getConcept(Schema.ConceptProperty.INDEX, newIndex);
 
         if (foundRelation != null) {//If it exists delete the other one
@@ -1043,12 +1030,7 @@
         }
 
         //Explicitly track this new relation so we don't create duplicates
-<<<<<<< HEAD
-        String newHash = generateNewHash(relationType, allRolePlayers);
-        getTxCache().getModifiedRelations().put(newHash, foundRelation);
-=======
-        getConceptLog().getModifiedRelations().put(newIndex, foundRelation);
->>>>>>> 5b6fc765
+        getTxCache().getModifiedRelations().put(newIndex, foundRelation);
     }
 
     @Override
