--- conflicted
+++ resolved
@@ -21,7 +21,6 @@
 task-configuration sub resource, datatype string;
 task-serialized sub resource, datatype string;
 task-id sub resource, datatype string;
-access-right sub resource, datatype string;
 
 scheduled-task has status,
                has status-change-time,
@@ -62,19 +61,6 @@
      has user-last-name,
      has user-email,
      has user-is-admin;
-<<<<<<< HEAD
-=======
-
-# Authorization
-authorized-user sub role;
-authorized-keyspace sub role;
-authorized-access-right sub role;
-
-user-authorization sub relation, 
-    relates authorized-user,
-    relates authorized-keyspace,
-    relates authorized-access-right; 
->>>>>>> 0c7e74ef
 
 # Meta System Information
 system-version sub resource, datatype string;