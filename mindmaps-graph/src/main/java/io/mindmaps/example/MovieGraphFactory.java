--- conflicted
+++ resolved
@@ -187,7 +187,6 @@
         putResource(chineseCoffee, tmdbVoteAverage, 3.1d);
         putResource(chineseCoffee, releaseDate, DATE_FORMAT.parse("Sat Sep 02 00:00:00 GMT 2000").getTime());
 
-<<<<<<< HEAD
         marlonBrando = putEntityWithName(person, "Marlon Brando");
         alPacino = putEntityWithName(person, "Al Pacino");
         missPiggy = putEntityWithName(person, "Miss Piggy");
@@ -222,71 +221,6 @@
 
         cluster0 = putEntityWithName(cluster, "0");
         cluster1 = putEntityWithName(cluster, "1");
-=======
-        marlonBrando = putEntity(person, "Marlon Brando");
-        putResource(marlonBrando, name, "Marlon Brando");
-        alPacino = putEntity(person, "Al Pacino");
-        putResource(alPacino, name, "Al Pacino");
-        missPiggy = putEntity(person, "Miss Piggy");
-        putResource(missPiggy, name, "Miss Piggy");
-        kermitTheFrog = putEntity(person, "Kermit The Frog");
-        putResource(kermitTheFrog, name, "Kermit The Frog");
-        martinSheen = putEntity(person, "Martin Sheen");
-        putResource(martinSheen, name, "Martin Sheen");
-        robertDeNiro = putEntity(person, "Robert de Niro");
-        putResource(robertDeNiro, name, "Robert de Niro");
-        judeLaw = putEntity(person, "Jude Law");
-        putResource(judeLaw, name, "Jude Law");
-        mirandaHeart = putEntity(person, "Miranda Heart");
-        putResource(mirandaHeart, name, "Miranda Heart");
-        betteMidler = putEntity(person, "Bette Midler");
-        putResource(betteMidler, name, "Bette Midler");
-        sarahJessicaParker = putEntity(person, "Sarah Jessica Parker");
-        putResource(sarahJessicaParker, name, "Sarah Jessica Parker");
-
-        crime = putEntity(genre, "crime");
-        putResource(crime, name, "crime");
-        drama = putEntity(genre, "drama");
-        putResource(drama, name, "drama");
-        war = putEntity(genre, "war");
-        putResource(war, name, "war");
-        action = putEntity(genre, "action");
-        putResource(action, name, "action");
-        comedy = putEntity(genre, "comedy");
-        putResource(comedy, name, "comedy");
-        family = putEntity(genre, "family");
-        putResource(family, name, "family");
-        musical = putEntity(genre, "musical");
-        putResource(musical, name, "musical");
-        fantasy = putEntity(genre, "fantasy");
-        putResource(fantasy, name, "fantasy");
-
-        donVitoCorleone = putEntity(character, "Don Vito Corleone");
-        putResource(donVitoCorleone, name, "Don Vito Corleone");
-        michaelCorleone = putEntity(character, "Michael Corleone");
-        putResource(michaelCorleone, name, "Michael Corleone");
-        colonelWalterEKurtz = putEntity(character, "Colonel Walter E. Kurtz");
-        putResource(colonelWalterEKurtz, name, "Colonel Walter E. Kurtz");
-        benjaminLWillard = putEntity(character, "Benjamin L. Willard");
-        putResource(benjaminLWillard, name, "Benjamin L. Willard");
-        ltVincentHanna = putEntity(character, "Lt Vincent Hanna");
-        putResource(ltVincentHanna, name, "Lt Vincent Hanna");
-        neilMcCauley = putEntity(character, "Neil McCauley");
-        putResource(neilMcCauley, name, "Neil McCauley");
-        bradleyFine = putEntity(character, "Bradley Fine");
-        putResource(bradleyFine, name, "Bradley Fine");
-        nancyBArtingstall = putEntity(character, "Nancy B Artingstall");
-        putResource(nancyBArtingstall, name, "Nancy B Artingstall");
-        winifred = putEntity(character, "Winifred");
-        putResource(winifred, name, "Winifred");
-        sarah = putEntity(character, "Sarah");
-        putResource(sarah, name, "Sarah");
-        harry = putEntity(character, "Harry");
-        putResource(harry, name, "Harry");
-
-        cluster0 = putEntity(cluster, "0");
-        cluster1 = putEntity(cluster, "1");
->>>>>>> f937f825
     }
 
     private static void buildRelations() {
