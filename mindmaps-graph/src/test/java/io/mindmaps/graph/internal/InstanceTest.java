/*
 * MindmapsDB - A Distributed Semantic Database
 * Copyright (C) 2016  Mindmaps Research Ltd
 *
 * MindmapsDB is free software: you can redistribute it and/or modify
 * it under the terms of the GNU General Public License as published by
 * the Free Software Foundation, either version 3 of the License, or
 * (at your option) any later version.
 *
 * MindmapsDB is distributed in the hope that it will be useful,
 * but WITHOUT ANY WARRANTY; without even the implied warranty of
 * MERCHANTABILITY or FITNESS FOR A PARTICULAR PURPOSE.  See the
 * GNU General Public License for more details.
 *
 * You should have received a copy of the GNU General Public License
 * along with MindmapsDB. If not, see <http://www.gnu.org/licenses/gpl.txt>.
 */

package io.mindmaps.graph.internal;

import io.mindmaps.concept.Entity;
import io.mindmaps.concept.EntityType;
import io.mindmaps.concept.Instance;
import io.mindmaps.concept.Relation;
import io.mindmaps.concept.RelationType;
import io.mindmaps.concept.Resource;
import io.mindmaps.concept.ResourceType;
import io.mindmaps.concept.RoleType;
import io.mindmaps.concept.Rule;
import io.mindmaps.concept.RuleType;
import io.mindmaps.exception.ConceptException;
import io.mindmaps.factory.MindmapsTestGraphFactory;
import io.mindmaps.util.Schema;
import org.junit.After;
import org.junit.Before;
import org.junit.Test;
import org.junit.rules.ExpectedException;

import java.util.Set;
import java.util.UUID;

import static junit.framework.Assert.assertEquals;
import static junit.framework.Assert.assertNull;
import static org.junit.Assert.assertFalse;
import static org.junit.Assert.assertNotEquals;
import static org.junit.Assert.assertTrue;

public class InstanceTest {
    private AbstractMindmapsGraph mindmapsGraph;

    @org.junit.Rule
    public final ExpectedException expectedException = ExpectedException.none();

    @Before
    public void buildGraph(){
        mindmapsGraph = (AbstractMindmapsGraph) MindmapsTestGraphFactory.newEmptyGraph();
        mindmapsGraph.initialiseMetaConcepts();
    }
    @After
    public void destroyGraph()  throws Exception{
        mindmapsGraph.close();
    }

    @Test
    public void testDeleteScope() throws ConceptException {
        EntityType entityType = mindmapsGraph.putEntityType("entity type");
        RelationType relationType = mindmapsGraph.putRelationType("RelationType");
        Instance scope = mindmapsGraph.addEntity(entityType);
        Relation relation = mindmapsGraph.putRelation(UUID.randomUUID().toString(), relationType);
        relation.scope(scope);
        scope.delete();
        assertNull(mindmapsGraph.getConceptByBaseIdentifier(((ConceptImpl) scope).getBaseIdentifier()));
    }

    @Test
    public void testGetCastings(){
        RelationType relationType = mindmapsGraph.putRelationType("rel type");
        EntityType entityType = mindmapsGraph.putEntityType("entity type");
        InstanceImpl rolePlayer1 = (InstanceImpl) mindmapsGraph.addEntity(entityType);
        assertEquals(0, rolePlayer1.getIncomingNeighbours(Schema.EdgeLabel.CASTING).size());

        RoleTypeImpl role = (RoleTypeImpl) mindmapsGraph.putRoleType("Role");
        RoleTypeImpl role2 = (RoleTypeImpl) mindmapsGraph.putRoleType("Role 2");
        Relation relation = mindmapsGraph.putRelation(UUID.randomUUID().toString(), relationType);
        Relation relation2 = mindmapsGraph.putRelation(UUID.randomUUID().toString(), relationType);
        CastingImpl casting1 = mindmapsGraph.putCasting(role, rolePlayer1, (RelationImpl) relation);
        CastingImpl casting2 = mindmapsGraph.putCasting(role2, rolePlayer1, (RelationImpl) relation2);

        Set<ConceptImpl> castings = rolePlayer1.getIncomingNeighbours(Schema.EdgeLabel.ROLE_PLAYER);

        assertEquals(2, castings.size());
        assertTrue(castings.contains(casting1));
        assertTrue(castings.contains(casting2));
        assertNotEquals(casting1, casting2);
    }

    @Test
    public void testDeleteConceptInstanceInRelationship() throws ConceptException{
        //Build
        EntityType type = mindmapsGraph.putEntityType("Concept Type");
        RelationType relationType = mindmapsGraph.putRelationType("relationType");
        RoleType role1 = mindmapsGraph.putRoleType("role1");
        RoleType role2 = mindmapsGraph.putRoleType("role2");
        RoleType role3 = mindmapsGraph.putRoleType("role3");
        Instance rolePlayer1 = mindmapsGraph.addEntity(type);
        Instance rolePlayer2 = mindmapsGraph.addEntity(type);
        Instance rolePlayer3 = mindmapsGraph.addEntity(type);

        relationType.hasRole(role1);
        relationType.hasRole(role2);
        relationType.hasRole(role3);
        mindmapsGraph.addRelation(relationType).
                putRolePlayer(role1, rolePlayer1).
                putRolePlayer(role2, rolePlayer2).
                putRolePlayer(role3, rolePlayer3);

        assertEquals(20, mindmapsGraph.getTinkerPopGraph().traversal().V().toList().size());
        assertEquals(34, mindmapsGraph.getTinkerPopGraph().traversal().E().toList().size());

        rolePlayer1.delete();

        assertNull(mindmapsGraph.getConcept("role-player1"));
        assertEquals(18, mindmapsGraph.getTinkerPopGraph().traversal().V().toList().size());
        assertEquals(26, mindmapsGraph.getTinkerPopGraph().traversal().E().toList().size());
    }

    @Test
    public void testDeleteConceptInstanceInRelationshipLastRolePlayer() throws ConceptException {
        EntityType type = mindmapsGraph.putEntityType("Concept Type");
        RelationType relationType = mindmapsGraph.putRelationType("relationType");
        RoleType role1 = mindmapsGraph.putRoleType("role1");
        RoleType role2 = mindmapsGraph.putRoleType("role2");
        RoleType role3 = mindmapsGraph.putRoleType("role3");
        Instance rolePlayer1 = mindmapsGraph.addEntity(type);

        relationType.hasRole(role1);
        relationType.hasRole(role2);
        relationType.hasRole(role3);
        mindmapsGraph.addRelation(relationType).
                putRolePlayer(role1, rolePlayer1).
                putRolePlayer(role2, null).
                putRolePlayer(role3, null);

        long value = mindmapsGraph.getTinkerPopGraph().traversal().V().count().next();
        assertEquals(16, value);
        value = mindmapsGraph.getTinkerPopGraph().traversal().E().count().next();
        assertEquals(20, value);

        rolePlayer1.delete();

        assertNull(mindmapsGraph.getConcept("role-player1"));
        assertEquals(13, mindmapsGraph.getTinkerPopGraph().traversal().V().toList().size());
        assertEquals(15, mindmapsGraph.getTinkerPopGraph().traversal().E().toList().size());
    }

    @Test
    public void testRelationsAndPlayedRoleTypes(){
        EntityType entityType = mindmapsGraph.putEntityType("Concept Type");
        RelationType castSinging = mindmapsGraph.putRelationType("Acting Cast");
        RelationType castActing = mindmapsGraph.putRelationType("Singing Cast");
        RoleType feature = mindmapsGraph.putRoleType("Feature");
        RoleType musical = mindmapsGraph.putRoleType("Musical");
        RoleType actor = mindmapsGraph.putRoleType("Actor");
        RoleType singer = mindmapsGraph.putRoleType("Singer");
        Instance pacino = mindmapsGraph.addEntity(entityType);
        Instance godfather = mindmapsGraph.addEntity(entityType);
        Instance godfather2 = mindmapsGraph.addEntity(entityType);
        Instance godfather3 = mindmapsGraph.addEntity(entityType);
        Instance godfather4 = mindmapsGraph.addEntity(entityType);

        castActing.hasRole(actor).hasRole(feature);
        castSinging.hasRole(singer).hasRole(musical);

        Relation relation1 = mindmapsGraph.addRelation(castActing).putRolePlayer(feature, godfather).putRolePlayer(actor, pacino);
        Relation relation2 = mindmapsGraph.addRelation(castActing).putRolePlayer(feature, godfather2).putRolePlayer(actor, pacino);
        Relation relation3 = mindmapsGraph.addRelation(castActing).putRolePlayer(feature, godfather3).putRolePlayer(actor, pacino);
        Relation relation4 = mindmapsGraph.addRelation(castActing).putRolePlayer(feature, godfather4).putRolePlayer(singer, pacino);

        assertEquals(4, pacino.relations().size());
        assertEquals(1, godfather.relations().size());
        assertEquals(1, godfather2.relations().size());
        assertEquals(1, godfather3.relations().size());
        assertEquals(1, godfather4.relations().size());
        assertEquals(3, pacino.relations(actor).size());
        assertEquals(1, pacino.relations(singer).size());
        assertEquals(4, pacino.relations(actor, singer).size());

        assertTrue(pacino.relations(actor).contains(relation1));
        assertTrue(pacino.relations(actor).contains(relation2));
        assertTrue(pacino.relations(actor).contains(relation3));
        assertFalse(pacino.relations(actor).contains(relation4));
        assertTrue(pacino.relations(singer).contains(relation4));

        assertEquals(2, pacino.playsRoles().size());
        assertEquals(1, godfather.playsRoles().size());
        assertEquals(1, godfather2.playsRoles().size());
        assertEquals(1, godfather3.playsRoles().size());
        assertEquals(1, godfather4.playsRoles().size());

        assertTrue(pacino.playsRoles().contains(actor));
        assertTrue(pacino.playsRoles().contains(singer));
    }

    @Test
    public void testResources(){
        EntityType randomThing = mindmapsGraph.putEntityType("A Thing");
        ResourceType resourceType = mindmapsGraph.putResourceType("A Resource Thing", ResourceType.DataType.STRING);
        ResourceType resourceType2 = mindmapsGraph.putResourceType("A Resource Thing 2", ResourceType.DataType.STRING);

        RelationType hasResource = mindmapsGraph.putRelationType("Has Resource");

        RoleType resourceRole = mindmapsGraph.putRoleType("Resource Role");
        RoleType actorRole = mindmapsGraph.putRoleType("Actor");
<<<<<<< HEAD
        Entity pacino = mindmapsGraph.addEntity(randomThing);
=======

        Entity pacino = mindmapsGraph.putEntity("pacino", randomThing);
>>>>>>> f937f825
        Resource birthplace = mindmapsGraph.putResource("a place", resourceType);
        Resource age = mindmapsGraph.putResource("100", resourceType);
        Resource family = mindmapsGraph.putResource("people", resourceType);
        Resource birthDate = mindmapsGraph.putResource("10/10/10", resourceType);
        hasResource.hasRole(resourceRole).hasRole(actorRole);

        Resource randomResource = mindmapsGraph.putResource("Random 1", resourceType2);
        Resource randomResource2 = mindmapsGraph.putResource("Random 2", resourceType2);

        assertEquals(0, birthDate.ownerInstances().size());
        mindmapsGraph.addRelation(hasResource).putRolePlayer(actorRole, pacino).putRolePlayer(resourceRole, birthDate);
        mindmapsGraph.addRelation(hasResource).putRolePlayer(actorRole, pacino).putRolePlayer(resourceRole, birthplace);
        mindmapsGraph.addRelation(hasResource).putRolePlayer(actorRole, pacino).putRolePlayer(resourceRole, age);
        mindmapsGraph.addRelation(hasResource).putRolePlayer(actorRole, pacino).putRolePlayer(resourceRole, family);

        mindmapsGraph.addRelation(hasResource).putRolePlayer(actorRole, pacino).putRolePlayer(resourceRole, randomResource);
        mindmapsGraph.addRelation(hasResource).putRolePlayer(actorRole, pacino).putRolePlayer(resourceRole, randomResource2);

        assertEquals(1, birthDate.ownerInstances().size());
        assertEquals(6, pacino.resources().size());
        assertTrue(pacino.resources().contains(birthDate));
        assertTrue(pacino.resources().contains(birthplace));
        assertTrue(pacino.resources().contains(age));
        assertTrue(pacino.resources().contains(family));
        assertTrue(pacino.resources().contains(randomResource));
        assertTrue(pacino.resources().contains(randomResource2));

        assertEquals(2, pacino.resources(resourceType2).size());
        assertTrue(pacino.resources(resourceType2).contains(randomResource));
        assertTrue(pacino.resources(resourceType2).contains(randomResource2));
    }

    @Test
    public void testAutoGeneratedInstanceIds(){
        EntityType entityType = mindmapsGraph.putEntityType("A Thing");
        ResourceType resourceType = mindmapsGraph.putResourceType("A Resource Thing", ResourceType.DataType.STRING);
        RelationType relationType = mindmapsGraph.putRelationType("Has Resource");
        RuleType ruleType = mindmapsGraph.putRuleType("Rule Type");

        Entity entity = mindmapsGraph.addEntity(entityType);
        Resource resource = mindmapsGraph.putResource("A resource thing", resourceType);
        Relation relation = mindmapsGraph.addRelation(relationType);
        Rule rule = mindmapsGraph.addRule("lhs", "rhs", ruleType);

        assertTrue(entity.getId().startsWith(Schema.BaseType.ENTITY.name() + "-" + entity.type().getId() + "-"));
        assertTrue(resource.getId().startsWith(Schema.BaseType.RESOURCE.name() + "-" + resource.type().getId() + "-"));
        assertTrue(relation.getId().startsWith(Schema.BaseType.RELATION.name() + "-" + relation.type().getId() + "-"));
        assertTrue(rule.getId().startsWith(Schema.BaseType.RULE.name() + "-" + rule.type().getId() + "-"));
    }
}<|MERGE_RESOLUTION|>--- conflicted
+++ resolved
@@ -211,12 +211,7 @@
 
         RoleType resourceRole = mindmapsGraph.putRoleType("Resource Role");
         RoleType actorRole = mindmapsGraph.putRoleType("Actor");
-<<<<<<< HEAD
         Entity pacino = mindmapsGraph.addEntity(randomThing);
-=======
-
-        Entity pacino = mindmapsGraph.putEntity("pacino", randomThing);
->>>>>>> f937f825
         Resource birthplace = mindmapsGraph.putResource("a place", resourceType);
         Resource age = mindmapsGraph.putResource("100", resourceType);
         Resource family = mindmapsGraph.putResource("people", resourceType);
