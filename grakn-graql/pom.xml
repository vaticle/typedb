<?xml version="1.0" encoding="UTF-8"?>
<!--
  ~ Grakn - A Distributed Semantic Database
  ~ Copyright (C) 2016  Grakn Labs Limited
  ~
  ~ Grakn is free software: you can redistribute it and/or modify
  ~ it under the terms of the GNU General Public License as published by
  ~ the Free Software Foundation, either version 3 of the License, or
  ~ (at your option) any later version.
  ~
  ~ Grakn is distributed in the hope that it will be useful,
  ~ but WITHOUT ANY WARRANTY; without even the implied warranty of
  ~ MERCHANTABILITY or FITNESS FOR A PARTICULAR PURPOSE.  See the
  ~ GNU General Public License for more details.
  ~
  ~ You should have received a copy of the GNU General Public License
  ~ along with Grakn. If not, see <http://www.gnu.org/licenses/gpl.txt>.
  -->

<project xmlns="http://maven.apache.org/POM/4.0.0"
         xmlns:xsi="http://www.w3.org/2001/XMLSchema-instance"
         xsi:schemaLocation="http://maven.apache.org/POM/4.0.0 http://maven.apache.org/xsd/maven-4.0.0.xsd">
    <parent>
        <artifactId>grakn-test-profiles</artifactId>
        <relativePath>../grakn-test-profiles</relativePath>
        <groupId>ai.grakn</groupId>
        <version>1.1.0-SNAPSHOT</version>
    </parent>
    <modelVersion>4.0.0</modelVersion>

    <artifactId>grakn-graql</artifactId>

    <dependencies>
        <dependency>
            <groupId>ai.grakn</groupId>
            <artifactId>grakn-core</artifactId>
        </dependency>
        <dependency>
            <groupId>ai.grakn</groupId>
            <artifactId>grakn-kb</artifactId>
        </dependency>
        <dependency>
            <groupId>com.google.auto.value</groupId>
            <artifactId>auto-value</artifactId>
        </dependency>
        <dependency>
            <groupId>com.google.code.findbugs</groupId>
            <artifactId>annotations</artifactId>
        </dependency>
        <dependency>
            <groupId>org.antlr</groupId>
            <artifactId>antlr4-runtime</artifactId>
        </dependency>
        <dependency>
<<<<<<< HEAD
            <groupId>org.apache.commons</groupId>
            <artifactId>commons-math3</artifactId>
            <scope>test</scope>
=======
            <groupId>org.javatuples</groupId>
            <artifactId>javatuples</artifactId>
>>>>>>> 99df391d
        </dependency>
        <dependency>
            <groupId>org.mockito</groupId>
            <artifactId>mockito-core</artifactId>
        </dependency>
    </dependencies>
    <build>
        <plugins>
            <plugin>
                <groupId>org.antlr</groupId>
                <artifactId>antlr4-maven-plugin</artifactId>
                <executions>
                    <execution>
                        <id>antlr</id>
                        <goals>
                            <goal>antlr4</goal>
                        </goals>
                    </execution>
                </executions>
            </plugin>
        </plugins>
    </build>
</project><|MERGE_RESOLUTION|>--- conflicted
+++ resolved
@@ -52,16 +52,6 @@
             <artifactId>antlr4-runtime</artifactId>
         </dependency>
         <dependency>
-<<<<<<< HEAD
-            <groupId>org.apache.commons</groupId>
-            <artifactId>commons-math3</artifactId>
-            <scope>test</scope>
-=======
-            <groupId>org.javatuples</groupId>
-            <artifactId>javatuples</artifactId>
->>>>>>> 99df391d
-        </dependency>
-        <dependency>
             <groupId>org.mockito</groupId>
             <artifactId>mockito-core</artifactId>
         </dependency>
