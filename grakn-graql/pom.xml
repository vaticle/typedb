--- conflicted
+++ resolved
@@ -24,11 +24,7 @@
         <artifactId>grakn-test-profiles</artifactId>
         <relativePath>../grakn-test-profiles</relativePath>
         <groupId>ai.grakn</groupId>
-<<<<<<< HEAD
-        <version>1.1.0</version>
-=======
         <version>1.2.0-SNAPSHOT</version>
->>>>>>> a5cc130e
     </parent>
     <modelVersion>4.0.0</modelVersion>
 
