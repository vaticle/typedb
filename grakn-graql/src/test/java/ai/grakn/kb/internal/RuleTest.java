/*
 * Grakn - A Distributed Semantic Database
 * Copyright (C) 2016  Grakn Labs Limited
 *
 * Grakn is free software: you can redistribute it and/or modify
 * it under the terms of the GNU General Public License as published by
 * the Free Software Foundation, either version 3 of the License, or
 * (at your option) any later version.
 *
 * Grakn is distributed in the hope that it will be useful,
 * but WITHOUT ANY WARRANTY; without even the implied warranty of
 * MERCHANTABILITY or FITNESS FOR A PARTICULAR PURPOSE.  See the
 * GNU General Public License for more details.
 *
 * You should have received a copy of the GNU General Public License
 * along with Grakn. If not, see <http://www.gnu.org/licenses/gpl.txt>.
 */

package ai.grakn.kb.internal;

import ai.grakn.Grakn;
import ai.grakn.GraknSession;
import ai.grakn.GraknTx;
import ai.grakn.GraknTxType;
import ai.grakn.concept.AttributeType;
import ai.grakn.concept.EntityType;
import ai.grakn.concept.Role;
import ai.grakn.concept.Rule;
import ai.grakn.exception.InvalidKBException;
import ai.grakn.graql.Pattern;
import ai.grakn.util.ErrorMessage;
import ai.grakn.util.Schema;
import org.junit.After;
import org.junit.Before;
import org.junit.Ignore;
import org.junit.Test;
import org.junit.rules.ExpectedException;

import java.util.UUID;
import java.util.stream.Collectors;

import static org.hamcrest.MatcherAssert.assertThat;
import static org.hamcrest.Matchers.containsInAnyOrder;
import static org.hamcrest.Matchers.empty;
import static org.junit.Assert.assertEquals;

//NOTE: This test is inside the graql module due to the inability to have graql constructs inside the graph module
public class RuleTest {
    @org.junit.Rule
    public final ExpectedException expectedException = ExpectedException.none();

    private Pattern when;
    private Pattern then;
    private GraknTx graknTx;
    private GraknSession session;

    @Before
    public void setupRules(){
        session = Grakn.session(Grakn.IN_MEMORY, "absd");
        graknTx = Grakn.session(Grakn.IN_MEMORY, "absd").open(GraknTxType.WRITE);
        when = graknTx.graql().parser().parsePattern("$x isa entity-type");
        then = graknTx.graql().parser().parsePattern("$x isa entity-type");
    }

    @After
    public void closeSession() throws Exception {
        graknTx.close();
        session.close();
    }

    @Test
    public void whenCreatingRulesWithNullValues_Throw() throws Exception {
        expectedException.expect(NullPointerException.class);
        graknTx.putRule("A Thing", null, null);
    }

    @Test
    public void whenCreatingRulesWithNonExistentEntityType_Throw() throws InvalidKBException {
        graknTx.putEntityType("My-Type");

        when = graknTx.graql().parser().parsePattern("$x isa Your-Type");
        then = graknTx.graql().parser().parsePattern("$x isa My-Type");
        Rule rule = graknTx.putRule("My-Sad-Rule-Type", when, then);

        expectedException.expect(InvalidKBException.class);
        expectedException.expectMessage(
                ErrorMessage.VALIDATION_RULE_MISSING_ELEMENTS.getMessage(Schema.VertexProperty.RULE_WHEN.name(), rule.getLabel(), "Your-Type"));

        graknTx.commit();
    }

    @Test
    public void whenAddingRuleWithDisjunctionInTheBody_Throw() throws InvalidKBException {
        validateIllegalRule(
                graknTx.graql().parser().parsePattern("(role: $x) or (role: $x, role: $y)"),
                graknTx.graql().parser().parsePattern("(role1: $x, role2: $y) isa relation1"),
                ErrorMessage.VALIDATION_RULE_DISJUNCTION_IN_BODY
        );
    }

    @Test
    public void whenAddingRuleWithDisjunctionInTheHead_Throw() throws InvalidKBException {
        validateIllegalRule(
                graknTx.graql().parser().parsePattern("(role1: $x, role2: $y) isa relation1"),
                graknTx.graql().parser().parsePattern("(role1: $x) or (role1: $x, role2: $y)"),
                ErrorMessage.VALIDATION_RULE_DISJUNCTION_IN_HEAD
        );
    }

    @Test
    public void whenAddingRuleWithNonAtomicHead_Throw() throws InvalidKBException {
        validateIllegalRule(
                graknTx.graql().parser().parsePattern("(role1: $x, role2: $y) isa relation1"),
                graknTx.graql().parser().parsePattern("{(role1: $x, role2: $y) isa relation1; $x has res1 'value';}"),
                ErrorMessage.VALIDATION_RULE_HEAD_NON_ATOMIC
        );
        validateIllegalRule(
<<<<<<< HEAD
                graknTx.graql().parser().parsePattern("(role1: $x, role2: $y) isa relation1"),
                graknTx.graql().parser().parsePattern("{role1: $x, role2: $y) isa relation1; (role1: $y, role2: $z) isa relation1;}"),
=======
                graknTx.graql().parsePattern("(role1: $x, role2: $y) isa relation1"),
                graknTx.graql().parsePattern("{role1: $x, role2: $y) isa relation1; (role1: $y, role2: $z) isa relation1;}"),
>>>>>>> 0292bee3
                ErrorMessage.VALIDATION_RULE_HEAD_NON_ATOMIC
        );
    }

    @Test
<<<<<<< HEAD
    public void whenAddingRuleWithIllegalAtomicInHead_IsaAtomWithoutType_Throw() throws InvalidKBException {
        validateIllegalHead(
                graknTx.graql().parser().parsePattern("(role1: $x, role2: $y) isa relation1"),
                graknTx.graql().parser().parsePattern("{$x isa $z;}"),
=======
    public void whenAddingRuleWithIllegalAtomicInHead_RelationWithUnboundRolePlayer_Throw() throws InvalidKBException {
        validateIllegalHead(
                graknTx.graql().parsePattern("(role1: $x, role2: $y) isa relation1"),
                graknTx.graql().parsePattern("(role1: $y, role2: $z) isa relation1"),
                ErrorMessage.VALIDATION_RULE_ILLEGAL_HEAD_ATOM_WITH_UNBOUND_VARIABLE
        );
    }

    @Test
    public void whenAddingRuleWithIllegalAtomicInHead_RelationWithUnboundRelationVariable_Throw() throws InvalidKBException {
        validateIllegalHead(
                graknTx.graql().parsePattern("{" +
                        "$r1 (role1: $x, role2: $y) isa relation1;" +
                        "$r2 (role1: $z, role2: $u) isa relation1;" +
                        "}"),
                graknTx.graql().parsePattern("$r (role1: $r1, role2: $r2) isa relation1"),
                ErrorMessage.VALIDATION_RULE_ILLEGAL_HEAD_ATOM_WITH_UNBOUND_VARIABLE
        );
    }

    @Test
    public void whenAddingRuleWithIllegalAtomicInHead_ResourceWithUnboundVariablePredicate_Throw() throws InvalidKBException {
        validateIllegalHead(
                graknTx.graql().parsePattern("(role1: $x, role2: $y) isa relation1"),
                graknTx.graql().parsePattern("$x has res1 $r"),
                ErrorMessage.VALIDATION_RULE_ILLEGAL_HEAD_ATOM_WITH_UNBOUND_VARIABLE
        );
    }

    @Test
    public void whenAddingRuleWithIllegalAtomicInHead_IsaAtomWithoutType_Throw() throws InvalidKBException {
        validateIllegalHead(
                graknTx.graql().parsePattern("(role1: $x, role2: $y) isa relation1"),
                graknTx.graql().parsePattern("{$x isa $z;}"),
>>>>>>> 0292bee3
                ErrorMessage.VALIDATION_RULE_ILLEGAL_HEAD_ATOM_WITH_AMBIGUOUS_SCHEMA_CONCEPT
        );
    }

    @Test
    public void whenAddingRuleWithIllegalAtomicInHead_ResourceWithInequality_Throw() throws InvalidKBException {
        validateIllegalHead(
<<<<<<< HEAD
                graknTx.graql().parser().parsePattern("(role1: $x, role2: $y) isa relation1"),
                graknTx.graql().parser().parsePattern("$x has res1 >10"),
=======
                graknTx.graql().parsePattern("(role1: $x, role2: $y) isa relation1"),
                graknTx.graql().parsePattern("$x has res1 >10"),
>>>>>>> 0292bee3
                ErrorMessage.VALIDATION_RULE_ILLEGAL_HEAD_RESOURCE_WITH_NONSPECIFIC_PREDICATE
        );
    }

    @Test
<<<<<<< HEAD
    public void whenAddingRuleWithIllegalAtomicInHead_ResourceWithUnboundVariablePredicate_Throw() throws InvalidKBException {
        validateIllegalHead(
                graknTx.graql().parser().parsePattern("(role1: $x, role2: $y) isa relation1"),
                graknTx.graql().parser().parsePattern("$x has res1 $r"),
                ErrorMessage.VALIDATION_RULE_ILLEGAL_HEAD_RESOURCE_WITH_UNBOUND_PREDICATE
        );
    }

    @Test
    public void whenAddingRuleWithIllegalAtomicInHead_ResourceWithBoundVariablePredicate_DoNotThrow(){
        validateLegalHead(
                graknTx.graql().parser().parsePattern("$x has res1 $r"),
                graknTx.graql().parser().parsePattern("$x has res2 $r")
=======
    public void whenAddingRuleWithIllegalAtomicInHead_ResourceWithBoundVariablePredicate_DoNotThrow(){
        validateLegalHead(
                graknTx.graql().parsePattern("$x has res1 $r"),
                graknTx.graql().parsePattern("$x has res2 $r")
>>>>>>> 0292bee3
        );
    }

    @Test
    public void whenAddingRuleWithIllegalAtomicInHead_ResourceWithAmbiguousPredicates_Throw() throws InvalidKBException {
        validateIllegalHead(
<<<<<<< HEAD
                graknTx.graql().parser().parsePattern("(role1: $x, role2: $y) isa relation1"),
                graknTx.graql().parser().parsePattern("{$x has res1 $r; $r val =10; $r val =20;}"),
=======
                graknTx.graql().parsePattern("(role1: $x, role2: $y) isa relation1"),
                graknTx.graql().parsePattern("{$x has res1 $r; $r val =10; $r val =20;}"),
>>>>>>> 0292bee3
                ErrorMessage.VALIDATION_RULE_ILLEGAL_HEAD_RESOURCE_WITH_AMBIGUOUS_PREDICATES
        );
    }

    @Test
    public void whenAddingRuleWithIllegalAtomicInHead_RelationWithMetaRoles_Throw() throws InvalidKBException {
        validateIllegalHead(
<<<<<<< HEAD
                graknTx.graql().parser().parsePattern("(role1: $x, role2: $y) isa relation1"),
                graknTx.graql().parser().parsePattern("(role: $y, role: $x) isa relation1"),
=======
                graknTx.graql().parsePattern("(role1: $x, role2: $y) isa relation1"),
                graknTx.graql().parsePattern("(role: $y, role: $x) isa relation1"),
>>>>>>> 0292bee3
                ErrorMessage.VALIDATION_RULE_ILLEGAL_HEAD_RELATION_WITH_AMBIGUOUS_ROLE
        );
    }

    @Test
    public void whenAddingRuleWithIllegalAtomicInHead_RelationWithMissingRoles_Throw() throws InvalidKBException {
        validateIllegalHead(
<<<<<<< HEAD
                graknTx.graql().parser().parsePattern("(role1: $x, role2: $y) isa relation1"),
                graknTx.graql().parser().parsePattern("($x, $y) isa relation1"),
=======
                graknTx.graql().parsePattern("(role1: $x, role2: $y) isa relation1"),
                graknTx.graql().parsePattern("($x, $y) isa relation1"),
>>>>>>> 0292bee3
                ErrorMessage.VALIDATION_RULE_ILLEGAL_HEAD_RELATION_WITH_AMBIGUOUS_ROLE
        );
    }

    @Test
    public void whenAddingRuleWithIllegalAtomicInHead_RelationWithVariableRoles_Throw() throws InvalidKBException {
        validateIllegalHead(
<<<<<<< HEAD
                graknTx.graql().parser().parsePattern("($r1: $x, $r2: $y) isa relation1"),
                graknTx.graql().parser().parsePattern("($r2: $x, $r1: $y) isa relation1"),
=======
                graknTx.graql().parsePattern("($r1: $x, $r2: $y) isa relation1"),
                graknTx.graql().parsePattern("($r2: $x, $r1: $y) isa relation1"),
>>>>>>> 0292bee3
                ErrorMessage.VALIDATION_RULE_ILLEGAL_HEAD_RELATION_WITH_AMBIGUOUS_ROLE
        );
    }

    @Test
    public void whenAddingRuleWithIllegalAtomicInHead_RelationWithoutType_Throw() throws InvalidKBException {
        validateIllegalHead(
<<<<<<< HEAD
                graknTx.graql().parser().parsePattern("(role1: $x, role2: $y) isa relation1"),
                graknTx.graql().parser().parsePattern("(role3: $y, role3: $x)"),
=======
                graknTx.graql().parsePattern("(role1: $x, role2: $y) isa relation1"),
                graknTx.graql().parsePattern("(role3: $y, role3: $x)"),
>>>>>>> 0292bee3
                ErrorMessage.VALIDATION_RULE_ILLEGAL_HEAD_ATOM_WITH_AMBIGUOUS_SCHEMA_CONCEPT
        );
    }

    @Test
    public void whenAddingRuleWithIllegalAtomicInHead_RelationWithImplicitType_Throw() throws InvalidKBException {
        validateIllegalHead(
<<<<<<< HEAD
                graknTx.graql().parser().parsePattern("(role1: $x, role2: $y) isa relation1"),
                graknTx.graql().parser().parsePattern("(role3: $y, role3: $x) isa " + Schema.ImplicitType.HAS.getLabel("res1").getValue()),
=======
                graknTx.graql().parsePattern("(role1: $x, role2: $y) isa relation1"),
                graknTx.graql().parsePattern("($x, $y) isa " + Schema.ImplicitType.HAS.getLabel("res1").getValue()),
>>>>>>> 0292bee3
                ErrorMessage.VALIDATION_RULE_ILLEGAL_HEAD_ATOM_WITH_IMPLICIT_SCHEMA_CONCEPT
        );
    }

    @Test
    public void whenAddingRuleWithIllegalAtomicInHead_RelationWithImplicitRole_Throw() throws InvalidKBException {
        validateIllegalHead(
<<<<<<< HEAD
                graknTx.graql().parser().parsePattern("(role1: $x, role2: $y) isa relation1"),
                graknTx.graql().parser().parsePattern("(" + Schema.ImplicitType.HAS_OWNER.getLabel("res1").getValue() + ": $y, role3: $x) isa relation1"),
=======
                graknTx.graql().parsePattern("(role1: $x, role2: $y) isa relation1"),
                graknTx.graql().parsePattern("(" + Schema.ImplicitType.HAS_OWNER.getLabel("res1").getValue() + ": $x, $y)"),
>>>>>>> 0292bee3
                ErrorMessage.VALIDATION_RULE_ILLEGAL_HEAD_RELATION_WITH_IMPLICIT_ROLE
        );
    }

    @Test
    public void whenAddingRuleWithIllegalAtomicInHead_IllegalTypeAtoms_Throw() throws InvalidKBException {
        validateIllegalHead(
<<<<<<< HEAD
                graknTx.graql().parser().parsePattern("(role1: $x, role2: $y) isa relation1"),
                graknTx.graql().parser().parsePattern("$x sub entity1"),
                ErrorMessage.VALIDATION_RULE_ILLEGAL_ATOMIC_IN_HEAD
        );
        validateIllegalHead(
                graknTx.graql().parser().parsePattern("(role1: $x, role2: $y) isa relation1"),
                graknTx.graql().parser().parsePattern("$x plays role1"),
                ErrorMessage.VALIDATION_RULE_ILLEGAL_ATOMIC_IN_HEAD
        );
        validateIllegalHead(
                graknTx.graql().parser().parsePattern("$x isa relation1"),
                graknTx.graql().parser().parsePattern("$x relates role1"),
                ErrorMessage.VALIDATION_RULE_ILLEGAL_ATOMIC_IN_HEAD
        );
        validateIllegalHead(
                graknTx.graql().parser().parsePattern("(role1: $x, role2: $y) isa relation1"),
                graknTx.graql().parser().parsePattern("$x has res1"),
=======
                graknTx.graql().parsePattern("(role1: $x, role2: $y) isa relation1"),
                graknTx.graql().parsePattern("$x sub entity1"),
                ErrorMessage.VALIDATION_RULE_ILLEGAL_ATOMIC_IN_HEAD
        );
        validateIllegalHead(
                graknTx.graql().parsePattern("(role1: $x, role2: $y) isa relation1"),
                graknTx.graql().parsePattern("$x plays role1"),
                ErrorMessage.VALIDATION_RULE_ILLEGAL_ATOMIC_IN_HEAD
        );
        validateIllegalHead(
                graknTx.graql().parsePattern("$x isa relation1"),
                graknTx.graql().parsePattern("$x relates role1"),
                ErrorMessage.VALIDATION_RULE_ILLEGAL_ATOMIC_IN_HEAD
        );
        validateIllegalHead(
                graknTx.graql().parsePattern("(role1: $x, role2: $y) isa relation1"),
                graknTx.graql().parsePattern("$x has res1"),
>>>>>>> 0292bee3
                ErrorMessage.VALIDATION_RULE_ILLEGAL_ATOMIC_IN_HEAD
        );
    }

    @Test
    public void whenAddingRuleWithIllegalAtomicInHead_Predicate_Throw() throws InvalidKBException {
        validateIllegalHead(
<<<<<<< HEAD
                graknTx.graql().parser().parsePattern("(role1: $x, role2: $y) isa relation1"),
                graknTx.graql().parser().parsePattern("$x id '100'"),
                ErrorMessage.VALIDATION_RULE_ILLEGAL_ATOMIC_IN_HEAD
        );
        validateIllegalHead(
                graknTx.graql().parser().parsePattern("(role1: $x, role2: $y) isa relation1"),
                graknTx.graql().parser().parsePattern("$x != $y'"),
                ErrorMessage.VALIDATION_RULE_ILLEGAL_ATOMIC_IN_HEAD
        );
        validateIllegalHead(
                graknTx.graql().parser().parsePattern("($x, $y); $x isa res1;"),
                graknTx.graql().parser().parsePattern("$x val '100'"),
                ErrorMessage.VALIDATION_RULE_ILLEGAL_ATOMIC_IN_HEAD
        );
        validateIllegalHead(
                graknTx.graql().parser().parsePattern("(role1: $x, role2: $y) isa relation1"),
                graknTx.graql().parser().parsePattern("$x != $y'"),
                ErrorMessage.VALIDATION_RULE_ILLEGAL_ATOMIC_IN_HEAD
        );
        validateIllegalRule(
                graknTx.graql().parser().parsePattern("($x, $y); $x isa res1;"),
                graknTx.graql().parser().parsePattern("$x val '100'"),
                ErrorMessage.VALIDATION_RULE_ILLEGAL_ATOMIC_IN_HEAD
        );
        validateIllegalRule(
                graknTx.graql().parser().parsePattern("(role1: $x, role2: $y) isa relation1"),
                graknTx.graql().parser().parsePattern("$x label 'entity1'"),
=======
                graknTx.graql().parsePattern("(role1: $x, role2: $y) isa relation1"),
                graknTx.graql().parsePattern("$x id '100'"),
                ErrorMessage.VALIDATION_RULE_ILLEGAL_ATOMIC_IN_HEAD
        );
        validateIllegalHead(
                graknTx.graql().parsePattern("(role1: $x, role2: $y) isa relation1"),
                graknTx.graql().parsePattern("$x != $y'"),
                ErrorMessage.VALIDATION_RULE_ILLEGAL_ATOMIC_IN_HEAD
        );
        validateIllegalHead(
                graknTx.graql().parsePattern("($x, $y); $x isa res1;"),
                graknTx.graql().parsePattern("$x val '100'"),
                ErrorMessage.VALIDATION_RULE_ILLEGAL_ATOMIC_IN_HEAD
        );
        validateIllegalHead(
                graknTx.graql().parsePattern("(role1: $x, role2: $y) isa relation1"),
                graknTx.graql().parsePattern("$x label 'entity1'"),
>>>>>>> 0292bee3
                ErrorMessage.VALIDATION_RULE_ILLEGAL_ATOMIC_IN_HEAD
        );
    }

    @Test
    public void whenAddingRuleWithIllegalAtomicInHead_PropertyAtoms_Throw() throws InvalidKBException {
        validateIllegalHead(
<<<<<<< HEAD
                graknTx.graql().parser().parsePattern("(role1: $x, role2: $y) isa relation1"),
                graknTx.graql().parser().parsePattern("$x is-abstract"),
                ErrorMessage.VALIDATION_RULE_ILLEGAL_ATOMIC_IN_HEAD
        );
        validateIllegalHead(
                graknTx.graql().parser().parsePattern("$x has res1 $y"),
                graknTx.graql().parser().parsePattern("$y datatype string"),
                ErrorMessage.VALIDATION_RULE_ILLEGAL_ATOMIC_IN_HEAD
        );
        validateIllegalHead(
                graknTx.graql().parser().parsePattern("$x isa entity1"),
                graknTx.graql().parser().parsePattern("$x regex /entity/"),
=======
                graknTx.graql().parsePattern("(role1: $x, role2: $y) isa relation1"),
                graknTx.graql().parsePattern("$x is-abstract"),
                ErrorMessage.VALIDATION_RULE_ILLEGAL_ATOMIC_IN_HEAD
        );
        validateIllegalHead(
                graknTx.graql().parsePattern("$x has res1 $y"),
                graknTx.graql().parsePattern("$y datatype string"),
                ErrorMessage.VALIDATION_RULE_ILLEGAL_ATOMIC_IN_HEAD
        );
        validateIllegalHead(
                graknTx.graql().parsePattern("$x isa entity1"),
                graknTx.graql().parsePattern("$x regex /entity/"),
>>>>>>> 0292bee3
                ErrorMessage.VALIDATION_RULE_ILLEGAL_ATOMIC_IN_HEAD
        );
    }

    @Test
    public void whenAddingRuleInvalidOntologically_RelationDoesntRelateARole_Throw() throws InvalidKBException {
        validateOntologicallyIllegalRule(
                graknTx.graql().parser().parsePattern("(role1: $x, role3: $y) isa relation2"),
                graknTx.graql().parser().parsePattern("(role1: $x, role2: $y) isa relation1"),
                ErrorMessage.VALIDATION_RULE_ROLE_CANNOT_BE_PLAYED.getMessage("role1", "relation2")
        );
        validateOntologicallyIllegalRule(
                graknTx.graql().parser().parsePattern("(role1: $x, role2: $y) isa relation1"),
                graknTx.graql().parser().parsePattern("(role1: $x, role3: $y) isa relation2"),
                ErrorMessage.VALIDATION_RULE_ROLE_CANNOT_BE_PLAYED.getMessage("role1", "relation2")
        );
    }

    @Test
    public void whenAddingRuleInvalidOntologically_TypeCantPlayARole_Throw() throws InvalidKBException {
        validateOntologicallyIllegalRule(
                graknTx.graql().parser().parsePattern("{$y isa entity1; }"),
                graknTx.graql().parser().parsePattern("(role3: $x, role3: $y) isa relation2"),
                ErrorMessage.VALIDATION_RULE_TYPE_CANNOT_PLAY_ROLE.getMessage("entity1", "role3", "relation2")
        );
        validateOntologicallyIllegalRule(
                graknTx.graql().parser().parsePattern("{$y isa entity1; (role3: $x, role3: $y) isa relation2;}"),
                graknTx.graql().parser().parsePattern("(role1: $x, role2: $y) isa relation1"),
                ErrorMessage.VALIDATION_RULE_TYPE_CANNOT_PLAY_ROLE.getMessage("entity1", "role3", "relation2")
        );
        validateOntologicallyIllegalRule(
                graknTx.graql().parser().parsePattern("role1: $x, role2: $y) isa relation1"),
                graknTx.graql().parser().parsePattern("{$y isa entity1; (role3: $x, role3: $y) isa relation2;}"),
                ErrorMessage.VALIDATION_RULE_TYPE_CANNOT_PLAY_ROLE.getMessage("entity1", "role3", "relation2")
        );
    }

    @Test
    public void whenAddingRuleInvalidOntologically_EntityCantHaveResource_Throw() throws InvalidKBException {
        validateOntologicallyIllegalRule(
                graknTx.graql().parser().parsePattern("$x isa relation1"),
                graknTx.graql().parser().parsePattern("$x has res1 'value'"),
                ErrorMessage.VALIDATION_RULE_RESOURCE_OWNER_CANNOT_HAVE_RESOURCE.getMessage("res1", "relation1")
        );
        validateOntologicallyIllegalRule(
                graknTx.graql().parser().parsePattern("{$x isa relation1, has res1 'value';}"),
                graknTx.graql().parser().parsePattern("$x isa relation2"),
                ErrorMessage.VALIDATION_RULE_RESOURCE_OWNER_CANNOT_HAVE_RESOURCE.getMessage("res1", "relation1")
        );
        validateOntologicallyIllegalRule(
                graknTx.graql().parser().parsePattern("$x isa relation2"),
                graknTx.graql().parser().parsePattern("{$x isa relation1, has res1 'value';"),
                ErrorMessage.VALIDATION_RULE_RESOURCE_OWNER_CANNOT_HAVE_RESOURCE.getMessage("res1", "relation1")
        );
    }

    @Test
    public void whenAddingRuleInvalidOntologically_RelationWithInvalidType_Throw() throws InvalidKBException {
        validateOntologicallyIllegalRule(
                graknTx.graql().parser().parsePattern("(role1: $x, role3: $y) isa res1"),
                graknTx.graql().parser().parsePattern("(role1: $x, role2: $y) isa relation1"),
                ErrorMessage.VALIDATION_RULE_INVALID_RELATION_TYPE.getMessage("res1")
        );
        validateOntologicallyIllegalRule(
                graknTx.graql().parser().parsePattern("(role1: $x, role2: $y) isa relation1"),
                graknTx.graql().parser().parsePattern("(role1: $x, role3: $y) isa res1"),
                ErrorMessage.VALIDATION_RULE_INVALID_RELATION_TYPE.getMessage("res1")
        );
    }

    @Test
    public void whenAddingRuleInvalidOntologically_ResourceWithInvalidType_Throw() throws InvalidKBException {
        validateOntologicallyIllegalRule(
                graknTx.graql().parser().parsePattern("$x has relation1 'value'"),
                graknTx.graql().parser().parsePattern("(role1: $x, role2: $y) isa relation1"),
                ErrorMessage.VALIDATION_RULE_INVALID_RESOURCE_TYPE.getMessage("relation1")
        );
        validateOntologicallyIllegalRule(
                graknTx.graql().parser().parsePattern("(role1: $x, role2: $y) isa relation1"),
                graknTx.graql().parser().parsePattern("$x has relation1 'value'"),
                ErrorMessage.VALIDATION_RULE_INVALID_RESOURCE_TYPE.getMessage("relation1")
        );
    }

    @Test
    public void whenAddingRuleWithOntologicallyInvalidHead_RelationDoesntRelateARole_Throw() throws InvalidKBException {
        validateOntologicallyIllegalRule(
                graknTx.graql().parser().parsePattern("(role1: $x, role2: $y) isa relation1"),
                graknTx.graql().parser().parsePattern("(role1: $x, role3: $y) isa relation2"),
                ErrorMessage.VALIDATION_RULE_ROLE_CANNOT_BE_PLAYED.getMessage("role1", "relation2")
        );
    }

    private void validateOntologicallyIllegalRule(Pattern when, Pattern then, String message){
        initTx(graknTx);
        graknTx.putRule(UUID.randomUUID().toString(), when, then);

        expectedException.expect(InvalidKBException.class);
        expectedException.expectMessage(message);

        graknTx.commit();
    }
    
    private void validateIllegalRule(Pattern when, Pattern then, ErrorMessage message){
        initTx(graknTx);
        Rule rule = graknTx.putRule(UUID.randomUUID().toString(), when, then);

        expectedException.expect(InvalidKBException.class);
        expectedException.expectMessage(message.getMessage(rule.getLabel()));
        graknTx.commit();
    }

    private void validateIllegalHead(Pattern when, Pattern then, ErrorMessage message){
        initTx(graknTx);
        Rule rule = graknTx.putRule(UUID.randomUUID().toString(), when, then);

        expectedException.expect(InvalidKBException.class);
        expectedException.expectMessage(message.getMessage(then.toString(), rule.getLabel()));
        graknTx.commit();
    }

    private void validateLegalHead(Pattern when, Pattern then){
        initTx(graknTx);
        graknTx.putRule(UUID.randomUUID().toString(), when, then);
        graknTx.commit();
    }
    
    private void initTx(GraknTx graph){
        AttributeType<Integer> res1 = graph.putAttributeType("res1", AttributeType.DataType.INTEGER);
        AttributeType<Integer> res2 = graph.putAttributeType("res2", AttributeType.DataType.INTEGER);
        Role role1 = graph.putRole("role1");
        Role role2 = graph.putRole("role2");
        Role role3 = graph.putRole("role3");

        graph.putEntityType("entity1")
                .attribute(res1)
                .attribute(res2)
                .plays(role1)
                .plays(role2);

        graph.putRelationshipType("relation1")
                .relates(role1)
                .relates(role2)
                .relates(role3)
                .plays(role1)
                .plays(role2);
        graph.putRelationshipType("relation2")
                .relates(role3);
    }

    @Test
    public void whenCreatingRules_EnsureHypothesisAndConclusionTypesAreFilledOnCommit() throws InvalidKBException {
        EntityType t1 = graknTx.putEntityType("type1");
        EntityType t2 = graknTx.putEntityType("type2");

        when = graknTx.graql().parser().parsePattern("$x isa type1");
        then = graknTx.graql().parser().parsePattern("$x isa type2");

        Rule rule = graknTx.putRule("My-Happy-Rule", when, then);
        assertThat(rule.getHypothesisTypes().collect(Collectors.toSet()), empty());
        assertThat(rule.getConclusionTypes().collect(Collectors.toSet()), empty());

        graknTx.commit();

        assertThat(rule.getHypothesisTypes().collect(Collectors.toSet()), containsInAnyOrder(t1));
        assertThat(rule.getConclusionTypes().collect(Collectors.toSet()), containsInAnyOrder(t2));
    }

    @Test
    public void whenAddingDuplicateRulesOfTheSameTypeWithTheSamePattern_ReturnTheSameRule(){
        graknTx.putEntityType("type1");
        when = graknTx.graql().parser().parsePattern("$x isa type1");
        then = graknTx.graql().parser().parsePattern("$x isa type1");

        Rule rule1 = graknTx.putRule("My-Angry-Rule", when, then);
        Rule rule2 = graknTx.putRule("My-Angry-Rule", when, then);

        assertEquals(rule1, rule2);
    }

    @Ignore("This is ignored because we currently have no way to determine if patterns with different variables name are equivalent")
    @Test
    public void whenAddingDuplicateRulesOfTheSameTypeWithDifferentPatternVariables_ReturnTheSameRule(){
        graknTx.putEntityType("type1");
        when = graknTx.graql().parser().parsePattern("$x isa type1");
        then = graknTx.graql().parser().parsePattern("$y isa type1");

        Rule rule1 = graknTx.putRule("My-Angry-Rule", when, then);
        Rule rule2 = graknTx.putRule("My-Angry-Rule", when, then);

        assertEquals(rule1, rule2);
    }
}<|MERGE_RESOLUTION|>--- conflicted
+++ resolved
@@ -115,28 +115,17 @@
                 ErrorMessage.VALIDATION_RULE_HEAD_NON_ATOMIC
         );
         validateIllegalRule(
-<<<<<<< HEAD
                 graknTx.graql().parser().parsePattern("(role1: $x, role2: $y) isa relation1"),
                 graknTx.graql().parser().parsePattern("{role1: $x, role2: $y) isa relation1; (role1: $y, role2: $z) isa relation1;}"),
-=======
-                graknTx.graql().parsePattern("(role1: $x, role2: $y) isa relation1"),
-                graknTx.graql().parsePattern("{role1: $x, role2: $y) isa relation1; (role1: $y, role2: $z) isa relation1;}"),
->>>>>>> 0292bee3
                 ErrorMessage.VALIDATION_RULE_HEAD_NON_ATOMIC
         );
     }
 
     @Test
-<<<<<<< HEAD
-    public void whenAddingRuleWithIllegalAtomicInHead_IsaAtomWithoutType_Throw() throws InvalidKBException {
-        validateIllegalHead(
-                graknTx.graql().parser().parsePattern("(role1: $x, role2: $y) isa relation1"),
-                graknTx.graql().parser().parsePattern("{$x isa $z;}"),
-=======
     public void whenAddingRuleWithIllegalAtomicInHead_RelationWithUnboundRolePlayer_Throw() throws InvalidKBException {
         validateIllegalHead(
-                graknTx.graql().parsePattern("(role1: $x, role2: $y) isa relation1"),
-                graknTx.graql().parsePattern("(role1: $y, role2: $z) isa relation1"),
+                graknTx.graql().parser().parsePattern("(role1: $x, role2: $y) isa relation1"),
+                graknTx.graql().parser().parsePattern("(role1: $y, role2: $z) isa relation1"),
                 ErrorMessage.VALIDATION_RULE_ILLEGAL_HEAD_ATOM_WITH_UNBOUND_VARIABLE
         );
     }
@@ -144,11 +133,11 @@
     @Test
     public void whenAddingRuleWithIllegalAtomicInHead_RelationWithUnboundRelationVariable_Throw() throws InvalidKBException {
         validateIllegalHead(
-                graknTx.graql().parsePattern("{" +
+                graknTx.graql().parser().parsePattern("{" +
                         "$r1 (role1: $x, role2: $y) isa relation1;" +
                         "$r2 (role1: $z, role2: $u) isa relation1;" +
                         "}"),
-                graknTx.graql().parsePattern("$r (role1: $r1, role2: $r2) isa relation1"),
+                graknTx.graql().parser().parsePattern("$r (role1: $r1, role2: $r2) isa relation1"),
                 ErrorMessage.VALIDATION_RULE_ILLEGAL_HEAD_ATOM_WITH_UNBOUND_VARIABLE
         );
     }
@@ -156,8 +145,8 @@
     @Test
     public void whenAddingRuleWithIllegalAtomicInHead_ResourceWithUnboundVariablePredicate_Throw() throws InvalidKBException {
         validateIllegalHead(
-                graknTx.graql().parsePattern("(role1: $x, role2: $y) isa relation1"),
-                graknTx.graql().parsePattern("$x has res1 $r"),
+                graknTx.graql().parser().parsePattern("(role1: $x, role2: $y) isa relation1"),
+                graknTx.graql().parser().parsePattern("$x has res1 $r"),
                 ErrorMessage.VALIDATION_RULE_ILLEGAL_HEAD_ATOM_WITH_UNBOUND_VARIABLE
         );
     }
@@ -165,9 +154,8 @@
     @Test
     public void whenAddingRuleWithIllegalAtomicInHead_IsaAtomWithoutType_Throw() throws InvalidKBException {
         validateIllegalHead(
-                graknTx.graql().parsePattern("(role1: $x, role2: $y) isa relation1"),
-                graknTx.graql().parsePattern("{$x isa $z;}"),
->>>>>>> 0292bee3
+                graknTx.graql().parser().parsePattern("(role1: $x, role2: $y) isa relation1"),
+                graknTx.graql().parser().parsePattern("{$x isa $z;}"),
                 ErrorMessage.VALIDATION_RULE_ILLEGAL_HEAD_ATOM_WITH_AMBIGUOUS_SCHEMA_CONCEPT
         );
     }
@@ -175,24 +163,9 @@
     @Test
     public void whenAddingRuleWithIllegalAtomicInHead_ResourceWithInequality_Throw() throws InvalidKBException {
         validateIllegalHead(
-<<<<<<< HEAD
                 graknTx.graql().parser().parsePattern("(role1: $x, role2: $y) isa relation1"),
                 graknTx.graql().parser().parsePattern("$x has res1 >10"),
-=======
-                graknTx.graql().parsePattern("(role1: $x, role2: $y) isa relation1"),
-                graknTx.graql().parsePattern("$x has res1 >10"),
->>>>>>> 0292bee3
                 ErrorMessage.VALIDATION_RULE_ILLEGAL_HEAD_RESOURCE_WITH_NONSPECIFIC_PREDICATE
-        );
-    }
-
-    @Test
-<<<<<<< HEAD
-    public void whenAddingRuleWithIllegalAtomicInHead_ResourceWithUnboundVariablePredicate_Throw() throws InvalidKBException {
-        validateIllegalHead(
-                graknTx.graql().parser().parsePattern("(role1: $x, role2: $y) isa relation1"),
-                graknTx.graql().parser().parsePattern("$x has res1 $r"),
-                ErrorMessage.VALIDATION_RULE_ILLEGAL_HEAD_RESOURCE_WITH_UNBOUND_PREDICATE
         );
     }
 
@@ -201,25 +174,14 @@
         validateLegalHead(
                 graknTx.graql().parser().parsePattern("$x has res1 $r"),
                 graknTx.graql().parser().parsePattern("$x has res2 $r")
-=======
-    public void whenAddingRuleWithIllegalAtomicInHead_ResourceWithBoundVariablePredicate_DoNotThrow(){
-        validateLegalHead(
-                graknTx.graql().parsePattern("$x has res1 $r"),
-                graknTx.graql().parsePattern("$x has res2 $r")
->>>>>>> 0292bee3
         );
     }
 
     @Test
     public void whenAddingRuleWithIllegalAtomicInHead_ResourceWithAmbiguousPredicates_Throw() throws InvalidKBException {
         validateIllegalHead(
-<<<<<<< HEAD
                 graknTx.graql().parser().parsePattern("(role1: $x, role2: $y) isa relation1"),
                 graknTx.graql().parser().parsePattern("{$x has res1 $r; $r val =10; $r val =20;}"),
-=======
-                graknTx.graql().parsePattern("(role1: $x, role2: $y) isa relation1"),
-                graknTx.graql().parsePattern("{$x has res1 $r; $r val =10; $r val =20;}"),
->>>>>>> 0292bee3
                 ErrorMessage.VALIDATION_RULE_ILLEGAL_HEAD_RESOURCE_WITH_AMBIGUOUS_PREDICATES
         );
     }
@@ -227,13 +189,8 @@
     @Test
     public void whenAddingRuleWithIllegalAtomicInHead_RelationWithMetaRoles_Throw() throws InvalidKBException {
         validateIllegalHead(
-<<<<<<< HEAD
                 graknTx.graql().parser().parsePattern("(role1: $x, role2: $y) isa relation1"),
                 graknTx.graql().parser().parsePattern("(role: $y, role: $x) isa relation1"),
-=======
-                graknTx.graql().parsePattern("(role1: $x, role2: $y) isa relation1"),
-                graknTx.graql().parsePattern("(role: $y, role: $x) isa relation1"),
->>>>>>> 0292bee3
                 ErrorMessage.VALIDATION_RULE_ILLEGAL_HEAD_RELATION_WITH_AMBIGUOUS_ROLE
         );
     }
@@ -241,13 +198,8 @@
     @Test
     public void whenAddingRuleWithIllegalAtomicInHead_RelationWithMissingRoles_Throw() throws InvalidKBException {
         validateIllegalHead(
-<<<<<<< HEAD
                 graknTx.graql().parser().parsePattern("(role1: $x, role2: $y) isa relation1"),
                 graknTx.graql().parser().parsePattern("($x, $y) isa relation1"),
-=======
-                graknTx.graql().parsePattern("(role1: $x, role2: $y) isa relation1"),
-                graknTx.graql().parsePattern("($x, $y) isa relation1"),
->>>>>>> 0292bee3
                 ErrorMessage.VALIDATION_RULE_ILLEGAL_HEAD_RELATION_WITH_AMBIGUOUS_ROLE
         );
     }
@@ -255,13 +207,8 @@
     @Test
     public void whenAddingRuleWithIllegalAtomicInHead_RelationWithVariableRoles_Throw() throws InvalidKBException {
         validateIllegalHead(
-<<<<<<< HEAD
                 graknTx.graql().parser().parsePattern("($r1: $x, $r2: $y) isa relation1"),
                 graknTx.graql().parser().parsePattern("($r2: $x, $r1: $y) isa relation1"),
-=======
-                graknTx.graql().parsePattern("($r1: $x, $r2: $y) isa relation1"),
-                graknTx.graql().parsePattern("($r2: $x, $r1: $y) isa relation1"),
->>>>>>> 0292bee3
                 ErrorMessage.VALIDATION_RULE_ILLEGAL_HEAD_RELATION_WITH_AMBIGUOUS_ROLE
         );
     }
@@ -269,13 +216,8 @@
     @Test
     public void whenAddingRuleWithIllegalAtomicInHead_RelationWithoutType_Throw() throws InvalidKBException {
         validateIllegalHead(
-<<<<<<< HEAD
                 graknTx.graql().parser().parsePattern("(role1: $x, role2: $y) isa relation1"),
                 graknTx.graql().parser().parsePattern("(role3: $y, role3: $x)"),
-=======
-                graknTx.graql().parsePattern("(role1: $x, role2: $y) isa relation1"),
-                graknTx.graql().parsePattern("(role3: $y, role3: $x)"),
->>>>>>> 0292bee3
                 ErrorMessage.VALIDATION_RULE_ILLEGAL_HEAD_ATOM_WITH_AMBIGUOUS_SCHEMA_CONCEPT
         );
     }
@@ -283,13 +225,8 @@
     @Test
     public void whenAddingRuleWithIllegalAtomicInHead_RelationWithImplicitType_Throw() throws InvalidKBException {
         validateIllegalHead(
-<<<<<<< HEAD
-                graknTx.graql().parser().parsePattern("(role1: $x, role2: $y) isa relation1"),
-                graknTx.graql().parser().parsePattern("(role3: $y, role3: $x) isa " + Schema.ImplicitType.HAS.getLabel("res1").getValue()),
-=======
-                graknTx.graql().parsePattern("(role1: $x, role2: $y) isa relation1"),
-                graknTx.graql().parsePattern("($x, $y) isa " + Schema.ImplicitType.HAS.getLabel("res1").getValue()),
->>>>>>> 0292bee3
+                graknTx.graql().parser().parsePattern("(role1: $x, role2: $y) isa relation1"),
+                graknTx.graql().parser().parsePattern("($x, $y) isa " + Schema.ImplicitType.HAS.getLabel("res1").getValue()),
                 ErrorMessage.VALIDATION_RULE_ILLEGAL_HEAD_ATOM_WITH_IMPLICIT_SCHEMA_CONCEPT
         );
     }
@@ -297,13 +234,8 @@
     @Test
     public void whenAddingRuleWithIllegalAtomicInHead_RelationWithImplicitRole_Throw() throws InvalidKBException {
         validateIllegalHead(
-<<<<<<< HEAD
-                graknTx.graql().parser().parsePattern("(role1: $x, role2: $y) isa relation1"),
-                graknTx.graql().parser().parsePattern("(" + Schema.ImplicitType.HAS_OWNER.getLabel("res1").getValue() + ": $y, role3: $x) isa relation1"),
-=======
-                graknTx.graql().parsePattern("(role1: $x, role2: $y) isa relation1"),
-                graknTx.graql().parsePattern("(" + Schema.ImplicitType.HAS_OWNER.getLabel("res1").getValue() + ": $x, $y)"),
->>>>>>> 0292bee3
+                graknTx.graql().parser().parsePattern("(role1: $x, role2: $y) isa relation1"),
+                graknTx.graql().parser().parsePattern("(" + Schema.ImplicitType.HAS_OWNER.getLabel("res1").getValue() + ": $x, $y)"),
                 ErrorMessage.VALIDATION_RULE_ILLEGAL_HEAD_RELATION_WITH_IMPLICIT_ROLE
         );
     }
@@ -311,7 +243,6 @@
     @Test
     public void whenAddingRuleWithIllegalAtomicInHead_IllegalTypeAtoms_Throw() throws InvalidKBException {
         validateIllegalHead(
-<<<<<<< HEAD
                 graknTx.graql().parser().parsePattern("(role1: $x, role2: $y) isa relation1"),
                 graknTx.graql().parser().parsePattern("$x sub entity1"),
                 ErrorMessage.VALIDATION_RULE_ILLEGAL_ATOMIC_IN_HEAD
@@ -329,25 +260,6 @@
         validateIllegalHead(
                 graknTx.graql().parser().parsePattern("(role1: $x, role2: $y) isa relation1"),
                 graknTx.graql().parser().parsePattern("$x has res1"),
-=======
-                graknTx.graql().parsePattern("(role1: $x, role2: $y) isa relation1"),
-                graknTx.graql().parsePattern("$x sub entity1"),
-                ErrorMessage.VALIDATION_RULE_ILLEGAL_ATOMIC_IN_HEAD
-        );
-        validateIllegalHead(
-                graknTx.graql().parsePattern("(role1: $x, role2: $y) isa relation1"),
-                graknTx.graql().parsePattern("$x plays role1"),
-                ErrorMessage.VALIDATION_RULE_ILLEGAL_ATOMIC_IN_HEAD
-        );
-        validateIllegalHead(
-                graknTx.graql().parsePattern("$x isa relation1"),
-                graknTx.graql().parsePattern("$x relates role1"),
-                ErrorMessage.VALIDATION_RULE_ILLEGAL_ATOMIC_IN_HEAD
-        );
-        validateIllegalHead(
-                graknTx.graql().parsePattern("(role1: $x, role2: $y) isa relation1"),
-                graknTx.graql().parsePattern("$x has res1"),
->>>>>>> 0292bee3
                 ErrorMessage.VALIDATION_RULE_ILLEGAL_ATOMIC_IN_HEAD
         );
     }
@@ -355,7 +267,6 @@
     @Test
     public void whenAddingRuleWithIllegalAtomicInHead_Predicate_Throw() throws InvalidKBException {
         validateIllegalHead(
-<<<<<<< HEAD
                 graknTx.graql().parser().parsePattern("(role1: $x, role2: $y) isa relation1"),
                 graknTx.graql().parser().parsePattern("$x id '100'"),
                 ErrorMessage.VALIDATION_RULE_ILLEGAL_ATOMIC_IN_HEAD
@@ -383,25 +294,6 @@
         validateIllegalRule(
                 graknTx.graql().parser().parsePattern("(role1: $x, role2: $y) isa relation1"),
                 graknTx.graql().parser().parsePattern("$x label 'entity1'"),
-=======
-                graknTx.graql().parsePattern("(role1: $x, role2: $y) isa relation1"),
-                graknTx.graql().parsePattern("$x id '100'"),
-                ErrorMessage.VALIDATION_RULE_ILLEGAL_ATOMIC_IN_HEAD
-        );
-        validateIllegalHead(
-                graknTx.graql().parsePattern("(role1: $x, role2: $y) isa relation1"),
-                graknTx.graql().parsePattern("$x != $y'"),
-                ErrorMessage.VALIDATION_RULE_ILLEGAL_ATOMIC_IN_HEAD
-        );
-        validateIllegalHead(
-                graknTx.graql().parsePattern("($x, $y); $x isa res1;"),
-                graknTx.graql().parsePattern("$x val '100'"),
-                ErrorMessage.VALIDATION_RULE_ILLEGAL_ATOMIC_IN_HEAD
-        );
-        validateIllegalHead(
-                graknTx.graql().parsePattern("(role1: $x, role2: $y) isa relation1"),
-                graknTx.graql().parsePattern("$x label 'entity1'"),
->>>>>>> 0292bee3
                 ErrorMessage.VALIDATION_RULE_ILLEGAL_ATOMIC_IN_HEAD
         );
     }
@@ -409,7 +301,6 @@
     @Test
     public void whenAddingRuleWithIllegalAtomicInHead_PropertyAtoms_Throw() throws InvalidKBException {
         validateIllegalHead(
-<<<<<<< HEAD
                 graknTx.graql().parser().parsePattern("(role1: $x, role2: $y) isa relation1"),
                 graknTx.graql().parser().parsePattern("$x is-abstract"),
                 ErrorMessage.VALIDATION_RULE_ILLEGAL_ATOMIC_IN_HEAD
@@ -422,20 +313,6 @@
         validateIllegalHead(
                 graknTx.graql().parser().parsePattern("$x isa entity1"),
                 graknTx.graql().parser().parsePattern("$x regex /entity/"),
-=======
-                graknTx.graql().parsePattern("(role1: $x, role2: $y) isa relation1"),
-                graknTx.graql().parsePattern("$x is-abstract"),
-                ErrorMessage.VALIDATION_RULE_ILLEGAL_ATOMIC_IN_HEAD
-        );
-        validateIllegalHead(
-                graknTx.graql().parsePattern("$x has res1 $y"),
-                graknTx.graql().parsePattern("$y datatype string"),
-                ErrorMessage.VALIDATION_RULE_ILLEGAL_ATOMIC_IN_HEAD
-        );
-        validateIllegalHead(
-                graknTx.graql().parsePattern("$x isa entity1"),
-                graknTx.graql().parsePattern("$x regex /entity/"),
->>>>>>> 0292bee3
                 ErrorMessage.VALIDATION_RULE_ILLEGAL_ATOMIC_IN_HEAD
         );
     }
