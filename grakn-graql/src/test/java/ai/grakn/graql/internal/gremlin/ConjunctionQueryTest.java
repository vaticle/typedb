--- conflicted
+++ resolved
@@ -93,21 +93,13 @@
 
     @Test
     public void whenVarRefersToATypeWithAnExplicitVarName_UseResourceIndex() {
-<<<<<<< HEAD
-        assertThat(var(x).isa(var(y).label(resourceTypeWithoutSubTypesLabel)).value(literalValue), usesResourceIndex());
-=======
-        assertThat(var(x).isa(var(y).name(resourceTypeWithoutSubTypesName)).val(literalValue), usesResourceIndex());
->>>>>>> 2054a42c
+        assertThat(var(x).isa(var(y).label(resourceTypeWithoutSubTypesLabel)).val(literalValue), usesResourceIndex());
     }
 
     @Test
     public void whenQueryUsesHasSyntax_UseResourceIndex() {
         assertThat(
-<<<<<<< HEAD
-                var(x).has(resourceTypeWithoutSubTypesLabel, var(y).value(literalValue)),
-=======
-                var(x).has(resourceTypeWithoutSubTypesName, var(y).val(literalValue)),
->>>>>>> 2054a42c
+                var(x).has(resourceTypeWithoutSubTypesLabel, var(y).val(literalValue)),
                 usesResourceIndex(y, literalValue)
         );
     }
