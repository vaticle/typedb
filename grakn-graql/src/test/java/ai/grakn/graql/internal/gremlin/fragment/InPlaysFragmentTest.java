package ai.grakn.graql.internal.gremlin.fragment;

import ai.grakn.graql.Graql;
import ai.grakn.graql.Var;
import ai.grakn.util.Schema;
import org.apache.tinkerpop.gremlin.process.traversal.dsl.graph.GraphTraversal;
import org.apache.tinkerpop.gremlin.process.traversal.dsl.graph.__;
import org.apache.tinkerpop.gremlin.structure.Vertex;
import org.junit.Test;

import static ai.grakn.util.Schema.VertexProperty.INSTANCE_TYPE_ID;
import static ai.grakn.util.Schema.EdgeLabel.PLAYS;
import static ai.grakn.util.Schema.EdgeLabel.SUB;
import static org.hamcrest.CoreMatchers.is;
import static org.hamcrest.MatcherAssert.assertThat;

public class InPlaysFragmentTest {

<<<<<<< HEAD
    private final Var start = Var.anon();
    private final Var end = Var.anon();
    private final InPlaysFragment fragment = new InPlaysFragment(null, start, end, false);
=======
    private final Var start = Graql.var();
    private final Var end = Graql.var();
    private final InPlaysFragment fragment = new InPlaysFragment(start, end, false);
>>>>>>> f9389227

    @Test
    @SuppressWarnings("unchecked")
    public void testApplyTraversalFollowsSubsDownwards() {
        GraphTraversal<Vertex, Vertex> traversal = __.V();
        fragment.applyTraversal(traversal, null);

        // Make sure we traverse plays and downwards subs once
        assertThat(traversal, is(__.V()
                .in(PLAYS.getLabel())
                .union(__.<Vertex>not(__.has(INSTANCE_TYPE_ID.name())).not(__.hasLabel(Schema.BaseType.SHARD.name())), __.repeat(__.in(SUB.getLabel())).emit()).unfold()
        ));
    }
}<|MERGE_RESOLUTION|>--- conflicted
+++ resolved
@@ -16,15 +16,9 @@
 
 public class InPlaysFragmentTest {
 
-<<<<<<< HEAD
-    private final Var start = Var.anon();
-    private final Var end = Var.anon();
-    private final InPlaysFragment fragment = new InPlaysFragment(null, start, end, false);
-=======
     private final Var start = Graql.var();
     private final Var end = Graql.var();
-    private final InPlaysFragment fragment = new InPlaysFragment(start, end, false);
->>>>>>> f9389227
+    private final InPlaysFragment fragment = new InPlaysFragment(null, start, end, false);
 
     @Test
     @SuppressWarnings("unchecked")
