--- conflicted
+++ resolved
@@ -20,50 +20,25 @@
 
 
 import ai.grakn.concept.Concept;
-<<<<<<< HEAD
 import ai.grakn.graql.GetQuery;
 import ai.grakn.graql.Printer;
-import ai.grakn.graql.Query;
 import ai.grakn.graql.admin.Answer;
-import ai.grakn.graql.admin.AnswerExplanation;
-import ai.grakn.graql.admin.Unifier;
 import ai.grakn.graql.internal.printer.Printers;
 import ai.grakn.graql.internal.query.QueryAnswer;
-import ai.grakn.graql.internal.reasoner.UnifierImpl;
-import ai.grakn.graql.internal.reasoner.UnifierType;
-import ai.grakn.graql.internal.reasoner.atom.Atom;
-import ai.grakn.graql.internal.reasoner.explanation.RuleExplanation;
-import ai.grakn.graql.internal.reasoner.query.ReasonerAtomicQuery;
 import ai.grakn.test.SampleKBContext;
 import ai.grakn.test.kbs.GenealogyKB;
 import ai.grakn.test.kbs.MovieKB;
-import com.google.common.collect.Iterables;
-import com.google.common.collect.Sets;
-import java.util.Collection;
-import junit.framework.TestCase;
-=======
-import ai.grakn.test.SampleKBContext;
-import ai.grakn.test.kbs.MovieKB;
->>>>>>> a7775dd4
 import mjson.Json;
 import org.junit.ClassRule;
 import org.junit.Test;
 
-<<<<<<< HEAD
-import javax.swing.text.html.Option;
-import java.util.Arrays;
-import java.util.HashSet;
 import java.util.List;
 import java.util.Optional;
 import java.util.Set;
-import java.util.stream.Collector;
 import java.util.stream.Collectors;
 
 import static ai.grakn.graql.internal.hal.HALBuilder.explanationAnswersToHAL;
-=======
-import java.util.Set;
 
->>>>>>> a7775dd4
 import static org.junit.Assert.assertEquals;
 import static org.junit.Assert.assertFalse;
 import static org.junit.Assert.assertTrue;
@@ -72,7 +47,8 @@
 
     @ClassRule
     public static SampleKBContext sampleKB = SampleKBContext.preLoad(MovieKB.get());
-<<<<<<< HEAD
+
+    @ClassRule
     public static SampleKBContext genealogyKB = SampleKBContext.preLoad(GenealogyKB.get());
 
     @Test
@@ -135,7 +111,6 @@
         String mainQuery = "match ($x, $y) isa cousins; limit 15; get;";
         List<Answer> answers = genealogyKB.tx().graql().infer(true).parser().<GetQuery>parseQuery(mainQuery).execute();
         answers.forEach(answer -> {
-            System.out.println("####################");
             String cousin1 = answer.get("x").getId().getValue();
             String cousin2 = answer.get("y").getId().getValue();
             String specificQuery = "match " +
@@ -147,13 +122,12 @@
             Answer specificAnswer = query.execute().stream().findFirst().orElse(new QueryAnswer());
 
             Json expl = explanationAnswersToHAL(specificAnswer.getExplanation().getAnswers(), printer);
-            System.out.println(expl.toString());
 
             Json siblings = expl.asJsonList().stream()
                     .filter(x -> x.asJsonMap().values().stream()
                                 .map(entry->entry.asJsonMap().get("_type").asString())
                                 .anyMatch(sub->sub.equals("siblings")))
-                    .findFirst().get();
+                    .findFirst().orElse(Json.array());
             // Two parents IDs
             Set<String> siblingsSet = siblings.asJsonMap().values()
                     .stream()
@@ -185,62 +159,4 @@
         });
 
     }
-=======
-
-    @Test
-    public void renderHALConceptData_producesCorrectHALObject() {
-        Concept concept = sampleKB.tx().getEntityType("movie").instances().iterator().next();
-        String halString = HALBuilder.renderHALConceptData(concept, false, 0, sampleKB.tx().getKeyspace(), 0, 10);
-        Json halObject = Json.read(halString);
-        assertTrue(halObject.has("_id"));
-        assertTrue(halObject.has("_type"));
-        assertTrue(halObject.has("_baseType"));
-        assertEquals("movie", halObject.at("_type").asString());
-        assertEquals("ENTITY", halObject.at("_baseType").asString());
-
-    }
-
-    @Test
-    public void renderHALConceptDataWithSeparationDegree0_producedHALWithoutEmbedded() {
-        Concept concept = sampleKB.tx().getEntityType("movie").instances().iterator().next();
-        String halString = HALBuilder.renderHALConceptData(concept, false, 0, sampleKB.tx().getKeyspace(), 0, 10);
-        Json halObject = Json.read(halString);
-        assertFalse(halObject.has("_embedded"));
-    }
-
-    @Test
-    public void renderHALConceptDataWithSeparationDegree1_producedHALWithEmbedded() {
-        Concept concept = sampleKB.tx().getEntityType("movie").instances().iterator().next();
-        String halString = HALBuilder.renderHALConceptData(concept, false, 1, sampleKB.tx().getKeyspace(), 0, 10);
-        Json halObject = Json.read(halString);
-        assertTrue(halObject.has("_embedded"));
-    }
-
-    @Test
-    public void testHALExploreConceptWithThing_producesCorrectHALObject() {
-        Concept concept = sampleKB.tx().getEntityType("movie").instances().iterator().next();
-        String halString = HALBuilder.HALExploreConcept(concept, sampleKB.tx().getKeyspace(), 0, 10);
-
-        //Check Explore Thing embeds thing's attributes
-        Json halObject = Json.read(halString);
-        halObject.at("_embedded").asJsonMap().values().forEach(attr -> {
-            assertEquals("ATTRIBUTE", attr.asJsonList().get(0).at("_baseType").asString());
-        });
-    }
-
-    @Test
-    public void testHALExploreConceptWithSchemaConcept_producesCorrectHALObject() {
-        Concept concept = sampleKB.tx().getEntityType("movie");
-        String halString = HALBuilder.HALExploreConcept(concept, sampleKB.tx().getKeyspace(), 0, 10);
-
-        //Check Explore Schema Concept embeds attribute types and roles played by concept
-        Json halObject = Json.read(halString);
-        Set<String> embeddedKeys = halObject.at("_embedded").asJsonMap().keySet();
-        assertEquals(2, embeddedKeys.size());
-        assertTrue(embeddedKeys.contains("has"));
-        assertTrue(embeddedKeys.contains("plays"));
-    }
-
-
->>>>>>> a7775dd4
 }