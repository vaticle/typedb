--- conflicted
+++ resolved
@@ -21,7 +21,6 @@
 import ai.grakn.GraknTx;
 import ai.grakn.concept.Concept;
 import ai.grakn.graql.GetQuery;
-import ai.grakn.graql.Graql;
 import ai.grakn.graql.QueryBuilder;
 import ai.grakn.graql.Var;
 import ai.grakn.graql.admin.Answer;
@@ -283,7 +282,6 @@
         AnswerExplanation explanation = answer.getExplanation();
 
         if (explanation.isRuleExplanation()) {
-<<<<<<< HEAD
             Atom atom = ((ReasonerAtomicQuery) explanation.getQuery()).getAtom();
             Atom headAtom = ((RuleExplanation) explanation).getRule().getHead().getAtom();
 
@@ -302,11 +300,6 @@
             assertEquals(explAnswers, inferredExplAnswers);
             answerConnectedness(explAnswers);
             answerConnectedness(inferredExplAnswers);
-=======
-            //TODO test rewritten query once Marco's PR is in
-            Set<Answer> explAnswers = explanation.getAnswers();
-            answerConnectedness(explAnswers);
->>>>>>> 0ebed7e4
         }
     }
 
