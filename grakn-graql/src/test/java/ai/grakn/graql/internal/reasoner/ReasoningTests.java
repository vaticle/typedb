/*
 * Grakn - A Distributed Semantic Database
 * Copyright (C) 2016  Grakn Labs Limited
 *
 * Grakn is free software: you can redistribute it and/or modify
 * it under the terms of the GNU General Public License as published by
 * the Free Software Foundation, either version 3 of the License, or
 * (at your option) any later version.
 *
 * Grakn is distributed in the hope that it will be useful,
 * but WITHOUT ANY WARRANTY; without even the implied warranty of
 * MERCHANTABILITY or FITNESS FOR A PARTICULAR PURPOSE.  See the
 * GNU General Public License for more details.
 *
 * You should have received a copy of the GNU General Public License
 * along with Grakn. If not, see <http://www.gnu.org/licenses/gpl.txt>.
 */

package ai.grakn.graql.internal.reasoner;

import ai.grakn.concept.Label;
import ai.grakn.graql.MatchQuery;
import ai.grakn.graql.QueryBuilder;
import ai.grakn.graql.Var;
import ai.grakn.graql.VarPattern;
import ai.grakn.graql.admin.Answer;
import ai.grakn.graql.internal.reasoner.query.QueryAnswers;
import ai.grakn.test.GraknTestSetup;
import ai.grakn.test.SampleKBContext;
import com.google.common.collect.Sets;
import org.junit.Before;
import org.junit.ClassRule;
import org.junit.Ignore;
import org.junit.Test;

import java.util.List;
import java.util.Set;
import java.util.function.Function;

import static ai.grakn.graql.Graql.label;
import static ai.grakn.graql.Graql.var;
import static ai.grakn.util.Schema.ImplicitType.HAS;
import static ai.grakn.util.Schema.ImplicitType.HAS_OWNER;
import static ai.grakn.util.Schema.ImplicitType.HAS_VALUE;
import static java.util.stream.Collectors.toSet;
import static org.hamcrest.Matchers.empty;
import static org.hamcrest.Matchers.not;
import static org.junit.Assert.assertEquals;
import static org.junit.Assert.assertFalse;
import static org.junit.Assert.assertNotEquals;
import static org.junit.Assert.assertThat;
import static org.junit.Assert.assertTrue;
import static org.junit.Assume.assumeTrue;

/**
 * Suite of tests checking different meanders and aspects of reasoning - full reasoning cycle is being tested.
 */
public class ReasoningTests {

    @ClassRule
    public static final SampleKBContext testSet1 = SampleKBContext.preLoad("testSet1.gql").assumeTrue(GraknTestSetup.usingTinker());

    @ClassRule
    public static final SampleKBContext testSet1b = SampleKBContext.preLoad("testSet1b.gql").assumeTrue(GraknTestSetup.usingTinker());

    @ClassRule
    public static final SampleKBContext testSet2 = SampleKBContext.preLoad("testSet2.gql").assumeTrue(GraknTestSetup.usingTinker());

    @ClassRule
    public static final SampleKBContext testSet3 = SampleKBContext.preLoad("testSet3.gql").assumeTrue(GraknTestSetup.usingTinker());

    @ClassRule
    public static final SampleKBContext testSet4 = SampleKBContext.preLoad("testSet4.gql").assumeTrue(GraknTestSetup.usingTinker());

    @ClassRule
    public static final SampleKBContext testSet5 = SampleKBContext.preLoad("testSet5.gql").assumeTrue(GraknTestSetup.usingTinker());

    @ClassRule
    public static final SampleKBContext testSet6 = SampleKBContext.preLoad("testSet6.gql").assumeTrue(GraknTestSetup.usingTinker());

    @ClassRule
    public static final SampleKBContext testSet7 = SampleKBContext.preLoad("testSet7.gql").assumeTrue(GraknTestSetup.usingTinker());

    @ClassRule
    public static final SampleKBContext testSet8 = SampleKBContext.preLoad("testSet8.gql").assumeTrue(GraknTestSetup.usingTinker());

    @ClassRule
    public static final SampleKBContext testSet9 = SampleKBContext.preLoad("testSet9.gql").assumeTrue(GraknTestSetup.usingTinker());

    @ClassRule
    public static final SampleKBContext testSet10 = SampleKBContext.preLoad("testSet10.gql").assumeTrue(GraknTestSetup.usingTinker());

    @ClassRule
    public static final SampleKBContext testSet11 = SampleKBContext.preLoad("testSet11.gql").assumeTrue(GraknTestSetup.usingTinker());

    @ClassRule
    public static final SampleKBContext testSet12 = SampleKBContext.preLoad("testSet12.gql").assumeTrue(GraknTestSetup.usingTinker());

    @ClassRule
    public static final SampleKBContext testSet13 = SampleKBContext.preLoad("testSet13.gql").assumeTrue(GraknTestSetup.usingTinker());

    @ClassRule
    public static final SampleKBContext testSet14 = SampleKBContext.preLoad("testSet14.gql").assumeTrue(GraknTestSetup.usingTinker());

    @ClassRule
    public static final SampleKBContext testSet15 = SampleKBContext.preLoad("testSet15.gql").assumeTrue(GraknTestSetup.usingTinker());

    @ClassRule
    public static final SampleKBContext testSet16 = SampleKBContext.preLoad("testSet16.gql").assumeTrue(GraknTestSetup.usingTinker());

    @ClassRule
    public static final SampleKBContext testSet17 = SampleKBContext.preLoad("testSet17.gql").assumeTrue(GraknTestSetup.usingTinker());

    @ClassRule
    public static final SampleKBContext testSet18 = SampleKBContext.preLoad("testSet18.gql").assumeTrue(GraknTestSetup.usingTinker());

    @ClassRule
    public static final SampleKBContext testSet19 = SampleKBContext.preLoad("testSet19.gql").assumeTrue(GraknTestSetup.usingTinker());

    @ClassRule
    public static final SampleKBContext testSet19recursive = SampleKBContext.preLoad("testSet19-recursive.gql").assumeTrue(GraknTestSetup.usingTinker());

    @ClassRule
    public static final SampleKBContext testSet20 = SampleKBContext.preLoad("testSet20.gql").assumeTrue(GraknTestSetup.usingTinker());

    @ClassRule
    public static final SampleKBContext testSet21 = SampleKBContext.preLoad("testSet21.gql").assumeTrue(GraknTestSetup.usingTinker());

    @ClassRule
    public static final SampleKBContext testSet22 = SampleKBContext.preLoad("testSet22.gql").assumeTrue(GraknTestSetup.usingTinker());

    @ClassRule
    public static final SampleKBContext testSet23 = SampleKBContext.preLoad("testSet23.gql").assumeTrue(GraknTestSetup.usingTinker());

    @ClassRule
    public static final SampleKBContext testSet24 = SampleKBContext.preLoad("testSet24.gql").assumeTrue(GraknTestSetup.usingTinker());

    @ClassRule
    public static final SampleKBContext testSet25 = SampleKBContext.preLoad("testSet25.gql").assumeTrue(GraknTestSetup.usingTinker());

    @ClassRule
    public static final SampleKBContext testSet26 = SampleKBContext.preLoad("testSet26.gql").assumeTrue(GraknTestSetup.usingTinker());

    @ClassRule
    public static final SampleKBContext testSet27 = SampleKBContext.preLoad("testSet27.gql").assumeTrue(GraknTestSetup.usingTinker());

    @ClassRule
    public static final SampleKBContext testSet28 = SampleKBContext.preLoad("testSet28.gql").assumeTrue(GraknTestSetup.usingTinker());

    @ClassRule
    public static final SampleKBContext testSet29 = SampleKBContext.preLoad("testSet29.gql").assumeTrue(GraknTestSetup.usingTinker());

    @Before
    public void onStartup() throws Exception {
        assumeTrue(GraknTestSetup.usingTinker());
    }

    //The tests validate the correctness of the rule reasoning implementation w.r.t. the intended semantics of rules.
    //The ignored tests reveal some bugs in the reasoning algorithm, as they don't return the expected results,
    //as specified in the respective comments below.

    @Test //Expected result: Both queries should return a non-empty result, with $x/$y mapped to a unique entity.
    public void unificationWithVarDuplicates() {
        QueryBuilder qb = testSet1.tx().graql().infer(true);
        String queryString = "match (role1:$x, role2:$x) isa relation1;";
        String queryString2 = "match (role1:$x, role2:$y) isa relation1;";
        List<Answer> answers = qb.<MatchQuery>parse(queryString).execute();
        List<Answer> answers2 = qb.<MatchQuery>parse(queryString2).execute();


        assertEquals(1, answers.size());
        assertEquals(4, answers2.size());
        assertNotEquals(answers.size() * answers2.size(), 0);
        answers.forEach(x -> assertEquals(x.size(), 1));
        answers2.forEach(x -> assertEquals(x.size(), 2));
    }

    @Test //Expected result: Both queries should return a non-empty result, with $x/$y mapped to a unique entity.
    public void unificationWithVarDuplicates_SymmetricRelation() {
        QueryBuilder qb = testSet1b.tx().graql().infer(true);
        String queryString = "match (symmetricRole: $x, symmetricRole: $x) isa relation1;";
        String queryString2 = "match (symmetricRole: $x, symmetricRole: $y) isa relation1;";
        List<Answer> answers = qb.<MatchQuery>parse(queryString).execute();
        List<Answer> answers2 = qb.<MatchQuery>parse(queryString2).execute();

        assertEquals(1, answers.size());
        assertEquals(5, answers2.size());
        assertNotEquals(answers.size() * answers2.size(), 0);
        answers.forEach(x -> assertEquals(x.size(), 1));
        answers2.forEach(x -> assertEquals(x.size(), 2));
    }

    @Test //Expected result: The query should return a unique match.
    public void generatingMultipleIsaEdges() {
        QueryBuilder qb = testSet2.tx().graql().infer(true);
        String queryString = "match $x isa entity2;";
        List<Answer> answers = qb.<MatchQuery>parse(queryString).execute();
        assertEquals(answers.size(), 1);
    }

    @Test //Expected result: The queries should return different matches, unique per query.
    public void generatingFreshEntity() {
        QueryBuilder qb = testSet3.tx().graql().infer(true);
        String queryString = "match $x isa entity1;";
        String queryString2 = "match $x isa entity2;";
        List<Answer> answers = qb.<MatchQuery>parse(queryString).execute();
        List<Answer> answers2 = qb.<MatchQuery>parse(queryString2).execute();
        assertEquals(answers.size(), answers2.size());
        assertFalse(answers.containsAll(answers2));
        assertFalse(answers2.containsAll(answers));
    }

    @Test //Expected result: The queries should return the same two matches.
    public void generatingIsaEdge() {
        QueryBuilder qb = testSet4.tx().graql().infer(true);
        String queryString = "match $x isa entity1;";
        String queryString2 = "match $x isa entity2;";
        List<Answer> answers = qb.<MatchQuery>parse(queryString).execute();
        List<Answer> answers2 = qb.<MatchQuery>parse(queryString2).execute();
        assertEquals(answers.size(), 2);
        assertTrue(answers.containsAll(answers2));
        assertTrue(answers2.containsAll(answers));
    }

    @Test //Expected result: The query should return a unique match (or possibly nothing if we enforce range-restriction).
    public void generatingFreshEntity2() {
        QueryBuilder qb = testSet5.tx().graql().infer(false);
        QueryBuilder iqb = testSet5.tx().graql().infer(true);
        String queryString = "match $x isa entity2;";
        String explicitQuery = "match $x isa entity1;";
        List<Answer> answers = iqb.<MatchQuery>parse(queryString).execute();
        List<Answer> answers2 = qb.<MatchQuery>parse(explicitQuery).execute();

        assertEquals(answers2.size(), 3);
        assertTrue(!answers2.containsAll(answers));
    }

    @Test //Expected result: The query should return three different instances of relation1 with unique ids.
    public void generatingFreshRelation() {
        QueryBuilder qb = testSet6.tx().graql().infer(true);
        String queryString = "match $x isa relation1;";
        List<Answer> answers = qb.<MatchQuery>parse(queryString).execute();
        assertEquals(answers.size(), 3);
    }

    @Test //Expected result: The query should return 10 unique matches (no duplicates).
    public void distinctLimitedAnswersOfInfinitelyGeneratingRule() {
        QueryBuilder iqb = testSet7.tx().graql().infer(true);
        QueryBuilder qb = testSet7.tx().graql().infer(false);
        String queryString = "match $x isa relation1; limit 10;";
        List<Answer> answers = iqb.<MatchQuery>parse(queryString).execute();
        assertEquals(answers.size(), 10);
        assertEquals(answers.size(), qb.<MatchQuery>parse(queryString).execute().size());
    }

    @Test //Expected result: The query should not return any matches (or possibly return a single match with $x=$y)
    public void roleUnificationWithRoleHierarchiesInvolved() {
        QueryBuilder qb = testSet8.tx().graql().infer(true);
        String queryString = "match (role2:$x, role3:$y) isa relation2;";
        List<Answer> answers = qb.<MatchQuery>parse(queryString).execute();
        assertThat(answers.stream().collect(toSet()), empty());
    }

    @Test //Expected result: The query should not return any matches (or possibly return a single match with $x=$y)
    public void roleUnificationWithRepeatingRoleTypes() {
        QueryBuilder qb = testSet9.tx().graql().infer(true);
        String queryString = "match (role1:$x, role1:$y) isa relation2;";
        List<Answer> answers = qb.<MatchQuery>parse(queryString).execute();
        assertThat(answers.stream().collect(toSet()), empty());
    }

    @Test //Expected result: The query should return a single match
    public void roleUnificationWithLessRelationPlayersInQueryThanHead() {
        QueryBuilder qb = testSet9.tx().graql().infer(true);
        String queryString = "match (role1:$x) isa relation2;";
        List<Answer> answers = qb.<MatchQuery>parse(queryString).execute();
        assertEquals(answers.size(), 1);
    }

    /**
     * recursive relation having same type for different role players
     * tests for handling recursivity and equivalence of queries and relations
     */
    @Test //Expected result: The query should return a unique match
    public void transRelationWithEntityGuardsAtBothEnds() {
        QueryBuilder qb = testSet10.tx().graql().infer(true);
        String queryString = "match (role1: $x, role2: $y) isa relation2;";
        List<Answer> answers = qb.<MatchQuery>parse(queryString).execute();
        assertEquals(answers.size(), 1);
    }

    @Test //Expected result: The query should return a unique match
    public void transRelationWithRelationGuardsAtBothEnds() {
        QueryBuilder qb = testSet11.tx().graql().infer(true);
        String queryString = "match (role1:$x, role2:$y) isa relation3;";
        assertEquals(qb.<MatchQuery>parse(queryString).execute().size(), 1);
    }

    @Test //Expected result: The query should return two unique matches
    public void circularRuleDependencies() {
        QueryBuilder qb = testSet12.tx().graql().infer(true);
        String queryString = "match (role1:$x, role2:$y) isa relation3;";
        List<Answer> answers = qb.<MatchQuery>parse(queryString).execute();
        assertEquals(answers.size(), 2);
    }

    @Test //Expected result: The query should return a unique match
    public void rulesInteractingWithTypeHierarchy() {
        QueryBuilder qb = testSet13.tx().graql().infer(true);
        String queryString = "match (role1:$x, role2:$y) isa relation2;";
        List<Answer> answers = qb.<MatchQuery>parse(queryString).execute();
        assertEquals(answers.size(), 1);
    }

    @Test //Expected result: When the head of a rule contains resource assertions, the respective unique resources should be generated or reused.
<<<<<<< HEAD
    public void reusingResources() {
        QueryBuilder qb = testSet14.graph().graql().infer(true);
        String queryString1 = "match $x isa entity1, has res1 $y;";
        QueryAnswers answers1 = queryAnswers(qb.parse(queryString1));
=======
    public void reusingResources1() {
        QueryBuilder qb = testSet14.tx().graql().infer(true);
        String queryString = "match $x isa entity1, has res1 $y;";
        List<Answer> answers = qb.<MatchQuery>parse(queryString).execute();
>>>>>>> 7491108a
        String queryString2 = "match $x isa res1;";
        QueryAnswers answers2 = queryAnswers(qb.parse(queryString2));

        assertEquals(answers.size(), 2);
        assertEquals(answers2.size(), 1);
    }

    @Test
    public void whenReasoningWithResourcesWithRelationVar_ResultsAreComplete() {
        QueryBuilder qb = testSet14.graph().graql().infer(true);

        VarPattern has = var("x").has(Label.of("res1"), var("y"), var("r"));
        List<Answer> answers = qb.match(has).execute();
        assertEquals(answers.size(), 2);
        answers.forEach(a -> assertTrue(a.keySet().contains(var("r"))));
    }

    @Test
    public void whenExecutingAQueryWithImplicitTypes_InferenceHasAtLeastAsManyResults() {
        QueryBuilder withInference = testSet14.tx().graql().infer(true);
        QueryBuilder withoutInference = testSet14.tx().graql().infer(false);

        VarPattern owner = label(HAS_OWNER.getLabel("res1"));
        VarPattern value = label(HAS_VALUE.getLabel("res1"));
        VarPattern hasRes = label(HAS.getLabel("res1"));

        Function<QueryBuilder, MatchQuery> query = qb -> qb.match(
                var().rel(owner, "x").rel(value, "y").isa(hasRes),
                var("a").has("res1", var("b"))  // This pattern is added only to encourage reasoning to activate
        );

        Set<Answer> resultsWithInference = query.apply(withInference).stream().collect(toSet());
        Set<Answer> resultsWithoutInference = query.apply(withoutInference).stream().collect(toSet());

        assertThat(resultsWithoutInference, not(empty()));
        assertThat(Sets.difference(resultsWithoutInference, resultsWithInference), empty());
    }

    //TODO potentially a graql bug when executing match insert on shared resources
    @Ignore
    @Test //Expected result: When the head of a rule contains resource assertions, the respective unique resources should be generated or reused.
    public void reusingResources2() {
        QueryBuilder qb = testSet15.tx().graql().infer(true);
        String queryString = "match $x isa entity1, has res2 $y;";
        List<Answer> answers = qb.<MatchQuery>parse(queryString).execute();
        assertEquals(answers.size(), 1);

        String queryString2 = "match $x isa res2;";
        List<Answer> answers2 = qb.<MatchQuery>parse(queryString2).execute();
        assertEquals(answers2.size(), 1);
        assertTrue(answers2.iterator().next().get(var("x")).isAttribute());
        String queryString3 = "match $x isa res1; $y isa res2;";
        List<Answer> answers3 = qb.<MatchQuery>parse(queryString3).execute();
        assertEquals(answers3.size(), 1);

        assertTrue(answers3.iterator().next().get(var("x")).isAttribute());
        assertTrue(answers3.iterator().next().get(var("y")).isAttribute());
    }

    @Test //Expected result: When the head of a rule contains resource assertions, the respective unique resources should be generated or reused.
    public void reusingResources3() {
        QueryBuilder qb = testSet16.tx().graql().infer(true);

        String queryString = "match $x isa entity1, has res1 $y; $z isa relation1;";
        List<Answer> answers = qb.<MatchQuery>parse(queryString).execute();
        assertEquals(answers.size(), 1);
        answers.forEach(ans ->
                {
                    assertTrue(ans.get(var("x")).isEntity());
                    assertTrue(ans.get(var("y")).isAttribute());
                    assertTrue(ans.get(var("z")).isRelationship());
                }
        );

        String queryString2 = "match $x isa relation1, has res1 $y;";
        List<Answer> answers2 = qb.<MatchQuery>parse(queryString2).execute();
        assertEquals(answers2.size(), 1);
        answers2.forEach(ans ->
                {
                    assertTrue(ans.get(var("x")).isRelationship());
                    assertTrue(ans.get(var("y")).isAttribute());
                }
        );
    }

    @Test //Expected result: When the head of a rule contains resource assertions, the respective unique resources should be generated or reused.
    public void reusingResources4() {
        QueryBuilder qb = testSet17.tx().graql().infer(true);
        String queryString = "match $x has res2 $r;";
        List<Answer> answers = qb.<MatchQuery>parse(queryString).execute();
        assertEquals(answers.size(), 1);
    }

    @Test //Expected result: When the head of a rule contains resource assertions, the respective unique resources should be generated or reused.
    public void inferringSpecificResourceValue() {
        QueryBuilder qb = testSet18.tx().graql().infer(true);
        String queryString = "match $x has res1 'value';";
        String queryString2 = "match $x has res1 $r;";
        MatchQuery query = qb.parse(queryString);
        MatchQuery query2 = qb.parse(queryString2);
        List<Answer> answers = query.execute();
        List<Answer> answers2 = query2.execute();
        List<Answer> requeriedAnswers = query.execute();
        assertEquals(answers.size(), 2);
        assertEquals(answers.size(), answers2.size());
        assertEquals(answers.size(), requeriedAnswers.size());
        assertTrue(answers.containsAll(requeriedAnswers));
    }

    @Test //Expected result: Two answers obtained only if the rule query containing sub type is correctly executed.
    public void instanceTypeHierarchyRespected_queryHasSuperTypes(){
        QueryBuilder qb = testSet19.tx().graql().infer(true);
        String queryString = "match " +
                "$x isa entity1;" +
                "$y isa entity1;" +
                "(role1: $x, role2: $y) isa relation1;";
        String queryString2 = queryString + "$y has name 'a';";
        List<Answer> answers = qb.<MatchQuery>parse(queryString).execute();
        assertEquals(answers.size(), 2);
        List<Answer> answers2 = qb.<MatchQuery>parse(queryString2).execute();
        assertEquals(answers2.size(), 2);
    }

    @Test //Expected result: Single answer obtained only if the rule query containing super type is correctly executed.
    public void instanceTypeHierarchyRespected_querySpecialisesType(){
        QueryBuilder qb = testSet19.tx().graql().infer(true);
        String queryString = "match " +
                "$x isa entity1;" +
                "$y isa subEntity1;" +
                "(role1: $x, role2: $y) isa relation1;";
        String queryString2 = queryString + "$y has name 'a';";

        List<Answer> answers = qb.<MatchQuery>parse(queryString).execute();
        assertEquals(answers.size(), 1);
        List<Answer> answers2 = qb.<MatchQuery>parse(queryString2).execute();
        assertEquals(answers2.size(), 1);
    }

    @Test //Expected result: Single answer obtained only if the rule query containing super type is correctly executed.
    public void instanceTypeHierarchyRespected_queryOverwritesTypes(){
        QueryBuilder qb = testSet19.tx().graql().infer(true);
        String queryString = "match " +
                "$x isa subEntity1;" +
                "$y isa entity1;" +
                "(role1: $x, role2: $y) isa relation1;";
        String queryString2 = queryString + "$y has name 'a';";

        List<Answer> answers = qb.<MatchQuery>parse(queryString).execute();
        assertEquals(answers.size(), 2);
        List<Answer> answers2 = qb.<MatchQuery>parse(queryString2).execute();
        assertEquals(answers2.size(), 2);
    }

    @Test //Expected result: Two answers obtained only if the rule query containing sub type is correctly executed.
    public void instanceTypeHierarchyRespected_queryHasSuperTypes_recursiveRule(){
        QueryBuilder qb = testSet19recursive.tx().graql().infer(true);
        String queryString = "match " +
                "$x isa entity1;" +
                "$y isa entity1;" +
                "(role1: $x, role2: $y) isa relation1;";
        String queryString2 = queryString + "$y has name 'a';";
        List<Answer> answers = qb.<MatchQuery>parse(queryString).execute();
        assertEquals(answers.size(), 2);
        List<Answer> answers2 = qb.<MatchQuery>parse(queryString2).execute();
        assertEquals(answers2.size(), 2);
    }

    @Test //Expected result: Single answer obtained only if the rule query containing super type is correctly executed.
    public void instanceTypeHierarchyRespected_querySpecialisesType_recursiveRule(){
        QueryBuilder qb = testSet19recursive.tx().graql().infer(true);
        String queryString = "match " +
                "$x isa entity1;" +
                "$y isa subEntity1;" +
                "(role1: $x, role2: $y) isa relation1;";
        String queryString2 = queryString + "$y has name 'a';";

        List<Answer> answers = qb.<MatchQuery>parse(queryString).execute();
        assertEquals(answers.size(), 1);
        List<Answer> answers2 = qb.<MatchQuery>parse(queryString2).execute();
        assertEquals(answers2.size(), 1);
    }

    @Test //Expected result: Single answer obtained only if the rule query containing super type is correctly executed.
    public void instanceTypeHierarchyRespected_queryOverwritesTypes_recursiveRule(){
        QueryBuilder qb = testSet19recursive.tx().graql().infer(true);
        String queryString = "match " +
                "$x isa subEntity1;" +
                "$y isa entity1;" +
                "(role1: $x, role2: $y) isa relation1;";
        String queryString2 = queryString + "$y has name 'a';";

        List<Answer> answers = qb.<MatchQuery>parse(queryString).execute();
        assertEquals(answers.size(), 2);
        List<Answer> answers2 = qb.<MatchQuery>parse(queryString2).execute();
        assertEquals(answers2.size(), 2);
    }

    @Test //Expected result: Both queries should return a single equal match as they trigger the same rule.
    public void reasoningOverRelationHierarchy(){
        QueryBuilder qb = testSet20.tx().graql().infer(true);
        String queryString = "match (role1: $x, role2: $y) isa relation1;";
        String queryString2 = "match (role1: $x, role2: $y) isa sub-relation1;";
        List<Answer> answers = qb.<MatchQuery>parse(queryString).execute();
        List<Answer> answers2 = qb.<MatchQuery>parse(queryString2).execute();
        assertEquals(answers.size(), 1);
        assertTrue(answers.containsAll(answers2));
        assertTrue(answers2.containsAll(answers));
    }

    @Test //Expected result: Both queries should return a single equal match as they trigger the same rule.
    public void reasoningOverEntityHierarchy(){
        QueryBuilder qb = testSet21.tx().graql().infer(true);
        String queryString = "match $x isa entity1;";
        String queryString2 = "match $x isa sub-entity1;";
        List<Answer> answers = qb.<MatchQuery>parse(queryString).execute();
        List<Answer> answers2 = qb.<MatchQuery>parse(queryString2).execute();
        assertEquals(answers.size(), 1);
        assertTrue(answers.containsAll(answers2));
        assertTrue(answers2.containsAll(answers));
    }

    @Test //Expected result: Returns db and inferred relations + their inverses and relations with self for all entities
    public void reasoningWithRepeatingRoles(){
        QueryBuilder qb = testSet22.tx().graql().infer(true);
        String queryString = "match (friend:$x1, friend:$x2) isa knows-trans;";
        List<Answer> answers = qb.<MatchQuery>parse(queryString).execute();
        assertEquals(answers.size(), 16);
    }

    @Test //Expected result: The same set of results is always returned
    public void reasoningWithLimitHigherThanNumberOfResults_ReturnsConsistentResults(){
        QueryBuilder qb = testSet23.tx().graql().infer(true);
        String queryString = "match (friend1:$x1, friend2:$x2) isa knows-trans;limit 60;";
        List<Answer> oldAnswers = qb.<MatchQuery>parse(queryString).execute();
        for(int i = 0; i < 5 ; i++) {
            List<Answer> answers = qb.<MatchQuery>parse(queryString).execute();
            assertEquals(answers.size(), 6);
            assertTrue(answers.containsAll(oldAnswers));
            assertTrue(oldAnswers.containsAll(answers));
        }
    }

    @Test //Expected result: Relations between all entity instances including relation between each instance and itself
    public void reasoningWithEntityTypes() {
        QueryBuilder qb = testSet24.tx().graql().infer(true);
        QueryBuilder qbm = testSet24.tx().graql().infer(true);
        String queryString = "match (role1:$x1, role2:$x2) isa relation1;";
        List<Answer> answers = qb.<MatchQuery>parse(queryString).execute();
        List<Answer> answers2 = qbm.<MatchQuery>parse(queryString).execute();
        assertEquals(answers.size(), 9);
        assertEquals(answers2.size(), 9);
        assertTrue(answers.containsAll(answers2));
        assertTrue(answers2.containsAll(answers));
    }

    @Test //Expected result: Relations between all entity instances including relation between each instance and itself
    public void reasoningWithEntityTypes_WithNeqProperty() {
        QueryBuilder qb = testSet24.tx().graql().infer(true);
        QueryBuilder qbm = testSet24.tx().graql().infer(true).materialise(true);
        String queryString = "match (role1:$x1, role2:$x2) isa relation2;";
        List<Answer> answers = qb.<MatchQuery>parse(queryString).execute();
        assertEquals(answers.size(), 6);
        List<Answer> answers2 = qbm.<MatchQuery>parse(queryString).execute();
        assertEquals(answers2.size(), 6);
        assertTrue(answers.containsAll(answers2));
        assertTrue(answers2.containsAll(answers));
    }

    @Test //Expected result: Timeline is correctly recognised via applying resource comparisons in the rule body
    public void reasoningWithResourceValueComparison() {
        QueryBuilder qb = testSet25.tx().graql().infer(true);
        String queryString = "match (predecessor:$x1, successor:$x2) isa message-succession;";
        List<Answer> answers = qb.<MatchQuery>parse(queryString).execute();
        assertEquals(answers.size(), 10);
    }

    //tests if partial substitutions are propagated correctly - atom disjointness may lead to variable loss (bug #15476)
    @Test //Expected result: 2 relations obtained by correctly finding reified relations
    public void reasoningWithReifiedRelations() {
        QueryBuilder qb = testSet26.tx().graql().infer(true);
        String queryString = "match (role1: $x1, role2: $x2) isa relation2;";
        List<Answer> answers = qb.<MatchQuery>parse(queryString).execute();
        assertEquals(answers.size(), 2);

        String queryString2 = "match " +
                "$b isa entity2;" +
                "$b has res1 'value';" +
                "$rel1 has res2 'value1';" +
                "$rel1 (role1: $p, role2: $b) isa relation1;" +
                "$rel2 has res2 'value2';" +
                "$rel2 (role1: $c, role2: $b) isa relation1;";
        List<Answer> answers2 = qb.<MatchQuery>parse(queryString2).execute();
        assertEquals(answers2.size(), 2);
        Set<Var> vars = Sets.newHashSet(var("b"), var("p"), var("c"), var("rel1"), var("rel2"));
        answers2.forEach(ans -> assertTrue(ans.keySet().containsAll(vars)));
    }

    @Test //Expected result: 2 relations obtained by correctly finding reified relations
    public void reasoningWithNeqProperty() {
        QueryBuilder qb = testSet27.tx().graql().infer(true);
        String queryString = "match (related-state: $s) isa holds;";

        List<Answer> answers = qb.<MatchQuery>parse(queryString).execute();
        List<Answer> exact = qb.<MatchQuery>parse("match $s isa state, has name 's2';").execute();
        assertTrue(answers.containsAll(exact));
        assertTrue(exact.containsAll(answers));
    }

    @Test //Expected result: number of answers equal to specified limit (no duplicates produced)
    public void duplicatesNotProducedWhenResolvingNonResolvableConjunctionsWithoutType(){
        QueryBuilder qb = testSet28.tx().graql().infer(true);
        String queryString = "match " +
                "(role1: $x, role2: $y);" +
                "(role1: $y, role2: $z);" +
                "(role3: $z, role4: $w) isa relation3;" +
                "limit 3;";

        assertEquals(qb.<MatchQuery>parse(queryString).execute().size(), 3);
    }

    @Test //Expected result: no answers (if types were incorrectly inferred the query would yield answers)
    public void relationTypesAreCorrectlyInferredInConjunctionWhenTypeIsPresent(){
        QueryBuilder qb = testSet28.tx().graql().infer(true);
        String queryString = "match " +
                "(role1: $x, role2: $y) isa relation1;" +
                "(role1: $y, role2: $z) isa relation1;" +
                "(role3: $z, role4: $w) isa relation3;";

        assertThat(qb.<MatchQuery>parse(queryString).execute(), empty());
    }

    @Test //Expected result: no answers (if types were incorrectly inferred the query would yield answers)
    public void transRelationWithNeqPredicate(){
        QueryBuilder qb = testSet29.tx().graql().infer(true);
        String queryString = "match " +
                "(role1: $x, role2: $y) isa relation1;" +
                "$y has name 'c';" +
                "$x != $y;";

        String explicitString = "match " +
                "(role1: $x, role2: $y) isa relation1;" +
                "$y has name 'c';" +
                "{$x has name 'a';} or {$x has name 'b';};";

        List<Answer> answers = qb.<MatchQuery>parse(queryString).execute();
        List<Answer> answers2 = qb.<MatchQuery>parse(explicitString).execute();
        assertTrue(answers.containsAll(answers2));
        assertTrue(answers2.containsAll(answers));
    }

    private QueryAnswers queryAnswers(MatchQuery query) {
        return new QueryAnswers(query.admin().stream().collect(toSet()));
    }
}<|MERGE_RESOLUTION|>--- conflicted
+++ resolved
@@ -313,17 +313,10 @@
     }
 
     @Test //Expected result: When the head of a rule contains resource assertions, the respective unique resources should be generated or reused.
-<<<<<<< HEAD
     public void reusingResources() {
-        QueryBuilder qb = testSet14.graph().graql().infer(true);
-        String queryString1 = "match $x isa entity1, has res1 $y;";
-        QueryAnswers answers1 = queryAnswers(qb.parse(queryString1));
-=======
-    public void reusingResources1() {
         QueryBuilder qb = testSet14.tx().graql().infer(true);
         String queryString = "match $x isa entity1, has res1 $y;";
         List<Answer> answers = qb.<MatchQuery>parse(queryString).execute();
->>>>>>> 7491108a
         String queryString2 = "match $x isa res1;";
         QueryAnswers answers2 = queryAnswers(qb.parse(queryString2));
 
@@ -333,7 +326,7 @@
 
     @Test
     public void whenReasoningWithResourcesWithRelationVar_ResultsAreComplete() {
-        QueryBuilder qb = testSet14.graph().graql().infer(true);
+        QueryBuilder qb = testSet14.tx().graql().infer(true);
 
         VarPattern has = var("x").has(Label.of("res1"), var("y"), var("r"));
         List<Answer> answers = qb.match(has).execute();
