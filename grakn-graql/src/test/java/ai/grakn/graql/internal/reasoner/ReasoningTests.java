--- conflicted
+++ resolved
@@ -368,13 +368,8 @@
         answers1.forEach(ans ->
                 {
                     assertTrue(ans.get(var("x")).isEntity());
-<<<<<<< HEAD
                     assertTrue(ans.get(var("y")).isAttribute());
-                    assertTrue(ans.get(var("z")).isRelation());
-=======
-                    assertTrue(ans.get(var("y")).isResource());
                     assertTrue(ans.get(var("z")).isRelationship());
->>>>>>> 45605392
                 }
         );
 
@@ -383,13 +378,8 @@
         assertEquals(answers2.size(), 1);
         answers2.forEach(ans ->
                 {
-<<<<<<< HEAD
-                    assertTrue(ans.get(var("x")).isRelation());
+                    assertTrue(ans.get(var("x")).isRelationship());
                     assertTrue(ans.get(var("y")).isAttribute());
-=======
-                    assertTrue(ans.get(var("x")).isRelationship());
-                    assertTrue(ans.get(var("y")).isResource());
->>>>>>> 45605392
                 }
         );
     }
