--- conflicted
+++ resolved
@@ -16,15 +16,9 @@
 
 public class OutPlaysFragmentTest {
 
-<<<<<<< HEAD
-    private final Var start = Var.anon();
-    private final Var end = Var.anon();
-    private final OutPlaysFragment fragment = new OutPlaysFragment(null, start, end, false);
-=======
     private final Var start = Graql.var();
     private final Var end = Graql.var();
-    private final OutPlaysFragment fragment = new OutPlaysFragment(start, end, false);
->>>>>>> f9389227
+    private final OutPlaysFragment fragment = new OutPlaysFragment(null, start, end, false);
 
     @Test
     @SuppressWarnings("unchecked")
