/*
 * Grakn - A Distributed Semantic Database
 * Copyright (C) 2016  Grakn Labs Limited
 *
 * Grakn is free software: you can redistribute it and/or modify
 * it under the terms of the GNU General Public License as published by
 * the Free Software Foundation, either version 3 of the License, or
 * (at your option) any later version.
 *
 * Grakn is distributed in the hope that it will be useful,
 * but WITHOUT ANY WARRANTY; without even the implied warranty of
 * MERCHANTABILITY or FITNESS FOR A PARTICULAR PURPOSE.  See the
 * GNU General Public License for more details.
 *
 * You should have received a copy of the GNU General Public License
 * along with Grakn. If not, see <http://www.gnu.org/licenses/gpl.txt>.
 */

package ai.grakn.graql.internal.reasoner;

import ai.grakn.GraknTx;
import ai.grakn.concept.Concept;
import ai.grakn.concept.Label;
import ai.grakn.concept.RelationshipType;
import ai.grakn.concept.Role;
import ai.grakn.graql.GetQuery;
import ai.grakn.graql.Var;
import ai.grakn.graql.admin.Answer;
import ai.grakn.graql.admin.Conjunction;
import ai.grakn.graql.admin.MultiUnifier;
import ai.grakn.graql.admin.Unifier;
import ai.grakn.graql.admin.VarPatternAdmin;
import ai.grakn.graql.internal.pattern.Patterns;
import ai.grakn.graql.internal.query.QueryAnswer;
import ai.grakn.graql.internal.reasoner.atom.Atom;
import ai.grakn.graql.internal.reasoner.atom.binary.RelationshipAtom;
import ai.grakn.graql.internal.reasoner.atom.binary.ResourceAtom;
import ai.grakn.graql.internal.reasoner.query.QueryAnswers;
import ai.grakn.graql.internal.reasoner.query.ReasonerAtomicQuery;
import ai.grakn.graql.internal.reasoner.query.ReasonerQueries;
import ai.grakn.graql.internal.reasoner.rule.InferenceRule;
import ai.grakn.graql.internal.reasoner.rule.RuleUtils;
import ai.grakn.test.GraknTestSetup;
import ai.grakn.test.SampleKBContext;
import ai.grakn.test.kbs.CWKB;
import ai.grakn.util.Schema;
import com.google.common.collect.HashMultimap;
import com.google.common.collect.ImmutableMap;
import com.google.common.collect.ImmutableSetMultimap;
import com.google.common.collect.Iterables;
import com.google.common.collect.Lists;
import com.google.common.collect.Multimap;
import com.google.common.collect.Sets;
import java.util.stream.Collectors;
import org.apache.commons.collections.CollectionUtils;
import org.junit.BeforeClass;
import org.junit.ClassRule;
import org.junit.Ignore;
import org.junit.Test;

import java.util.Collection;
import java.util.Collections;
import java.util.List;
import java.util.Set;

import static ai.grakn.graql.Graql.var;
import static java.util.stream.Collectors.toSet;
import static org.hamcrest.Matchers.empty;
import static org.junit.Assert.assertEquals;
import static org.junit.Assert.assertThat;
import static org.junit.Assert.assertTrue;
import static org.junit.Assume.assumeTrue;

public class AtomicTest {

    @ClassRule
    public static final SampleKBContext cwKB = SampleKBContext.preLoad(CWKB.get()).assumeTrue(GraknTestSetup.usingTinker());

    @ClassRule
    public static final SampleKBContext typeInferenceSet = SampleKBContext.preLoad("typeInferenceTest.gql").assumeTrue(GraknTestSetup.usingTinker());

    @ClassRule
    public static final SampleKBContext ruleApplicabilitySet = SampleKBContext.preLoad("ruleApplicabilityTest.gql").assumeTrue(GraknTestSetup.usingTinker());

    @ClassRule
    public static final SampleKBContext resourceApplicabilitySet = SampleKBContext.preLoad("resourceApplicabilityTest.gql").assumeTrue(GraknTestSetup.usingTinker());

    @ClassRule
    public static final SampleKBContext ruleApplicabilityInstanceTypesSet = SampleKBContext.preLoad("testSet19.gql").assumeTrue(GraknTestSetup.usingTinker());

    @ClassRule
    public static final SampleKBContext ruleApplicabilitySingleRoleSet = SampleKBContext.preLoad("testSet22.gql").assumeTrue(GraknTestSetup.usingTinker());

    @ClassRule
    public static final SampleKBContext unificationTestSet = SampleKBContext.preLoad("unificationTest.gql").assumeTrue(GraknTestSetup.usingTinker());

    @BeforeClass
    public static void onStartup() throws Exception {
        assumeTrue(GraknTestSetup.usingTinker());
    }

    @Test
    public void testAtomsAreCorrectlyIdentifiedAsRecursive(){
        GraknTx graph = ruleApplicabilitySingleRoleSet.tx();
        String recRelString = "{($x, $y) isa knows-trans;}";
        String nrecRelString = "{($x, $y) isa knows;}";
        ReasonerAtomicQuery recQuery = ReasonerQueries.atomic(conjunction(recRelString, graph), graph);
        ReasonerAtomicQuery nrecQuery = ReasonerQueries.atomic(conjunction(nrecRelString, graph), graph);
        assertTrue(recQuery.getAtom().isRecursive());
        assertTrue(!nrecQuery.getAtom().isRecursive());
    }

    @Test
    public void testAtomFactoryProducesAtomsOfCorrectType(){
        GraknTx graph = unificationTestSet.tx();
        String atomString = "{$x isa entity1;}";
        String relString = "{($x, $y, $z) isa relation1;}";
        String resString = "{$x has res1 'value';}";

        Atom atom = ReasonerQueries.atomic(conjunction(atomString, graph), graph).getAtom();
        Atom relation = ReasonerQueries.atomic(conjunction(relString, graph), graph).getAtom();
        Atom res = ReasonerQueries.atomic(conjunction(resString, graph), graph).getAtom();

        assertTrue(atom.isType());
        assertTrue(relation.isRelation());
        assertTrue(res.isResource());
    }

    /**
     * ##################################
     *
     *       ROLE INFERENCE Tests
     *
     * ##################################
     */

    @Test //each type can only play a specific role in the relation hence mapping unambiguous
    public void testRoleInference_BasedOnPresentTypes_AllVarsHaveType(){
        GraknTx graph = cwKB.tx();
        String patternString = "{($z, $y) isa owns; $z isa country; $y isa rocket;}";
        ReasonerAtomicQuery query = ReasonerQueries.atomic(conjunction(patternString, graph), graph);
        RelationshipAtom atom = (RelationshipAtom) query.getAtom();
        Multimap<Role, Var> roleMap = roleSetMap(atom.getRoleVarMap());

        ImmutableSetMultimap<Role, Var> correctRoleMap = ImmutableSetMultimap.of(
                graph.getRole("item-owner"), var("z"),
                graph.getRole("owned-item"), var("y"));
        assertEquals(correctRoleMap, roleMap);
    }

    @Test //Without cardinality constraints $y variable can be mapped either to item-owner or owned-item so meta role is inserted
    public void testRoleInference_BasedOnPresentTypes_SomeVarsHaveType(){
        GraknTx graph = cwKB.tx();
        String patternString2 = "{isa owns, ($z, $y); $z isa country;}";
        ReasonerAtomicQuery query = ReasonerQueries.atomic(conjunction(patternString2, graph), graph);
        RelationshipAtom atom = (RelationshipAtom) query.getAtom();

        Multimap<Role, Var> roleMap = roleSetMap(atom.getRoleVarMap());
        ImmutableSetMultimap<Role, Var> correctRoleMap = ImmutableSetMultimap.of(
                graph.getRole("item-owner"), var("z"),
                graph.getRole("role"), var("y"));
        assertEquals(correctRoleMap, roleMap);
    }

    @Test //each type maps to a specific role
    public void testRoleInference_WithWildcardRelationPlayer(){
        GraknTx graph = cwKB.tx();
        String patternString = "{($z, $y, seller: $x) isa transaction;$z isa country;$y isa rocket;}";
        ReasonerAtomicQuery query = ReasonerQueries.atomic(conjunction(patternString, graph), graph);
        RelationshipAtom atom2 = (RelationshipAtom) query.getAtom();
        Multimap<Role, Var> roleMap = roleSetMap(atom2.getRoleVarMap());

        ImmutableSetMultimap<Role, Var> correctRoleMap = ImmutableSetMultimap.of(
                graph.getRole("seller"), var("x"),
                graph.getRole("transaction-item"), var("y"),
                graph.getRole("buyer"), var("z"));
        assertEquals(correctRoleMap, roleMap);
    }

    @Test //without cardinality constraints the $y variable can be mapped to any of the three roles hence metarole is assigned
    public void testRoleInference_WithWildcardRelationPlayer_NoExplicitRoles(){
        GraknTx graph = cwKB.tx();
        String patternString = "{($z, $y, $x) isa transaction;$z isa country;$x isa person;}";
        ReasonerAtomicQuery query = ReasonerQueries.atomic(conjunction(patternString, graph), graph);
        RelationshipAtom atom = (RelationshipAtom) query.getAtom();
        Multimap<Role, Var> roleMap = roleSetMap(atom.getRoleVarMap());

        ImmutableSetMultimap<Role, Var> correctRoleMap = ImmutableSetMultimap.of(
                graph.getRole("seller"), var("x"),
                graph.getRole("role"), var("y"),
                graph.getRole("buyer"), var("z"));
        assertEquals(correctRoleMap, roleMap);
    }

    @Test
    public void testRoleInference_RepeatingRolePlayers_NonRepeatingRoleAbsent(){
        GraknTx graph = cwKB.tx();
        String patternString = "{(buyer: $y, seller: $y, $x), isa transaction;}";
        ReasonerAtomicQuery query = ReasonerQueries.atomic(conjunction(patternString, graph), graph);
        RelationshipAtom atom = (RelationshipAtom) query.getAtom();
        Multimap<Role, Var> roleMap = roleSetMap(atom.getRoleVarMap());

        ImmutableSetMultimap<Role, Var> correctRoleMap = ImmutableSetMultimap.of(
                graph.getRole("role"), var("x"),
                graph.getRole("seller"), var("y"),
                graph.getRole("buyer"), var("y"));
        assertEquals(correctRoleMap, roleMap);
    }

    @Test
    public void testRoleInference_RepeatingRolePlayers_RepeatingRoleAbsent(){
        GraknTx graph = cwKB.tx();
        String patternString = "{(buyer: $y, $y, transaction-item: $x), isa transaction;}";
        ReasonerAtomicQuery query = ReasonerQueries.atomic(conjunction(patternString, graph), graph);
        RelationshipAtom atom = (RelationshipAtom) query.getAtom();
        Multimap<Role, Var> roleMap = roleSetMap(atom.getRoleVarMap());

        ImmutableSetMultimap<Role, Var> correctRoleMap = ImmutableSetMultimap.of(
                graph.getRole("transaction-item"), var("x"),
                graph.getRole("role"), var("y"),
                graph.getRole("buyer"), var("y"));
        assertEquals(correctRoleMap, roleMap);
    }

    @Test //missing role is ambiguous without cardinality constraints
    public void testRoleInference_RoleHierarchyInvolved() {
        GraknTx graph = unificationTestSet.tx();
        String relationString = "{($p, superRole2: $gc) isa relation1;}";
        String relationString2 = "{(superRole1: $gp, $p) isa relation1;}";
        RelationshipAtom relation = (RelationshipAtom) ReasonerQueries.atomic(conjunction(relationString, graph), graph).getAtom();
        RelationshipAtom relation2 = (RelationshipAtom) ReasonerQueries.atomic(conjunction(relationString2, graph), graph).getAtom();
        Multimap<Role, Var> roleMap = roleSetMap(relation.getRoleVarMap());
        Multimap<Role, Var> roleMap2 = roleSetMap(relation2.getRoleVarMap());

        ImmutableSetMultimap<Role, Var> correctRoleMap = ImmutableSetMultimap.of(
                graph.getRole("role"), var("p"),
                graph.getRole("superRole2"), var("gc"));
        ImmutableSetMultimap<Role, Var> correctRoleMap2 = ImmutableSetMultimap.of(
                graph.getRole("role"), var("p"),
                graph.getRole("superRole1"), var("gp"));
        assertEquals(correctRoleMap, roleMap);
        assertEquals(correctRoleMap2, roleMap2);
    }

    @Test //entity1 plays role1 but entity2 plays roles role1, role2 hence ambiguous and metarole has to be assigned, EXPECTED TO CHANGE WITH CARDINALITY CONSTRAINTS
    public void testRoleInference_WithMetaType(){
        GraknTx graph = ruleApplicabilitySet.tx();
        String relationString = "{($x, $y, $z) isa ternary;$x isa singleRoleEntity; $y isa twoRoleEntity; $z isa entity;}";
        RelationshipAtom relation = (RelationshipAtom) ReasonerQueries.atomic(conjunction(relationString, graph), graph).getAtom();
        ImmutableSetMultimap<Role, Var> roleMap = ImmutableSetMultimap.of(
                graph.getRole("role1"), var("x"),
                graph.getRole("role"), var("y"),
                graph.getRole("role"), var("z"));
        assertEquals(roleMap, roleSetMap(relation.getRoleVarMap()));
    }

    @Test //entity1 plays role1, entity2 plays 2 roles, entity3 plays 3 roles hence ambiguous and metarole has to be assigned, EXPECTED TO CHANGE WITH CARDINALITY CONSTRAINTS
    public void testRoleInference_RoleMappingUnambiguous(){
        GraknTx graph = ruleApplicabilitySet.tx();
        String relationString = "{($x, $y, $z) isa ternary;$x isa singleRoleEntity; $y isa twoRoleEntity; $z isa threeRoleEntity;}";
        RelationshipAtom relation = (RelationshipAtom) ReasonerQueries.atomic(conjunction(relationString, graph), graph).getAtom();
        ImmutableSetMultimap<Role, Var> roleMap = ImmutableSetMultimap.of(
                graph.getRole("role1"), var("x"),
                graph.getRole("role"), var("y"),
                graph.getRole("role"), var("z"));
        assertEquals(roleMap, roleSetMap(relation.getRoleVarMap()));
    }

    @Test //for each role player role mapping is ambiguous so metarole has to be assigned
    public void testRoleInference_AllRolePlayersHaveAmbiguousRoles(){
        GraknTx graph = ruleApplicabilitySet.tx();
        String relationString = "{($x, $y, $z) isa ternary;$x isa twoRoleEntity; $y isa threeRoleEntity; $z isa differentTwoRoleEntity;}";
        RelationshipAtom relation = (RelationshipAtom) ReasonerQueries.atomic(conjunction(relationString, graph), graph).getAtom();
        relation.getRoleVarMap().entries().forEach(e -> assertTrue(Schema.MetaSchema.isMetaLabel(e.getKey().getLabel())));
    }

    @Test //for each role player role mapping is ambiguous so metarole has to be assigned
    public void testRoleInference_NoInformationPresent(){
        GraknTx graph = ruleApplicabilitySet.tx();
        String relationString = "{($x, $y) isa ternary;}";
        RelationshipAtom relation = (RelationshipAtom) ReasonerQueries.atomic(conjunction(relationString, graph), graph).getAtom();
        relation.getRoleVarMap().entries().forEach(e -> assertTrue(Schema.MetaSchema.isMetaLabel(e.getKey().getLabel())));
    }

    @Test //relation relates a single role so instead of assigning metarole this role should be assigned
    public void testRoleInference_RelationHasSingleRole(){
        GraknTx graph = ruleApplicabilitySingleRoleSet.tx();
        String relationString = "{($x, $y) isa knows;}";
        RelationshipAtom relation = (RelationshipAtom) ReasonerQueries.atomic(conjunction(relationString, graph), graph).getAtom();
        ImmutableSetMultimap<Role, Var> roleMap = ImmutableSetMultimap.of(
                graph.getRole("friend"), var("x"),
                graph.getRole("friend"), var("y"));
        assertEquals(roleMap, roleSetMap(relation.getRoleVarMap()));
    }

    /**
     * ##################################
     *
     *     RULE APPLICABILITY Tests
     *
     * ##################################
     */

    @Test //should assign (role1: $x, role: $y, role: $z) which is compatible with 3 rules, EXPECTED TO CHANGE WITH CARDINALITY CONSTRAINTS
    public void testRuleApplicability_AmbiguousRoleMapping(){
        GraknTx graph = ruleApplicabilitySet.tx();
        String relationString = "{($x, $y, $z);$x isa singleRoleEntity; $y isa twoRoleEntity; $z isa threeRoleEntity;}";
        Atom relation = ReasonerQueries.atomic(conjunction(relationString, graph), graph).getAtom();
        assertEquals(3, relation.getApplicableRules().count());
    }

    @Test
    public void testRuleApplicability_AmbiguousRoleMapping_TypeContradiction(){
        GraknTx graph = ruleApplicabilitySet.tx();
        String relationString = "{($x, $y, $z);$x isa twoRoleEntity; $y isa threeRoleEntity; $z isa differentTwoRoleEntity;}";
        RelationshipAtom relation = (RelationshipAtom) ReasonerQueries.atomic(conjunction(relationString, graph), graph).getAtom();
        assertEquals(2, relation.getApplicableRules().count());
    }

    @Test //should assign (role1: $x, role: $y, role: $z) which is compatible with 2 rules, EXPECTED TO CHANGE WITH CARDINALITY CONSTRAINTS
    public void testRuleApplicability_AmbiguousRoleMapping2(){
        GraknTx graph = ruleApplicabilitySet.tx();
        String relationString = "{($x, $y, $z);$x isa singleRoleEntity; $y isa twoRoleEntity; $z isa differentTwoRoleEntity;}";
        Atom relation = ReasonerQueries.atomic(conjunction(relationString, graph), graph).getAtom();
        assertEquals(2, relation.getApplicableRules().count());
    }

    @Test //should assign (role: $x, role: $y, role: $z) which is compatible with 2 rules
    public void testRuleApplicability_RoleMappingAmbiguous(){
        GraknTx graph = ruleApplicabilitySet.tx();
        String relationString = "{($x, $y, $z);$x isa twoRoleEntity; $y isa threeRoleEntity; $z isa differentTwoRoleEntity;}";
        Atom relation = ReasonerQueries.atomic(conjunction(relationString, graph), graph).getAtom();
        assertEquals(2, relation.getApplicableRules().count());
    }

    @Test //should assign (role: $x, role1: $y, role: $z) which is compatible with 3 rules, EXPECTED TO CHANGE WITH CARDINALITY CONSTRAINTS
    public void testRuleApplicability_WithWildcard(){
        GraknTx graph = ruleApplicabilitySet.tx();
        String relationString = "{($x, $y, $z);$y isa singleRoleEntity; $z isa twoRoleEntity;}";
        Atom relation = ReasonerQueries.atomic(conjunction(relationString, graph), graph).getAtom();
        assertEquals(3, relation.getApplicableRules().count());
    }

    @Test
    public void testRuleApplicability_TypedResources(){
        GraknTx graph = ruleApplicabilitySet.tx();
        String relationString = "{$x isa reified-relation; $x has description $d;}";
        String relationString2 = "{$x isa typed-relation; $x has description $d;}";
        String relationString3 = "{$x isa relationship; $x has description $d;}";
        Atom resource = ReasonerQueries.create(conjunction(relationString, graph), graph).getAtoms(ResourceAtom.class).findFirst().orElse(null);
        Atom resource2 = ReasonerQueries.create(conjunction(relationString2, graph), graph).getAtoms(ResourceAtom.class).findFirst().orElse(null);
        Atom resource3 = ReasonerQueries.create(conjunction(relationString3, graph), graph).getAtoms(ResourceAtom.class).findFirst().orElse(null);
        assertEquals(2, resource.getApplicableRules().count());
        assertEquals(2, resource2.getApplicableRules().count());
        assertEquals(3, resource3.getApplicableRules().count());
    }

    @Test
    public void testRuleApplicability_DerivedTypes(){
        GraknTx graph = ruleApplicabilitySet.tx();
        String typeString = "{$x isa reifying-relation;}";
        String typeString2 = "{$x isa typed-relation;}";
        String typeString3 = "{$x isa description;}";
        String typeString4 = "{$x isa attribute;}";
        String typeString5 = "{$x isa relationship;}";
        Atom type = ReasonerQueries.atomic(conjunction(typeString, graph), graph).getAtom();
        Atom type2 = ReasonerQueries.atomic(conjunction(typeString2, graph), graph).getAtom();
        Atom type3 = ReasonerQueries.atomic(conjunction(typeString3, graph), graph).getAtom();
        Atom type4 = ReasonerQueries.atomic(conjunction(typeString4, graph), graph).getAtom();
        Atom type5 = ReasonerQueries.atomic(conjunction(typeString5, graph), graph).getAtom();

        List<InferenceRule> rules = RuleUtils.getRules(graph).map(r -> new InferenceRule(r, graph)).collect(Collectors.toList());
        assertEquals(2, type.getApplicableRules().count());
        assertEquals(1, type2.getApplicableRules().count());
        assertEquals(3, type3.getApplicableRules().count());
        assertEquals(rules.stream().filter(r -> r.getHead().getAtom().isResource()).count(), type4.getApplicableRules().count());
        assertEquals(rules.stream().filter(r -> r.getHead().getAtom().isRelation()).count(), type5.getApplicableRules().count());
    }

    @Test //should assign (role: $x, role: $y) which is compatible with 3 rules
    public void testRuleApplicability_MatchAllAtom(){
        GraknTx graph = ruleApplicabilitySet.tx();
        String relationString = "{($x, $y);}";
        Atom relation = ReasonerQueries.atomic(conjunction(relationString, graph), graph).getAtom();
        assertEquals(
                RuleUtils.getRules(graph).count(),
                relation.getApplicableRules().count()
        );
    }

    @Test //should assign (role: $x, role1: $y, role1: $z) which is incompatible with any of the rule heads
    public void testRuleApplicability_WithWildcard_MissingMappings(){
        GraknTx graph = ruleApplicabilitySet.tx();
        String relationString = "{($x, $y, $z);$y isa singleRoleEntity; $z isa singleRoleEntity;}";
        Atom relation = ReasonerQueries.atomic(conjunction(relationString, graph), graph).getAtom();
        assertThat(relation.getApplicableRules().collect(toSet()), empty());
    }

    @Test //should assign (role: $x, role: $y) which matches two rules, EXPECTED TO CHANGE WITH CARDINALITY CONSTRAINTS
    public void testRuleApplicability_MissingRelationPlayers(){
        GraknTx graph = ruleApplicabilitySet.tx();
        String relationString = "{($x, $y);$x isa twoRoleEntity; $y isa differentTwoRoleEntity;}";
        Atom relation = ReasonerQueries.atomic(conjunction(relationString, graph), graph).getAtom();
        assertEquals(2, relation.getApplicableRules().count());
    }

    @Test //should assign (role1: $x, role1: $y) which is inadequate for any of the rules
    public void testRuleApplicability_MissingRelationPlayers2(){
        GraknTx graph = ruleApplicabilitySet.tx();
        String relationString = "{($x, $y);$x isa singleRoleEntity; $y isa singleRoleEntity;}";
        Atom relation = ReasonerQueries.atomic(conjunction(relationString, graph), graph).getAtom();
        assertThat(relation.getApplicableRules().collect(toSet()), empty());
    }

    @Test
    public void testRuleApplicability_RepeatingRoleTypes(){
        GraknTx graph = ruleApplicabilitySet.tx();
        String relationString = "{(role1: $x1, role1: $x2, role2: $x3);}";
        Atom relation = ReasonerQueries.atomic(conjunction(relationString, graph), graph).getAtom();
        assertThat(relation.getApplicableRules().collect(toSet()), empty());
    }

    @Test
    public void testRuleApplicability_RepeatingRoleTypes2(){
        GraknTx graph = ruleApplicabilitySet.tx();
        String relationString = "{(role1: $x1, role2: $x2, role2: $x3);}";
        Atom relation = ReasonerQueries.atomic(conjunction(relationString, graph), graph).getAtom();
        assertEquals(1, relation.getApplicableRules().count());
    }

    @Test
    public void testRuleApplicability_TypePreventsFromApplyingTheRule(){
        GraknTx graph = ruleApplicabilitySet.tx();
        String relationString = "{($x, $y);$x isa noRoleEntity;}";
        Atom relation = ReasonerQueries.atomic(conjunction(relationString, graph), graph).getAtom();
        assertThat(relation.getApplicableRules().collect(toSet()), empty());
    }

    @Test
    public void testRuleApplicability_ReifiedRelationsWithType(){
        GraknTx graph = ruleApplicabilitySet.tx();
        String relationString = "{(role1: $x, role2: $y) isa reifying-relation;}";
        String relationString2 = "{$x isa entity;(role1: $x, role2: $y) isa reifying-relation;}";
        String relationString3 = "{$x isa twoRoleEntity;(role1: $x, role2: $y) isa reifying-relation;}";

        Atom relation = ReasonerQueries.atomic(conjunction(relationString, graph), graph).getAtom();
        Atom relation2 = ReasonerQueries.atomic(conjunction(relationString2, graph), graph).getAtom();
        Atom relation3 = ReasonerQueries.atomic(conjunction(relationString3, graph), graph).getAtom();
        assertEquals(2, relation.getApplicableRules().count());
        assertEquals(2, relation2.getApplicableRules().count());
        assertEquals(1, relation3.getApplicableRules().count());
    }

    @Test
    public void testRuleApplicability_TypePlayabilityInRuleBodyNeedsChecking(){
        GraknTx graph = ruleApplicabilitySet.tx();
        String relationString = "{$y isa differentTwoRoleEntity;(role1:$x, role2:$y, role3: $z) isa ternary;}";
        String relationString2 = "{$y isa entity;(role1:$x, role2:$y, role3: $z) isa ternary;}";
        Atom relation = ReasonerQueries.atomic(conjunction(relationString, graph), graph).getAtom();
        Atom relation2 = ReasonerQueries.atomic(conjunction(relationString2, graph), graph).getAtom();
        assertThat(relation.getApplicableRules().collect(toSet()), empty());
        assertEquals(1, relation2.getApplicableRules().count());
    }

    @Test
    public void testRuleApplicability_TypeRelation(){
        GraknTx graph = ruleApplicabilitySet.tx();
        String typeString = "{$x isa reifying-relation;}";
        Atom type = ReasonerQueries.atomic(conjunction(typeString, graph), graph).getAtom();
        assertEquals(2, type.getApplicableRules().count());
    }

    @Test
    public void testRuleApplicability_OntologicalTypes(){
        GraknTx graph = ruleApplicabilitySet.tx();
        String typeString = "{$x sub " + Schema.MetaSchema.RELATIONSHIP.getLabel() + ";}";
        String typeString2 = "{$x relates role1;}";
        String typeString3 = "{$x plays role1;}";
        String typeString4 = "{$x has name;}";
        Atom type = ReasonerQueries.atomic(conjunction(typeString, graph), graph).getAtom();
        Atom type2 = ReasonerQueries.atomic(conjunction(typeString2, graph), graph).getAtom();
        Atom type3 = ReasonerQueries.atomic(conjunction(typeString3, graph), graph).getAtom();
        Atom type4 = ReasonerQueries.atomic(conjunction(typeString4, graph), graph).getAtom();
        assertThat(type.getApplicableRules().collect(toSet()), empty());
        assertThat(type2.getApplicableRules().collect(toSet()), empty());
        assertThat(type3.getApplicableRules().collect(toSet()), empty());
        assertThat(type4.getApplicableRules().collect(toSet()), empty());
    }

<<<<<<< HEAD
    @Test
    public void testRuleApplicability_InstancesMakeRuleInapplicable_NoRoleTypes(){
=======
    //NB: although the rule will be triggered it will find no results
    @Ignore
    @Test
    public void testRuleApplicability_InstancesDoNotMatchRule_NoRoleTypes(){
>>>>>>> fda550ba
        GraknTx graph = ruleApplicabilitySet.tx();
        Concept concept = getConcept(graph, "name", "noRoleEntity");
        String relationString = "{" +
                "($x, $y) isa ternary;" +
                "$x id '" + concept.getId().getValue() + "';" +
                "}";
        Atom relation = ReasonerQueries.atomic(conjunction(relationString, graph), graph).getAtom();
        assertThat(relation.getApplicableRules().collect(toSet()), empty());
    }

    @Test
<<<<<<< HEAD
    public void testRuleApplicability_InstancesMakeRuleInapplicable_NoRoleTypes_NoRelationType(){
=======
    public void testRuleApplicability_InstancesDoNotMatchRule_NoRoleTypes_NoRelationType(){
>>>>>>> fda550ba
        GraknTx graph = ruleApplicabilitySet.tx();
        Concept concept = getConcept(graph, "name", "noRoleEntity");
        String relationString = "{" +
                "($x, $y);" +
                "$x id '" + concept.getId().getValue() + "';" +
                "}";

        Atom relation = ReasonerQueries.atomic(conjunction(relationString, graph), graph).getAtom();
        assertThat(relation.getApplicableRules().collect(toSet()), empty());
    }

    @Test
    public void testRuleApplicability_InstanceSubTypeMatchesRule(){
        GraknTx graph = ruleApplicabilityInstanceTypesSet.tx();
        String relationString = "{$x isa entity1;(role1: $x, role2: $y) isa relation1;}";
        Atom relation = ReasonerQueries.atomic(conjunction(relationString, graph), graph).getAtom();
        assertEquals(1, relation.getApplicableRules().count());
    }

    @Test
    public void testRuleApplicability_ResourceDouble(){
        GraknTx graph = resourceApplicabilitySet.tx();
        String resourceString = "{$x has res-double > 3.0;}";
        String resourceString2 = "{$x has res-double > 4.0;}";
        String resourceString3 = "{$x has res-double < 3.0;}";
        String resourceString4 = "{$x has res-double < 4.0;}";
        String resourceString5 = "{$x has res-double >= 5;}";
        String resourceString6 = "{$x has res-double <= 5;}";
        String resourceString7 = "{$x has res-double = 3.14;}";
        String resourceString8 = "{$x has res-double != 5;}";

        Atom resource = ReasonerQueries.atomic(conjunction(resourceString, graph), graph).getAtom();
        Atom resource2 = ReasonerQueries.atomic(conjunction(resourceString2, graph), graph).getAtom();
        Atom resource3 = ReasonerQueries.atomic(conjunction(resourceString3, graph), graph).getAtom();
        Atom resource4 = ReasonerQueries.atomic(conjunction(resourceString4, graph), graph).getAtom();
        Atom resource5 = ReasonerQueries.atomic(conjunction(resourceString5, graph), graph).getAtom();
        Atom resource6 = ReasonerQueries.atomic(conjunction(resourceString6, graph), graph).getAtom();
        Atom resource7 = ReasonerQueries.atomic(conjunction(resourceString7, graph), graph).getAtom();
        Atom resource8 = ReasonerQueries.atomic(conjunction(resourceString8, graph), graph).getAtom();

        assertEquals(1, resource.getApplicableRules().count());
        assertThat(resource2.getApplicableRules().collect(toSet()), empty());
        assertThat(resource3.getApplicableRules().collect(toSet()), empty());
        assertEquals(1, resource4.getApplicableRules().count());
        assertThat(resource5.getApplicableRules().collect(toSet()), empty());
        assertEquals(1, resource6.getApplicableRules().count());
        assertEquals(1, resource7.getApplicableRules().count());
        assertEquals(1, resource8.getApplicableRules().count());
    }

    @Test
    public void testRuleApplicability_ResourceLong(){
        GraknTx graph = resourceApplicabilitySet.tx();
        String resourceString = "{$x has res-long > 100;}";
        String resourceString2 = "{$x has res-long > 150;}";
        String resourceString3 = "{$x has res-long < 100;}";
        String resourceString4 = "{$x has res-long < 200;}";
        String resourceString5 = "{$x has res-long >= 130;}";
        String resourceString6 = "{$x has res-long <= 130;}";
        String resourceString7 = "{$x has res-long = 123;}";
        String resourceString8 = "{$x has res-long != 200;}";

        Atom resource = ReasonerQueries.atomic(conjunction(resourceString, graph), graph).getAtom();
        Atom resource2 = ReasonerQueries.atomic(conjunction(resourceString2, graph), graph).getAtom();
        Atom resource3 = ReasonerQueries.atomic(conjunction(resourceString3, graph), graph).getAtom();
        Atom resource4 = ReasonerQueries.atomic(conjunction(resourceString4, graph), graph).getAtom();
        Atom resource5 = ReasonerQueries.atomic(conjunction(resourceString5, graph), graph).getAtom();
        Atom resource6 = ReasonerQueries.atomic(conjunction(resourceString6, graph), graph).getAtom();
        Atom resource7 = ReasonerQueries.atomic(conjunction(resourceString7, graph), graph).getAtom();
        Atom resource8 = ReasonerQueries.atomic(conjunction(resourceString8, graph), graph).getAtom();

        assertEquals(1, resource.getApplicableRules().count());
        assertThat(resource2.getApplicableRules().collect(toSet()), empty());
        assertThat(resource3.getApplicableRules().collect(toSet()), empty());
        assertEquals(1, resource4.getApplicableRules().count());
        assertThat(resource5.getApplicableRules().collect(toSet()), empty());
        assertEquals(1, resource6.getApplicableRules().count());
        assertEquals(1, resource7.getApplicableRules().count());
        assertEquals(1, resource8.getApplicableRules().count());
    }

    @Test
    public void testRuleApplicability_ResourceString(){
        GraknTx graph = resourceApplicabilitySet.tx();
        String resourceString = "{$x has res-string contains 'ing';}";
        String resourceString2 = "{$x has res-string 'test';}";
        String resourceString3 = "{$x has res-string /.*(fast|string).*/;}";
        String resourceString4 = "{$x has res-string /.*/;}";

        Atom resource = ReasonerQueries.atomic(conjunction(resourceString, graph), graph).getAtom();
        Atom resource2 = ReasonerQueries.atomic(conjunction(resourceString2, graph), graph).getAtom();
        Atom resource3 = ReasonerQueries.atomic(conjunction(resourceString3, graph), graph).getAtom();
        Atom resource4 = ReasonerQueries.atomic(conjunction(resourceString4, graph), graph).getAtom();

        assertEquals(1, resource.getApplicableRules().count());
        assertThat(resource2.getApplicableRules().collect(toSet()), empty());
        assertEquals(1, resource3.getApplicableRules().count());
        assertEquals(1, resource4.getApplicableRules().count());
    }

    @Test
    public void testRuleApplicability_ResourceBoolean(){
        GraknTx graph = resourceApplicabilitySet.tx();
        String resourceString = "{$x has res-boolean 'true';}";
        String resourceString2 = "{$x has res-boolean 'false';}";

        Atom resource = ReasonerQueries.atomic(conjunction(resourceString, graph), graph).getAtom();
        Atom resource2 = ReasonerQueries.atomic(conjunction(resourceString2, graph), graph).getAtom();
<<<<<<< HEAD
        assertEquals(1, resource.getApplicableRules().count());
=======
        assertEquals(resource.getApplicableRules().count(), 1);
>>>>>>> fda550ba
        assertThat(resource2.getApplicableRules().collect(toSet()), empty());
    }

    @Test
    public void testRuleApplicability_TypeResource(){
        GraknTx graph = resourceApplicabilitySet.tx();
        String typeString = "{$x isa res1;}";
        Atom type = ReasonerQueries.atomic(conjunction(typeString, graph), graph).getAtom();
        assertEquals(1, type.getApplicableRules().count());
    }

    @Test
    public void testRuleApplicability_Resource_TypeMismatch(){
        GraknTx graph = resourceApplicabilitySet.tx();
        String resourceString = "{$x isa entity1, has res1 $r;}";
        String resourceString2 = "{$x isa entity2, has res1 $r;}";
        String resourceString3 = "{$x isa entity2, has res1 'test';}";

        Atom resource = ReasonerQueries.atomic(conjunction(resourceString, graph), graph).getAtom();
        Atom resource2 = ReasonerQueries.atomic(conjunction(resourceString2, graph), graph).getAtom();
        Atom resource3 = ReasonerQueries.atomic(conjunction(resourceString3, graph), graph).getAtom();
<<<<<<< HEAD
        assertEquals(1, resource.getApplicableRules().count());
=======
        assertEquals(resource.getApplicableRules().count(), 1);
>>>>>>> fda550ba
        assertThat(resource2.getApplicableRules().collect(toSet()), empty());
        assertThat(resource3.getApplicableRules().collect(toSet()), empty());
    }

    /**
     * ##################################
     *
     *      TYPE INFERENCE Tests
     *
     * ##################################
     */

    @Test
    public void testTypeInference_singleGuard() {
        GraknTx graph = typeInferenceSet.tx();
        String patternString = "{$x isa entity1; ($x, $y);}";
        String patternString2 = "{$x isa subEntity1; ($x, $y);}";
        ReasonerAtomicQuery query = ReasonerQueries.atomic(conjunction(patternString, graph), graph);
        ReasonerAtomicQuery query2 = ReasonerQueries.atomic(conjunction(patternString2, graph), graph);
        RelationshipAtom atom = (RelationshipAtom) query.getAtom();
        RelationshipAtom atom2 = (RelationshipAtom) query2.getAtom();

        List<RelationshipType> possibleTypes = Lists.newArrayList(
                graph.getSchemaConcept(Label.of("relation1")),
                graph.getSchemaConcept(Label.of("relation3"))
        );
        List<RelationshipType> relationshipTypes = atom.inferPossibleRelationTypes(new QueryAnswer());
        List<RelationshipType> relationshipTypes2 = atom2.inferPossibleRelationTypes(new QueryAnswer());

        assertTrue(CollectionUtils.isEqualCollection(relationshipTypes, possibleTypes));
        assertTrue(CollectionUtils.isEqualCollection(relationshipTypes2, possibleTypes));

        assertEquals(atom.getSchemaConcept(), null);
        assertEquals(atom2.getSchemaConcept(), null);
    }

    @Test
    public void testTypeInference_doubleGuard() {
        GraknTx graph = typeInferenceSet.tx();
        String patternString = "{$x isa entity1; ($x, $y); $y isa entity2;}";
        String patternString2 = "{$x isa subEntity1; ($x, $y); $y isa entity2;}";
        ReasonerAtomicQuery query = ReasonerQueries.atomic(conjunction(patternString, graph), graph);
        ReasonerAtomicQuery query2 = ReasonerQueries.atomic(conjunction(patternString2, graph), graph);
        RelationshipAtom atom = (RelationshipAtom) query.getAtom();
        RelationshipAtom atom2 = (RelationshipAtom) query2.getAtom();

        List<RelationshipType> possibleTypes = Collections.singletonList(
                graph.getSchemaConcept(Label.of("relation1"))
        );
        List<RelationshipType> relationshipTypes = atom.inferPossibleRelationTypes(new QueryAnswer());
        List<RelationshipType> relationshipTypes2 = atom2.inferPossibleRelationTypes(new QueryAnswer());

        assertEquals(relationshipTypes, possibleTypes);
        assertEquals(relationshipTypes2, possibleTypes);
        assertEquals(atom.getSchemaConcept(), graph.getSchemaConcept(Label.of("relation1")));
        assertEquals(atom2.getSchemaConcept(), graph.getSchemaConcept(Label.of("relation1")));
    }

    @Test
    public void testTypeInference_singleRole() {
        GraknTx graph = typeInferenceSet.tx();
        String patternString = "{(role2: $x, $y);}";
        ReasonerAtomicQuery query = ReasonerQueries.atomic(conjunction(patternString, graph), graph);
        RelationshipAtom atom = (RelationshipAtom) query.getAtom();

        List<RelationshipType> possibleTypes = Lists.newArrayList(
                graph.getSchemaConcept(Label.of("relation1")),
                graph.getSchemaConcept(Label.of("relation2")),
                graph.getSchemaConcept(Label.of("relation3"))
        );

        List<RelationshipType> relationshipTypes = atom.inferPossibleRelationTypes(new QueryAnswer());
        assertTrue(CollectionUtils.isEqualCollection(relationshipTypes, possibleTypes));
        assertEquals(atom.getSchemaConcept(), null);
    }

    @Test
    public void testTypeInference_singleRole_subType() {
        GraknTx graph = typeInferenceSet.tx();
        String patternString = "{(subRole2: $x, $y);}";
        ReasonerAtomicQuery query = ReasonerQueries.atomic(conjunction(patternString, graph), graph);
        RelationshipAtom atom = (RelationshipAtom) query.getAtom();

        List<RelationshipType> possibleTypes = Collections.singletonList(
                graph.getSchemaConcept(Label.of("relation3"))
        );
        List<RelationshipType> relationshipTypes = atom.inferPossibleRelationTypes(new QueryAnswer());

        assertEquals(relationshipTypes, possibleTypes);
        assertEquals(atom.getSchemaConcept(), graph.getSchemaConcept(Label.of("relation3")));
    }

    @Test
    public void testTypeInference_singleRole_singleGuard() {
        GraknTx graph = typeInferenceSet.tx();
        String patternString = "{(role2: $x, $y); $y isa entity1;}";
        String patternString2 = "{(role2: $x, $y); $y isa subEntity1;}";
        ReasonerAtomicQuery query = ReasonerQueries.atomic(conjunction(patternString, graph), graph);
        ReasonerAtomicQuery query2 = ReasonerQueries.atomic(conjunction(patternString2, graph), graph);
        RelationshipAtom atom = (RelationshipAtom) query.getAtom();
        RelationshipAtom atom2 = (RelationshipAtom) query2.getAtom();

        List<RelationshipType> possibleTypes = Lists.newArrayList(
                graph.getSchemaConcept(Label.of("relation1")),
                graph.getSchemaConcept(Label.of("relation3"))
        );
        List<RelationshipType> relationshipTypes = atom.inferPossibleRelationTypes(new QueryAnswer());
        List<RelationshipType> relationshipTypes2 = atom2.inferPossibleRelationTypes(new QueryAnswer());

        assertTrue(CollectionUtils.isEqualCollection(relationshipTypes, possibleTypes));
        assertTrue(CollectionUtils.isEqualCollection(relationshipTypes2, possibleTypes));

        assertEquals(atom.getSchemaConcept(), null);
        assertEquals(atom2.getSchemaConcept(), null);
    }

    @Test
    public void testTypeInference_singleRole_singleGuard_bothAreSuperTypes() {
        GraknTx graph = typeInferenceSet.tx();
        String patternString = "{(subRole2: $x, $y); $y isa subEntity1;}";
        ReasonerAtomicQuery query = ReasonerQueries.atomic(conjunction(patternString, graph), graph);
        RelationshipAtom atom = (RelationshipAtom) query.getAtom();

        List<RelationshipType> possibleTypes = Collections.singletonList(
                graph.getSchemaConcept(Label.of("relation3"))
        );
        List<RelationshipType> relationshipTypes = atom.inferPossibleRelationTypes(new QueryAnswer());

        assertEquals(relationshipTypes, possibleTypes);
        assertEquals(atom.getSchemaConcept(), graph.getSchemaConcept(Label.of("relation3")));
    }

    @Test
    public void testTypeInference_singleRole_singleGuard_contradictionOnDifferentRelationPlayers() {
        GraknTx graph = typeInferenceSet.tx();
        String patternString = "{(role1: $x, $y); $y isa entity4;}";
        ReasonerAtomicQuery query = ReasonerQueries.atomic(conjunction(patternString, graph), graph);
        RelationshipAtom atom = (RelationshipAtom) query.getAtom();

        List<RelationshipType> relationshipTypes = atom.inferPossibleRelationTypes(new QueryAnswer());

        assertThat(relationshipTypes, empty());
        assertEquals(atom.getSchemaConcept(), null);
    }

    @Test
    public void testTypeInference_singleRole_singleGuard_contradictionOnSameRelationPlayer() {
        GraknTx graph = typeInferenceSet.tx();
        String patternString = "{(role1: $x, $y); $x isa entity4;}";
        ReasonerAtomicQuery query = ReasonerQueries.atomic(conjunction(patternString, graph), graph);
        RelationshipAtom atom = (RelationshipAtom) query.getAtom();

        List<RelationshipType> relationshipTypes = atom.inferPossibleRelationTypes(new QueryAnswer());

        assertThat(relationshipTypes, empty());
        assertEquals(atom.getSchemaConcept(), null);
    }

    @Test
    public void testTypeInference_singleRole_doubleGuard() {
        GraknTx graph = typeInferenceSet.tx();
        String patternString = "{$x isa entity1;(role2: $x, $y); $y isa entity2;}";
        ReasonerAtomicQuery query = ReasonerQueries.atomic(conjunction(patternString, graph), graph);
        RelationshipAtom atom = (RelationshipAtom) query.getAtom();

        List<RelationshipType> possibleTypes = Collections.singletonList(
                graph.getSchemaConcept(Label.of("relation1"))
        );
        List<RelationshipType> relationshipTypes = atom.inferPossibleRelationTypes(new QueryAnswer());
        assertEquals(relationshipTypes, possibleTypes);
        assertEquals(atom.getSchemaConcept(), graph.getSchemaConcept(Label.of("relation1")));
    }

    @Test
    public void testTypeInference_doubleRole_doubleGuard() {
        GraknTx graph = typeInferenceSet.tx();
        String patternString = "{$x isa entity1;(role1: $x, role2: $y); $y isa entity2;}";
        ReasonerAtomicQuery query = ReasonerQueries.atomic(conjunction(patternString, graph), graph);
        RelationshipAtom atom = (RelationshipAtom) query.getAtom();

        List<RelationshipType> possibleTypes = Collections.singletonList(
                graph.getSchemaConcept(Label.of("relation1"))
        );
        List<RelationshipType> relationshipTypes = atom.inferPossibleRelationTypes(new QueryAnswer());

        assertEquals(relationshipTypes, possibleTypes);
        assertEquals(atom.getSchemaConcept(), graph.getSchemaConcept(Label.of("relation1")));
    }

    @Test
    public void testTypeInference_doubleRole_doubleGuard_multipleRelationsPossible() {
        GraknTx graph = typeInferenceSet.tx();
        String patternString = "{$x isa entity3;(role2: $x, role3: $y); $y isa entity3;}";
        ReasonerAtomicQuery query = ReasonerQueries.atomic(conjunction(patternString, graph), graph);
        RelationshipAtom atom = (RelationshipAtom) query.getAtom();

        List<RelationshipType> possibleTypes = Lists.newArrayList(
                graph.getSchemaConcept(Label.of("relation3")),
                graph.getSchemaConcept(Label.of("relation2"))
        );
        List<RelationshipType> relationshipTypes = atom.inferPossibleRelationTypes(new QueryAnswer());
        assertEquals(relationshipTypes, possibleTypes);
        assertEquals(atom.getSchemaConcept(), null);
    }

    @Test
    public void testTypeInference_doubleRole_doubleGuard_contradiction() {
        GraknTx graph = typeInferenceSet.tx();
        String patternString = "{$x isa entity1;(role1: $x, role2: $y); $y isa entity4;}";
        ReasonerAtomicQuery query = ReasonerQueries.atomic(conjunction(patternString, graph), graph);
        RelationshipAtom atom = (RelationshipAtom) query.getAtom();

        List<RelationshipType> relationshipTypes = atom.inferPossibleRelationTypes(new QueryAnswer());
        assertThat(relationshipTypes, empty());
        assertEquals(atom.getSchemaConcept(), null);
    }

    /**
     * ##################################
     *
     *      UNIFICATION Tests
     *
     * ##################################
     */

    @Test
    public void testUnification_RelationWithRolesExchanged(){
        GraknTx graph = unificationTestSet.tx();
        String relation = "{(role1: $x, role2: $y) isa relation1;}";
        String relation2 = "{(role1: $y, role2: $x) isa relation1;}";
        testExactUnification(relation, relation2, true, true, graph);
    }

    @Test
    public void testUnification_RelationWithMetaRole(){
        GraknTx graph = unificationTestSet.tx();
        String relation = "{(role1: $x, role: $y) isa relation1;}";
        String relation2 = "{(role1: $y, role: $x) isa relation1;}";
        testExactUnification(relation, relation2, true, true, graph);
    }

    @Test
    public void testUnification_RelationWithRelationVar(){
        GraknTx graph = unificationTestSet.tx();
        String relation = "{$x (role1: $r, role2: $z) isa relation1;}";
        String relation2 = "{$r (role1: $x, role2: $y) isa relation1;}";
        testExactUnification(relation, relation2, true, true, graph);
    }

    @Test
    public void testUnification_RelationWithMetaRolesAndIds(){
        GraknTx graph = unificationTestSet.tx();
        Concept instance = graph.graql().<GetQuery>parse("match $x isa entity1; get;").execute().iterator().next().get(var("x"));
        String relation = "{(role: $x, role: $y) isa relation1; $y id '" + instance.getId().getValue() + "';}";
        String relation2 = "{(role: $z, role: $v) isa relation1; $z id '" + instance.getId().getValue() + "';}";
        String relation3 = "{(role: $z, role: $v) isa relation1; $v id '" + instance.getId().getValue() + "';}";

        testExactUnification(relation, relation2, true, true, graph);
        testExactUnification(relation, relation3, true, true, graph);
        testExactUnification(relation2, relation3, true, true, graph);
    }

    @Test
    public void testUnification_RelationWithRoleHierarchy_OneWayUnification(){
        GraknTx graph = unificationTestSet.tx();
        String relation = "{(role1: $y, role2: $x);}";
        String specialisedRelation = "{(superRole1: $p, anotherSuperRole2: $c);}";
        String specialisedRelation2 = "{(anotherSuperRole1: $x, anotherSuperRole2: $y);}";
        String specialisedRelation3 = "{(superRole1: $x, superRole2: $y);}";
        String specialisedRelation4 = "{(anotherSuperRole1: $x, superRole2: $y);}";

        testExactUnification(relation, specialisedRelation, false, false, graph);
        testExactUnification(relation, specialisedRelation2, false, false, graph);
        testExactUnification(relation, specialisedRelation3, false, false, graph);
        testExactUnification(relation, specialisedRelation4, false, false, graph);
    }

    @Test
    public void testUnification_VariousAtoms(){
        GraknTx graph = unificationTestSet.tx();
        String resource = "{$x has res1 $r;$r val 'f';}";
        String resource2 = "{$r has res1 $x;$x val 'f';}";
        String resource3 = "{$r has res1 'f';}";
        String resource4 = "{$x has res1 $y as $r;$y val 'f';}";
        String resource5 = "{$y has res1 $r as $x;$r val 'f';}";
        testExactUnification(resource, resource2, true, true, graph);
        testExactUnification(resource, resource3, true, true, graph);
        testExactUnification(resource2, resource3, true, true, graph);
        testExactUnification(resource4, resource5, true, true, graph);
    }

    @Test
    public void testUnification_VariousTypeAtoms(){
        GraknTx graph = unificationTestSet.tx();
        String type = "{$x isa entity1;}";
        String type2 = "{$y isa $x;$x label 'entity1';}";
        String type3 = "{$y isa entity1;}";
        testExactUnification(type, type2, true, true, graph);
        testExactUnification(type, type3, true, true, graph);
        testExactUnification(type2, type3, true, true, graph);
    }

    @Test
    public void testUnification_ParentHasFewerRelationPlayers() {
        GraknTx graph = unificationTestSet.tx();
        String childString = "{(superRole1: $y, superRole2: $x) isa relation1;}";
        String parentString = "{(superRole1: $x) isa relation1;}";
        String parentString2 = "{(superRole2: $y) isa relation1;}";

        ReasonerAtomicQuery childQuery = ReasonerQueries.atomic(conjunction(childString, graph), graph);
        ReasonerAtomicQuery parentQuery = ReasonerQueries.atomic(conjunction(parentString, graph), graph);
        ReasonerAtomicQuery parentQuery2 = ReasonerQueries.atomic(conjunction(parentString2, graph), graph);

        Atom childAtom = childQuery.getAtom();
        Atom parentAtom = parentQuery.getAtom();
        Atom parentAtom2 = parentQuery2.getAtom();

        QueryAnswers childAnswers = queryAnswers(childQuery.getQuery());
        QueryAnswers parentAnswers = queryAnswers(parentQuery.getQuery());
        QueryAnswers parentAnswers2 = queryAnswers(parentQuery2.getQuery());

        Unifier unifier = childAtom.getUnifier(parentAtom);
        Unifier unifier2 = childAtom.getUnifier(parentAtom2);

        assertEquals(parentAnswers, childAnswers.unify(unifier).filterVars(parentQuery.getVarNames()));
        assertEquals(parentAnswers2, childAnswers.unify(unifier2).filterVars(parentQuery2.getVarNames()));
    }

    @Test
    public void testUnification_ResourceWithType(){
        GraknTx graph = unificationTestSet.tx();
        String resource = "{$x has res1 $r;$r val 'f';}";
        String resource2 = "{$r has res1 $x;$x val 'f';}";
        String resource3 = "{$r has res1 'f';}";

        ReasonerAtomicQuery resourceQuery = ReasonerQueries.atomic(conjunction(resource, graph), graph);
        ReasonerAtomicQuery resourceQuery2 = ReasonerQueries.atomic(conjunction(resource2, graph), graph);
        ReasonerAtomicQuery resourceQuery3 = ReasonerQueries.atomic(conjunction(resource3, graph), graph);

        String type = "{$x isa res1;$x id '" + resourceQuery.getQuery().execute().iterator().next().get("r").getId().getValue()  + "';}";
        ReasonerAtomicQuery typeQuery = ReasonerQueries.atomic(conjunction(type, graph), graph);
        Atom typeAtom = typeQuery.getAtom();

        Atom resourceAtom = resourceQuery.getAtom();
        Atom resourceAtom2 = resourceQuery2.getAtom();
        Atom resourceAtom3 = resourceQuery3.getAtom();

        Unifier unifier = resourceAtom.getUnifier(typeAtom);
        Unifier unifier2 = resourceAtom2.getUnifier(typeAtom);
        Unifier unifier3 = resourceAtom3.getUnifier(typeAtom);

        Answer typeAnswer = queryAnswers(typeQuery.getQuery()).iterator().next();
        Answer resourceAnswer = queryAnswers(resourceQuery.getQuery()).iterator().next();
        Answer resourceAnswer2 = queryAnswers(resourceQuery2.getQuery()).iterator().next();
        Answer resourceAnswer3 = queryAnswers(resourceQuery3.getQuery()).iterator().next();

        assertEquals(typeAnswer.get(var("x")), resourceAnswer.unify(unifier).get(var("x")));
        assertEquals(typeAnswer.get(var("x")), resourceAnswer2.unify(unifier2).get(var("x")));
        assertEquals(typeAnswer.get(var("x")), resourceAnswer3.unify(unifier3).get(var("x")));
    }

    @Test
    public void testRewriteAndUnification(){
        GraknTx graph = unificationTestSet.tx();
        String parentString = "{$r (superRole1: $x) isa relation1;}";
        Atom parentAtom = ReasonerQueries.atomic(conjunction(parentString, graph), graph).getAtom();
        Var parentVarName = parentAtom.getVarName();

        String childPatternString = "(superRole1: $x, superRole2: $y) isa relation1";
        InferenceRule testRule = new InferenceRule(
                graph.putRule("Checking Rewrite & Unification",
                        graph.graql().parsePattern(childPatternString),
                        graph.graql().parsePattern(childPatternString)),
                graph)
                .rewriteToUserDefined(parentAtom);

        RelationshipAtom headAtom = (RelationshipAtom) testRule.getHead().getAtom();
        Var headVarName = headAtom.getVarName();

        Unifier unifier = Iterables.getOnlyElement(testRule.getMultiUnifier(parentAtom));
        Unifier correctUnifier = new UnifierImpl(
                ImmutableMap.of(
                        var("x"), var("x"),
                        headVarName, parentVarName)
        );

        assertTrue(unifier.containsAll(correctUnifier));

        Multimap<Role, Var> roleMap = roleSetMap(headAtom.getRoleVarMap());
        Collection<Var> wifeEntry = roleMap.get(graph.getRole("superRole1"));
        assertEquals(wifeEntry.size(), 1);
        assertEquals(wifeEntry.iterator().next(), var("x"));
    }

    @Test
    public void testUnification_MatchAllParentAtom(){
        GraknTx graph = unificationTestSet.tx();
        String parentString = "{$r($a, $x);}";
        String childString = "(role1: $z, role2: $b) isa relation1";
        Atom parent = ReasonerQueries.atomic(conjunction(parentString, graph), graph).getAtom();
        Atom child = ReasonerQueries.atomic(conjunction(childString, graph), graph).getAtom();

        MultiUnifier multiUnifier = child.getMultiUnifier(parent, false);
        Unifier correctUnifier = new UnifierImpl(
                ImmutableMap.of(
                        var("z"), var("a"),
                        var("b"), var("x"),
                        child.getVarName(), parent.getVarName())
        );
        Unifier correctUnifier2 = new UnifierImpl(
                ImmutableMap.of(
                        var("z"), var("x"),
                        var("b"), var("a"),
                        child.getVarName(), parent.getVarName())
        );
        assertEquals(multiUnifier.size(), 2);
        multiUnifier.forEach(u -> assertTrue(u.containsAll(correctUnifier) || u.containsAll(correctUnifier2)));
    }

    @Test
    public void testUnification_IndirectRoles(){
        GraknTx graph = unificationTestSet.tx();
        VarPatternAdmin basePattern = var()
                .rel(var("role1").label("superRole1"), var("y1"))
                .rel(var("role2").label("anotherSuperRole2"), var("y2"))
                .isa("relation1")
                .admin();

        ReasonerAtomicQuery baseQuery = ReasonerQueries.atomic(Patterns.conjunction(Sets.newHashSet(basePattern)), graph);
        ReasonerAtomicQuery childQuery = ReasonerQueries
                .atomic(conjunction(
                                "{($r1: $x1, $r2: $x2) isa relation1;" +
                                "$r1 label 'superRole1';" +
                                "$r2 label 'anotherSuperRole2';}"
                        , graph), graph);
        ReasonerAtomicQuery parentQuery = ReasonerQueries
                .atomic(conjunction(
                                "{($R1: $x, $R2: $y) isa relation1;" +
                                "$R1 label 'superRole1';" +
                                "$R2 label 'anotherSuperRole2';}"
                        , graph), graph);
        testExactUnification(parentQuery, childQuery, true, true);
        testExactUnification(baseQuery, parentQuery, true, true);
        testExactUnification(baseQuery, childQuery, true, true);
    }

    @Test
    public void testUnification_IndirectRoles_NoRelationType(){
        GraknTx graph = unificationTestSet.tx();
        VarPatternAdmin basePattern = var()
                .rel(var("role1").label("superRole1"), var("y1"))
                .rel(var("role2").label("anotherSuperRole2"), var("y2"))
                .admin();

        ReasonerAtomicQuery baseQuery = ReasonerQueries.atomic(Patterns.conjunction(Sets.newHashSet(basePattern)), graph);
        ReasonerAtomicQuery childQuery = ReasonerQueries
                .atomic(conjunction(
                                "{($r1: $x1, $r2: $x2);" +
                                "$r1 label 'superRole1';" +
                                "$r2 label 'anotherSuperRole2';}"
                        , graph), graph);
        ReasonerAtomicQuery parentQuery = ReasonerQueries
                .atomic(conjunction(
                                "{($R1: $x, $R2: $y);" +
                                "$R1 label 'superRole1';" +
                                "$R2 label 'anotherSuperRole2';}"
                        , graph), graph);
        testExactUnification(parentQuery, childQuery, true, true);
        testExactUnification(baseQuery, parentQuery, true, true);
        testExactUnification(baseQuery, childQuery, true, true);
    }

    private void testExactUnification(ReasonerAtomicQuery parentQuery, ReasonerAtomicQuery childQuery, boolean checkInverse, boolean checkEquality){
        Atom childAtom = childQuery.getAtom();
        Atom parentAtom = parentQuery.getAtom();

        Unifier unifier = childAtom.getMultiUnifier(parentAtom, true).getUnifier();

        QueryAnswers childAnswers = queryAnswers(childQuery.getQuery());
        QueryAnswers parentAnswers = queryAnswers(parentQuery.getQuery());

        if (checkInverse) {
            Unifier unifier2 = parentAtom.getUnifier(childAtom);
            assertEquals(unifier.inverse(), unifier2);
            assertEquals(unifier, unifier2.inverse());
        }

        if (!checkEquality){
            assertTrue(parentAnswers.containsAll(childAnswers.unify(unifier)));
        } else {
            assertEquals(parentAnswers, childAnswers.unify(unifier));
            assertEquals(parentAnswers.unify(unifier.inverse()), childAnswers);

        }
    }

    private void testExactUnification(String parentPatternString, String childPatternString, boolean checkInverse, boolean checkEquality, GraknTx graph){
        testExactUnification(
                ReasonerQueries.atomic(conjunction(parentPatternString, graph), graph),
                ReasonerQueries.atomic(conjunction(childPatternString, graph), graph),
                checkInverse,
                checkEquality);
    }

    private QueryAnswers queryAnswers(GetQuery query) {
        return new QueryAnswers(query.stream().collect(toSet()));
    }

    private Concept getConcept(GraknTx graph, String typeName, Object val){
        return graph.graql().match(var("x").has(typeName, val).admin()).get("x").findAny().get();
    }

    private Multimap<Role, Var> roleSetMap(Multimap<Role, Var> roleVarMap) {
        Multimap<Role, Var> roleMap = HashMultimap.create();
        roleVarMap.entries().forEach(e -> roleMap.put(e.getKey(), e.getValue()));
        return roleMap;
    }

    private Conjunction<VarPatternAdmin> conjunction(String patternString, GraknTx graph){
        Set<VarPatternAdmin> vars = graph.graql().parsePattern(patternString).admin()
                .getDisjunctiveNormalForm().getPatterns()
                .stream().flatMap(p -> p.getPatterns().stream()).collect(toSet());
        return Patterns.conjunction(vars);
    }
}
<|MERGE_RESOLUTION|>--- conflicted
+++ resolved
@@ -55,7 +55,6 @@
 import org.apache.commons.collections.CollectionUtils;
 import org.junit.BeforeClass;
 import org.junit.ClassRule;
-import org.junit.Ignore;
 import org.junit.Test;
 
 import java.util.Collection;
@@ -487,15 +486,8 @@
         assertThat(type4.getApplicableRules().collect(toSet()), empty());
     }
 
-<<<<<<< HEAD
     @Test
     public void testRuleApplicability_InstancesMakeRuleInapplicable_NoRoleTypes(){
-=======
-    //NB: although the rule will be triggered it will find no results
-    @Ignore
-    @Test
-    public void testRuleApplicability_InstancesDoNotMatchRule_NoRoleTypes(){
->>>>>>> fda550ba
         GraknTx graph = ruleApplicabilitySet.tx();
         Concept concept = getConcept(graph, "name", "noRoleEntity");
         String relationString = "{" +
@@ -507,11 +499,7 @@
     }
 
     @Test
-<<<<<<< HEAD
     public void testRuleApplicability_InstancesMakeRuleInapplicable_NoRoleTypes_NoRelationType(){
-=======
-    public void testRuleApplicability_InstancesDoNotMatchRule_NoRoleTypes_NoRelationType(){
->>>>>>> fda550ba
         GraknTx graph = ruleApplicabilitySet.tx();
         Concept concept = getConcept(graph, "name", "noRoleEntity");
         String relationString = "{" +
@@ -620,11 +608,8 @@
 
         Atom resource = ReasonerQueries.atomic(conjunction(resourceString, graph), graph).getAtom();
         Atom resource2 = ReasonerQueries.atomic(conjunction(resourceString2, graph), graph).getAtom();
-<<<<<<< HEAD
+
         assertEquals(1, resource.getApplicableRules().count());
-=======
-        assertEquals(resource.getApplicableRules().count(), 1);
->>>>>>> fda550ba
         assertThat(resource2.getApplicableRules().collect(toSet()), empty());
     }
 
@@ -646,11 +631,8 @@
         Atom resource = ReasonerQueries.atomic(conjunction(resourceString, graph), graph).getAtom();
         Atom resource2 = ReasonerQueries.atomic(conjunction(resourceString2, graph), graph).getAtom();
         Atom resource3 = ReasonerQueries.atomic(conjunction(resourceString3, graph), graph).getAtom();
-<<<<<<< HEAD
+
         assertEquals(1, resource.getApplicableRules().count());
-=======
-        assertEquals(resource.getApplicableRules().count(), 1);
->>>>>>> fda550ba
         assertThat(resource2.getApplicableRules().collect(toSet()), empty());
         assertThat(resource3.getApplicableRules().collect(toSet()), empty());
     }
@@ -1160,7 +1142,7 @@
     }
 
     private Concept getConcept(GraknTx graph, String typeName, Object val){
-        return graph.graql().match(var("x").has(typeName, val).admin()).get("x").findAny().get();
+        return graph.graql().match(var("x").has(typeName, val).admin()).get("x").findAny().orElse(null);
     }
 
     private Multimap<Role, Var> roleSetMap(Multimap<Role, Var> roleVarMap) {
