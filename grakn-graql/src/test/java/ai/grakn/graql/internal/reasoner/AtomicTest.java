--- conflicted
+++ resolved
@@ -636,13 +636,8 @@
 
     @Test
     public void testRuleApplicability_OntologicalTypes(){
-<<<<<<< HEAD
-        GraknGraph graph = ruleApplicabilitySet.graph();
+        GraknTx graph = ruleApplicabilitySet.graph();
         String typeString = "{$x sub " + Schema.MetaSchema.RELATIONSHIP.getLabel() + ";}";
-=======
-        GraknTx graph = ruleApplicabilitySet.graph();
-        String typeString = "{$x sub relation;}";
->>>>>>> b5d98d80
         String typeString2 = "{$x relates role1;}";
         String typeString3 = "{$x plays role1;}";
         String typeString4 = "{$x has res1;}";
