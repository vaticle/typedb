/*
 * Grakn - A Distributed Semantic Database
 * Copyright (C) 2016  Grakn Labs Limited
 *
 * Grakn is free software: you can redistribute it and/or modify
 * it under the terms of the GNU General Public License as published by
 * the Free Software Foundation, either version 3 of the License, or
 * (at your option) any later version.
 *
 * Grakn is distributed in the hope that it will be useful,
 * but WITHOUT ANY WARRANTY; without even the implied warranty of
 * MERCHANTABILITY or FITNESS FOR A PARTICULAR PURPOSE.  See the
 * GNU General Public License for more details.
 *
 * You should have received a copy of the GNU General Public License
 * along with Grakn. If not, see <http://www.gnu.org/licenses/gpl.txt>.
 *
 */

package ai.grakn.graql.internal.query;

import ai.grakn.graql.Aggregate;
import ai.grakn.graql.AggregateQuery;
import ai.grakn.graql.Graql;
<<<<<<< HEAD
=======
import ai.grakn.graql.Var;
>>>>>>> d4593213
import ai.grakn.graql.admin.Answer;
import ai.grakn.graql.admin.MatchQueryAdmin;
import ai.grakn.graql.internal.query.aggregate.Aggregates;
import org.junit.Test;

import static ai.grakn.graql.Graql.var;
import static org.junit.Assert.assertEquals;
import static org.junit.Assert.assertNotEquals;

public class AggregateQueryImplTest {

    private final MatchQueryAdmin match1 = Graql.match(var("x").isa("movie")).admin();
    private final MatchQueryAdmin match2 = Graql.match(var("y").isa("movie")).admin();

    private final Aggregate<Object, Long> aggregate1 = Aggregates.count();
<<<<<<< HEAD
    private final Aggregate<Answer, Number> aggregate2 = Aggregates.sum(Graql.var("x"));
=======
    private final Aggregate<Answer, Number> aggregate2 = Aggregates.sum(Var.of("x"));
>>>>>>> d4593213

    @Test
    public void aggregateQueriesWithTheSameMatchQueryAndAggregatesAreEqual() {
        AggregateQuery<?> query1 = new AggregateQueryImpl<>(match1, aggregate1);
        AggregateQuery<?> query2 = new AggregateQueryImpl<>(match1, aggregate1);

        assertEquals(query1, query2);
        assertEquals(query1.hashCode(), query2.hashCode());
    }

    @Test
    public void aggregateQueriesWithDifferentMatchQueriesAreDifferent() {
        AggregateQuery<?> query1 = new AggregateQueryImpl<>(match1, aggregate1);
        AggregateQuery<?> query2 = new AggregateQueryImpl<>(match2, aggregate1);

        assertNotEquals(query1, query2);
    }

    @Test
    public void aggregateQueriesWithDifferentDeletersAreDifferent() {
        AggregateQuery<?> query1 = new AggregateQueryImpl<>(match1, aggregate1);
        AggregateQuery<?> query2 = new AggregateQueryImpl<>(match1, aggregate2);

        assertNotEquals(query1, query2);
    }
}<|MERGE_RESOLUTION|>--- conflicted
+++ resolved
@@ -22,10 +22,7 @@
 import ai.grakn.graql.Aggregate;
 import ai.grakn.graql.AggregateQuery;
 import ai.grakn.graql.Graql;
-<<<<<<< HEAD
-=======
 import ai.grakn.graql.Var;
->>>>>>> d4593213
 import ai.grakn.graql.admin.Answer;
 import ai.grakn.graql.admin.MatchQueryAdmin;
 import ai.grakn.graql.internal.query.aggregate.Aggregates;
@@ -41,11 +38,7 @@
     private final MatchQueryAdmin match2 = Graql.match(var("y").isa("movie")).admin();
 
     private final Aggregate<Object, Long> aggregate1 = Aggregates.count();
-<<<<<<< HEAD
     private final Aggregate<Answer, Number> aggregate2 = Aggregates.sum(Graql.var("x"));
-=======
-    private final Aggregate<Answer, Number> aggregate2 = Aggregates.sum(Var.of("x"));
->>>>>>> d4593213
 
     @Test
     public void aggregateQueriesWithTheSameMatchQueryAndAggregatesAreEqual() {
