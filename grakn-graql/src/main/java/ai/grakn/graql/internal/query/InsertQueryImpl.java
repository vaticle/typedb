/*
 * Grakn - A Distributed Semantic Database
 * Copyright (C) 2016  Grakn Labs Limited
 *
 * Grakn is free software: you can redistribute it and/or modify
 * it under the terms of the GNU General Public License as published by
 * the Free Software Foundation, either version 3 of the License, or
 * (at your option) any later version.
 *
 * Grakn is distributed in the hope that it will be useful,
 * but WITHOUT ANY WARRANTY; without even the implied warranty of
 * MERCHANTABILITY or FITNESS FOR A PARTICULAR PURPOSE.  See the
 * GNU General Public License for more details.
 *
 * You should have received a copy of the GNU General Public License
 * along with Grakn. If not, see <http://www.gnu.org/licenses/gpl.txt>.
 */

package ai.grakn.graql.internal.query;

import ai.grakn.GraknTx;
import ai.grakn.concept.SchemaConcept;
import ai.grakn.concept.Type;
import ai.grakn.exception.GraqlQueryException;
import ai.grakn.graql.InsertQuery;
import ai.grakn.graql.MatchQuery;
import ai.grakn.graql.Printer;
import ai.grakn.graql.admin.Answer;
import ai.grakn.graql.admin.InsertQueryAdmin;
import ai.grakn.graql.admin.MatchQueryAdmin;
import ai.grakn.graql.admin.VarPatternAdmin;
import ai.grakn.graql.internal.pattern.property.VarPropertyInternal;
import ai.grakn.util.CommonUtil;
import com.google.common.collect.ImmutableCollection;

import java.util.Collection;
import java.util.List;
import java.util.Optional;
import java.util.Set;
import java.util.stream.Collectors;
import java.util.stream.Stream;

import static ai.grakn.util.CommonUtil.toImmutableList;

/**
 * A query that will insert a collection of variables into a graph
 */
class InsertQueryImpl implements InsertQueryAdmin {

    private final Optional<MatchQueryAdmin> matchQuery;
    private final Optional<GraknTx> graph;
    private final ImmutableCollection<VarPatternAdmin> originalVars;
    private final ImmutableCollection<VarPatternAdmin> vars;

    /**
     * At least one of graph and matchQuery must be absent.
     *
     * @param vars a collection of Vars to insert
     * @param matchQuery the match query to insert for each result
     * @param graph the graph to execute on
     */
    InsertQueryImpl(ImmutableCollection<VarPatternAdmin> vars, Optional<MatchQueryAdmin> matchQuery, Optional<GraknTx> graph) {
        // match query and graph should never both be present (should get graph from inner match query)
        assert(!matchQuery.isPresent() || !graph.isPresent());

        if (vars.isEmpty()) {
            throw GraqlQueryException.noPatterns();
        }

        this.matchQuery = matchQuery;
        this.graph = graph;

        this.originalVars = vars;

        // Get all variables, including ones nested in other variables
        this.vars = vars.stream().flatMap(v -> v.innerVarPatterns().stream()).collect(toImmutableList());

        for (VarPatternAdmin var : this.vars) {
            var.getProperties().forEach(property -> ((VarPropertyInternal) property).checkInsertable(var));
        }
    }

    @Override
    public InsertQuery withGraph(GraknTx graph) {
        return matchQuery.map(
                m -> Queries.insert(vars, m.withGraph(graph).admin())
        ).orElseGet(
                () -> new InsertQueryImpl(vars, Optional.empty(), Optional.of(graph))
        );
    }

    @Override
    public List<Answer> execute() {
        return stream().collect(Collectors.toList());
    }

    @Override
    public Stream<String> resultsString(Printer printer) {
        return stream().map(printer::graqlString);
    }

    @Override
    public boolean isReadOnly() {
        return false;
    }

    @Override
    public Stream<Answer> stream() {
        GraknTx theGraph = getGraph().orElseThrow(GraqlQueryException::noGraph);

        return matchQuery.map(
                query -> query.stream().map(answer -> InsertQueryExecutor.insertAll(vars, theGraph, answer))
        ).orElseGet(
                () -> Stream.of(InsertQueryExecutor.insertAll(vars, theGraph))
        );
    }

    @Override
    public InsertQueryAdmin admin() {
        return this;
    }

    @Override
    public Optional<? extends MatchQuery> getMatchQuery() {
        return matchQuery;
    }

    @Override
    public Set<SchemaConcept> getOntologyConcepts() {
        GraknTx theGraph = getGraph().orElseThrow(GraqlQueryException::noGraph);

<<<<<<< HEAD
        Set<OntologyConcept> types = vars.stream()
                .flatMap(v -> v.innerVarPatterns().stream())
=======
        Set<SchemaConcept> types = vars.stream()
                .flatMap(v -> v.getInnerVars().stream())
>>>>>>> 45605392
                .map(VarPatternAdmin::getTypeLabel)
                .flatMap(CommonUtil::optionalToStream)
                .map(theGraph::<Type>getSchemaConcept)
                .collect(Collectors.toSet());

        matchQuery.ifPresent(mq -> types.addAll(mq.getOntologyConcepts()));

        return types;
    }

    @Override
    public Collection<VarPatternAdmin> varPatterns() {
        return originalVars;
    }

    @Override
    public Optional<GraknTx> getGraph() {
        return matchQuery.map(MatchQueryAdmin::getGraph).orElse(graph);
    }

    @Override
    public String toString() {
        String mq = matchQuery.map(match -> match + "\n").orElse("");
        return mq + "insert " + originalVars.stream().map(v -> v + ";").collect(Collectors.joining("\n")).trim();
    }

    @Override
    public boolean equals(Object o) {
        if (this == o) return true;
        if (o == null || getClass() != o.getClass()) return false;

        InsertQueryImpl maps = (InsertQueryImpl) o;

        if (!matchQuery.equals(maps.matchQuery)) return false;
        if (!graph.equals(maps.graph)) return false;
        return originalVars.equals(maps.originalVars);
    }

    @Override
    public int hashCode() {
        int result = matchQuery.hashCode();
        result = 31 * result + graph.hashCode();
        result = 31 * result + originalVars.hashCode();
        return result;
    }
}<|MERGE_RESOLUTION|>--- conflicted
+++ resolved
@@ -129,13 +129,8 @@
     public Set<SchemaConcept> getOntologyConcepts() {
         GraknTx theGraph = getGraph().orElseThrow(GraqlQueryException::noGraph);
 
-<<<<<<< HEAD
-        Set<OntologyConcept> types = vars.stream()
+        Set<SchemaConcept> types = vars.stream()
                 .flatMap(v -> v.innerVarPatterns().stream())
-=======
-        Set<SchemaConcept> types = vars.stream()
-                .flatMap(v -> v.getInnerVars().stream())
->>>>>>> 45605392
                 .map(VarPatternAdmin::getTypeLabel)
                 .flatMap(CommonUtil::optionalToStream)
                 .map(theGraph::<Type>getSchemaConcept)
