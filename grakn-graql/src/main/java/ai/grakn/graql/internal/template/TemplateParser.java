/*
 * Grakn - A Distributed Semantic Database
 * Copyright (C) 2016  Grakn Labs Limited
 *
 * Grakn is free software: you can redistribute it and/or modify
 * it under the terms of the GNU General Public License as published by
 * the Free Software Foundation, either version 3 of the License, or
 * (at your option) any later version.
 *
 * Grakn is distributed in the hope that it will be useful,
 * but WITHOUT ANY WARRANTY; without even the implied warranty of
 * MERCHANTABILITY or FITNESS FOR A PARTICULAR PURPOSE.  See the
 * GNU General Public License for more details.
 *
 * You should have received a copy of the GNU General Public License
 * along with Grakn. If not, see <http://www.gnu.org/licenses/gpl.txt>.
 */

package ai.grakn.graql.internal.template;

import ai.grakn.exception.GraqlParsingException;
import ai.grakn.graql.internal.antlr.GraqlTemplateLexer;
import ai.grakn.graql.internal.antlr.GraqlTemplateParser;
import ai.grakn.graql.internal.parser.GraqlErrorListener;
import ai.grakn.graql.internal.template.macro.BooleanMacro;
import ai.grakn.graql.internal.template.macro.ConcatMacro;
import ai.grakn.graql.internal.template.macro.DateMacro;
import ai.grakn.graql.internal.template.macro.DoubleMacro;
import ai.grakn.graql.internal.template.macro.EqualsMacro;
import ai.grakn.graql.internal.template.macro.IntMacro;
import ai.grakn.graql.internal.template.macro.LongMacro;
import ai.grakn.graql.internal.template.macro.LowerMacro;
import ai.grakn.graql.internal.template.macro.SplitMacro;
import ai.grakn.graql.internal.template.macro.UpperMacro;
import ai.grakn.graql.macro.Macro;
import ai.grakn.graql.internal.template.macro.NoescpMacro;
import ai.grakn.graql.internal.template.macro.StringMacro;
import org.antlr.v4.runtime.ANTLRInputStream;
import org.antlr.v4.runtime.CommonTokenStream;
import org.antlr.v4.runtime.tree.ParseTree;

import java.util.HashMap;
import java.util.Map;

public class TemplateParser {

    private final Map<String, Macro<Object>> macros = new HashMap<>();

    /**
     * Create a template parser
     */
    private TemplateParser(){
        registerDefaultMacros();
    }

    /**
     * Create a template parser
     * @return a template parser
     */
    public static TemplateParser create(){
        return new TemplateParser();
    }

    public void registerMacro(String name, Macro macro){
        macros.put(name, macro);
    }

    /**
     * Parse and resolve a graql template
     * @param templateString a string representing a graql template
     * @param data data to use in template
     * @return resolved graql query string
     */
    public String parseTemplate(String templateString, Map<String, Object> data){
        GraqlErrorListener errorListener = new GraqlErrorListener(templateString);

        CommonTokenStream tokens = lexGraqlTemplate(templateString, errorListener);
        ParseTree tree = parseGraqlTemplate(tokens, errorListener);

        TemplateVisitor visitor = new TemplateVisitor(tokens, data, macros);
        return visitor.visit(tree).toString();
    }


    private CommonTokenStream lexGraqlTemplate(String templateString, GraqlErrorListener errorListener){
        ANTLRInputStream inputStream = new ANTLRInputStream(templateString);
        GraqlTemplateLexer lexer = new GraqlTemplateLexer(inputStream);
        lexer.removeErrorListeners();
        lexer.addErrorListener(errorListener);

        return new CommonTokenStream(lexer);
    }

    private ParseTree parseGraqlTemplate(CommonTokenStream tokens, GraqlErrorListener errorListener){
        GraqlTemplateParser parser = new GraqlTemplateParser(tokens);
        parser.setBuildParseTree(true);

        parser.removeErrorListeners();
        parser.addErrorListener(errorListener);

        ParseTree tree = parser.template();

        if(errorListener.hasErrors()){
            throw new GraqlParsingException(errorListener.toString());
        }

        return tree;
    }

    /**
     * Register the default macros that can be used by the visitor
     */
    private void registerDefaultMacros(){
        registerMacro("noescp", new NoescpMacro());
        registerMacro("int", new IntMacro());
        registerMacro("double", new DoubleMacro());
        registerMacro("equals", new EqualsMacro());
        registerMacro("string", new StringMacro());
        registerMacro("long", new LongMacro());
        registerMacro("date", new DateMacro());
        registerMacro("lower", new LowerMacro());
        registerMacro("upper", new UpperMacro());
        registerMacro("boolean", new BooleanMacro());
        registerMacro("split", new SplitMacro());
<<<<<<< HEAD
=======
        registerMacro("concat", new ConcatMacro());
>>>>>>> 16585d8e
    }
}<|MERGE_RESOLUTION|>--- conflicted
+++ resolved
@@ -122,9 +122,6 @@
         registerMacro("upper", new UpperMacro());
         registerMacro("boolean", new BooleanMacro());
         registerMacro("split", new SplitMacro());
-<<<<<<< HEAD
-=======
         registerMacro("concat", new ConcatMacro());
->>>>>>> 16585d8e
     }
 }