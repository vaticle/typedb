--- conflicted
+++ resolved
@@ -19,12 +19,8 @@
 package ai.grakn.graql.internal.pattern.property;
 
 import ai.grakn.GraknGraph;
-<<<<<<< HEAD
 import ai.grakn.concept.Concept;
-import ai.grakn.concept.Instance;
-=======
 import ai.grakn.concept.Thing;
->>>>>>> e73f6557
 import ai.grakn.concept.Type;
 import ai.grakn.exception.GraqlQueryException;
 import ai.grakn.graql.Var;
@@ -97,9 +93,9 @@
     @Override
     public void insert(InsertQueryExecutor insertQueryExecutor, Concept concept) throws GraqlQueryException {
         Type type = insertQueryExecutor.getConcept(this.type).asType();
-        Instance instance = concept.asInstance();
-        if (!instance.type().equals(type)) {
-            throw GraqlQueryException.insertNewType(instance, type);
+        Thing thing = concept.asInstance();
+        if (!thing.type().equals(type)) {
+            throw GraqlQueryException.insertNewType(thing, type);
         }
     }
 
