/*
 * Grakn - A Distributed Semantic Database
 * Copyright (C) 2016  Grakn Labs Limited
 *
 * Grakn is free software: you can redistribute it and/or modify
 * it under the terms of the GNU General Public License as published by
 * the Free Software Foundation, either version 3 of the License, or
 * (at your option) any later version.
 *
 * Grakn is distributed in the hope that it will be useful,
 * but WITHOUT ANY WARRANTY; without even the implied warranty of
 * MERCHANTABILITY or FITNESS FOR A PARTICULAR PURPOSE.  See the
 * GNU General Public License for more details.
 *
 * You should have received a copy of the GNU General Public License
 * along with Grakn. If not, see <http://www.gnu.org/licenses/gpl.txt>.
 */

package ai.grakn.graql.internal.reasoner.atom;

import ai.grakn.graql.Graql;
import ai.grakn.util.ErrorMessage;
import com.google.common.collect.Sets;
import ai.grakn.graql.admin.PatternAdmin;
import ai.grakn.graql.admin.VarAdmin;
import ai.grakn.graql.internal.reasoner.query.Query;
import java.util.HashMap;
import java.util.Map;
import java.util.Set;
import java.util.UUID;

import static ai.grakn.graql.internal.reasoner.Utility.CAPTURE_MARK;


/**
 *
 * <p>
 * Base atom implementation providing basic functionalities.
 * </p>
 *
 * @author Kasper Piskorski
 *
 */
public abstract class AtomBase implements Atomic{

    protected String varName = null;
    protected PatternAdmin atomPattern = null;
    private Query parent = null;

    protected AtomBase(VarAdmin pattern, Query par) {
        this.atomPattern = pattern;
        this.varName = pattern.getVarName();
        this.parent = par;
    }

    protected AtomBase(AtomBase a) {
<<<<<<< HEAD
        //TODO replace with proper clone method!
        this.atomPattern = Graql.parsePatterns(a.atomPattern.asVar().toString().concat(";")).iterator().next().admin();
=======
        this.atomPattern = Patterns.copyOf(a.atomPattern.asVar());
>>>>>>> fc94b4d0
        this.varName = atomPattern.asVar().getVarName();
    }

    @Override
    public abstract Atomic clone();

    @Override
    public String toString(){ return atomPattern.toString(); }

    @Override
    public boolean containsVar(String name){ return getVarNames().contains(name);}

    @Override
    public boolean isUserDefinedName(){ return atomPattern.asVar().isUserDefinedName();}

    @Override
    public String getVarName(){ return varName;}

    @Override
    public Set<String> getVarNames(){
        return Sets.newHashSet(varName);
    }

    public Set<String> getSelectedNames(){
         Set<String> vars = getParentQuery().getSelectedNames();
        vars.retainAll(getVarNames());
        return vars;
    }

    public void resetNames(){
        Map<String, String> unifiers = new HashMap<>();
        getVarNames().forEach(var -> unifiers.put(var, UUID.randomUUID().toString()));
        unify(unifiers);
    }

    /**
     * @return true if the value variable is user defined
     */
    public boolean isValueUserDefinedName(){ return false;}

    /**
     * @return pattern corresponding to this atom
     */
    public PatternAdmin getPattern(){ return atomPattern;}

    /**
     * @return the query the atom is contained in
     */
    public Query getParentQuery(){
        return parent;
    }

    /**
     * @param q query this atom is supposed to belong to
     */
    public void setParentQuery(Query q){ parent = q;}

    private void setVarName(String var){
        varName = var;
        atomPattern.asVar().setVarName(var);
    }

    /**
     * perform unification on the atom by applying unifier [from/to]
     * @param from variable name to be changed
     * @param to new variable name
     */
    public void unify(String from, String to) {
        String var = getVarName();
        if (var.equals(from)) setVarName(to);
        else if (var.equals(to)) setVarName(CAPTURE_MARK + var);
    }

    /**
     * perform unification on the atom by applying unifiers
     * @param unifiers contain variable mappings to be applied
     */
    public void unify(Map<String, String> unifiers){
        String var = getVarName();
        if (unifiers.containsKey(var)) setVarName(unifiers.get(var));
        else if (unifiers.containsValue(var)) setVarName(CAPTURE_MARK + var);
    }

    /**
     * get unifiers by comparing this atom with parent
     * @param parentAtom atom defining variable names
     * @return map of unifiers
     */
    public Map<String, String> getUnifiers(Atomic parentAtom) {
        if (parentAtom.getClass() != this.getClass())
            throw new IllegalArgumentException(ErrorMessage.UNIFICATION_ATOM_INCOMPATIBILITY.getMessage());
        Map<String, String> map = new HashMap<>();
        if (!this.getVarName().equals(parentAtom.getVarName()))
            map.put(this.getVarName(), parentAtom.getVarName());
        return map;
    }
}
<|MERGE_RESOLUTION|>--- conflicted
+++ resolved
@@ -18,12 +18,13 @@
 
 package ai.grakn.graql.internal.reasoner.atom;
 
-import ai.grakn.graql.Graql;
+import ai.grakn.graql.admin.PatternAdmin;
+import ai.grakn.graql.admin.VarAdmin;
+import ai.grakn.graql.internal.pattern.Patterns;
+import ai.grakn.graql.internal.reasoner.query.Query;
 import ai.grakn.util.ErrorMessage;
 import com.google.common.collect.Sets;
-import ai.grakn.graql.admin.PatternAdmin;
-import ai.grakn.graql.admin.VarAdmin;
-import ai.grakn.graql.internal.reasoner.query.Query;
+
 import java.util.HashMap;
 import java.util.Map;
 import java.util.Set;
@@ -54,12 +55,7 @@
     }
 
     protected AtomBase(AtomBase a) {
-<<<<<<< HEAD
-        //TODO replace with proper clone method!
-        this.atomPattern = Graql.parsePatterns(a.atomPattern.asVar().toString().concat(";")).iterator().next().admin();
-=======
         this.atomPattern = Patterns.copyOf(a.atomPattern.asVar());
->>>>>>> fc94b4d0
         this.varName = atomPattern.asVar().getVarName();
     }
 
