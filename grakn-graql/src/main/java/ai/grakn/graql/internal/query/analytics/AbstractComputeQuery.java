--- conflicted
+++ resolved
@@ -27,15 +27,9 @@
 import ai.grakn.concept.EntityType;
 import ai.grakn.concept.Label;
 import ai.grakn.concept.LabelId;
-<<<<<<< HEAD
-import ai.grakn.concept.OntologyConcept;
-import ai.grakn.concept.RelationType;
-import ai.grakn.concept.ResourceType;
+import ai.grakn.concept.RelationshipType;
 import ai.grakn.concept.Role;
-=======
 import ai.grakn.concept.SchemaConcept;
-import ai.grakn.concept.RelationshipType;
->>>>>>> dee611e1
 import ai.grakn.concept.Thing;
 import ai.grakn.concept.Type;
 import ai.grakn.exception.GraqlQueryException;
@@ -194,17 +188,12 @@
 
     Set<LabelId> getRolePlayerLabelIds() {
         return subTypes.stream()
-<<<<<<< HEAD
-                .filter(Concept::isRelationType)
-                .map(relationType -> ((RelationType) relationType).relates().collect(Collectors.toSet()))
+                .filter(Concept::isRelationshipType)
+                .map(relationType -> ((RelationshipType) relationType).relates().collect(Collectors.toSet()))
                 .filter(roles -> roles.size() == 2)
                 .flatMap(roles -> roles.stream().flatMap(Role::playedByTypes))
                 .map(type -> graph.get().admin().convertToId(type.getLabel()))
                 .filter(LabelId::isValid)
-=======
-                .filter(Concept::isAttributeType)
-                .map(resourceType -> Schema.ImplicitType.HAS.getLabel(resourceType.getLabel()))
->>>>>>> dee611e1
                 .collect(Collectors.toSet());
     }
 
@@ -234,7 +223,7 @@
 
     static Set<Label> getHasResourceRelationLabels(Set<Type> subTypes) {
         return subTypes.stream()
-                .filter(Concept::isResourceType)
+                .filter(Concept::isAttributeType)
                 .map(resourceType -> Schema.ImplicitType.HAS.getLabel(resourceType.getLabel()))
                 .collect(Collectors.toSet());
     }
