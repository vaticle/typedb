/*
 * Grakn - A Distributed Semantic Database
 * Copyright (C) 2016  Grakn Labs Limited
 *
 * Grakn is free software: you can redistribute it and/or modify
 * it under the terms of the GNU General Public License as published by
 * the Free Software Foundation, either version 3 of the License, or
 * (at your option) any later version.
 *
 * Grakn is distributed in the hope that it will be useful,
 * but WITHOUT ANY WARRANTY; without even the implied warranty of
 * MERCHANTABILITY or FITNESS FOR A PARTICULAR PURPOSE.  See the
 * GNU General Public License for more details.
 *
 * You should have received a copy of the GNU General Public License
 * along with Grakn. If not, see <http://www.gnu.org/licenses/gpl.txt>.
 */

package ai.grakn.graql.internal.gremlin.fragment;

import ai.grakn.GraknTx;
import ai.grakn.graql.ValuePredicate;
import ai.grakn.graql.Var;
import ai.grakn.graql.admin.VarPatternAdmin;
<<<<<<< HEAD
import com.google.common.collect.Streams;
=======
import com.google.auto.value.AutoValue;
>>>>>>> c253ec0b
import org.apache.tinkerpop.gremlin.process.traversal.dsl.graph.GraphTraversal;
import org.apache.tinkerpop.gremlin.structure.Element;

import java.util.Set;

import static java.util.stream.Collectors.toSet;

@AutoValue
abstract class ValueFragment extends Fragment {

    abstract ValuePredicate predicate();

    @Override
    public GraphTraversal<Element, ? extends Element> applyTraversal(
            GraphTraversal<Element, ? extends Element> traversal, GraknTx graph) {

        return predicate().applyPredicate(traversal);
    }

    @Override
    public String name() {
        return "[value:" + predicate() + "]";
    }

    @Override
    public double fragmentCost() {
        if (predicate().isSpecific()) {
            return COST_RESOURCES_PER_VALUE;
        } else {
            // Assume approximately half of values will satisfy a filter
            return COST_UNSPECIFIC_PREDICATE;
        }
    }

    @Override
    public boolean hasFixedFragmentCost() {
<<<<<<< HEAD
        return predicate.isSpecific();
    }

    @Override
    public Set<Var> getDependencies() {
        return Streams.stream(predicate.getInnerVar()).map(VarPatternAdmin::getVarName).collect(toSet());
    }

    @Override
    public boolean equals(Object o) {
        if (this == o) return true;
        if (o == null || getClass() != o.getClass()) return false;
        if (!super.equals(o)) return false;

        ValueFragment that = (ValueFragment) o;

        return predicate != null ? predicate.equals(that.predicate) : that.predicate == null;

=======
        return predicate().isSpecific() && dependencies().isEmpty();
>>>>>>> c253ec0b
    }

    @Override
    public Set<Var> dependencies() {
        return optionalToStream(predicate().getInnerVar()).map(VarPatternAdmin::var).collect(toSet());
    }
}<|MERGE_RESOLUTION|>--- conflicted
+++ resolved
@@ -22,11 +22,8 @@
 import ai.grakn.graql.ValuePredicate;
 import ai.grakn.graql.Var;
 import ai.grakn.graql.admin.VarPatternAdmin;
-<<<<<<< HEAD
 import com.google.common.collect.Streams;
-=======
 import com.google.auto.value.AutoValue;
->>>>>>> c253ec0b
 import org.apache.tinkerpop.gremlin.process.traversal.dsl.graph.GraphTraversal;
 import org.apache.tinkerpop.gremlin.structure.Element;
 
@@ -63,32 +60,11 @@
 
     @Override
     public boolean hasFixedFragmentCost() {
-<<<<<<< HEAD
-        return predicate.isSpecific();
-    }
-
-    @Override
-    public Set<Var> getDependencies() {
-        return Streams.stream(predicate.getInnerVar()).map(VarPatternAdmin::getVarName).collect(toSet());
-    }
-
-    @Override
-    public boolean equals(Object o) {
-        if (this == o) return true;
-        if (o == null || getClass() != o.getClass()) return false;
-        if (!super.equals(o)) return false;
-
-        ValueFragment that = (ValueFragment) o;
-
-        return predicate != null ? predicate.equals(that.predicate) : that.predicate == null;
-
-=======
         return predicate().isSpecific() && dependencies().isEmpty();
->>>>>>> c253ec0b
     }
 
     @Override
     public Set<Var> dependencies() {
-        return optionalToStream(predicate().getInnerVar()).map(VarPatternAdmin::var).collect(toSet());
+        return Streams.stream(predicate().getInnerVar()).map(VarPatternAdmin::var).collect(toSet());
     }
 }