/*
 * Grakn - A Distributed Semantic Database
 * Copyright (C) 2016  Grakn Labs Limited
 *
 * Grakn is free software: you can redistribute it and/or modify
 * it under the terms of the GNU General Public License as published by
 * the Free Software Foundation, either version 3 of the License, or
 * (at your option) any later version.
 *
 * Grakn is distributed in the hope that it will be useful,
 * but WITHOUT ANY WARRANTY; without even the implied warranty of
 * MERCHANTABILITY or FITNESS FOR A PARTICULAR PURPOSE.  See the
 * GNU General Public License for more details.
 *
 * You should have received a copy of the GNU General Public License
 * along with Grakn. If not, see <http://www.gnu.org/licenses/gpl.txt>.
 *
 */

package ai.grakn.graql.internal.query;

import ai.grakn.concept.Concept;
import ai.grakn.graql.Var;
import ai.grakn.graql.admin.Answer;
import ai.grakn.graql.admin.AnswerExplanation;
import ai.grakn.graql.admin.Unifier;
import ai.grakn.graql.internal.reasoner.explanation.Explanation;
import com.google.common.collect.Sets;
import java.util.Collection;
import java.util.HashMap;
import java.util.Map;
import java.util.Set;
import java.util.function.BiConsumer;
import java.util.stream.Collectors;
import java.util.stream.Stream;

/**
 *
 * <p>
 * Wrapper for a query result class {@link Answer}.
 * </p>
 *
 * @author Kasper Piskorski
 *
 */
public class QueryAnswer implements Answer {

    private final Map<Var, Concept> map = new HashMap<>();
    private AnswerExplanation explanation = new Explanation();

    public QueryAnswer(){}

    public QueryAnswer(Answer a){
        map.putAll(a.map());
        explanation = a.getExplanation();
    }

    public QueryAnswer(Map<Var, Concept> m){
        map.putAll(m);
    }

    @Override
    public String toString(){
        return map.entrySet().stream().map(e -> "[" + e.getKey() + "/" + e.getValue().getId() + "]").collect(Collectors.joining());
    }

    @Override
    public Answer copy(){ return new QueryAnswer(this);}

    @Override
    public boolean equals(Object obj) {
        if (obj == this) return true;
        if (obj == null || !(obj instanceof Answer)) return false;
        QueryAnswer a2 = (QueryAnswer) obj;
        return map.equals(a2.map);
    }

    @Override
    public int hashCode(){ return map.hashCode();}

    @Override
    public Set<Var> keySet(){ return map.keySet();}

    @Override
    public Collection<Concept> values(){ return map.values();}

    @Override
    public Set<Concept> concepts(){ return map.values().stream().collect(Collectors.toSet());}

    @Override
    public Set<Map.Entry<Var, Concept>> entrySet(){ return map.entrySet();}

    @Override
    public Concept get(String var) {
        return map.get(Var.of(var));
    }

    @Override
    public Concept get(Var var){ return map.get(var);}

    @Override
    public Concept put(Var var, Concept con){ return map.put(var, con);}

    @Override
    public Concept remove(Var var){ return map.remove(var);}

    @Override
    public Map<Var, Concept> map(){ return map;}

    @Override
    public void putAll(Answer a){ map.putAll(a.map());}

    @Override
    public void putAll(Map<Var, Concept> m2){ map.putAll(m2);}

    @Override
    public boolean containsKey(Var var){ return map.containsKey(var);}

    @Override
    public boolean isEmpty(){ return map.isEmpty();}

    @Override
    public int size(){ return map.size();}

    @Override
    public void forEach(BiConsumer<? super Var, ? super Concept> consumer) {
        map.forEach(consumer);
    }

    @Override
    public Answer merge(Answer a2, boolean mergeExplanation){
        if(a2.isEmpty()) return this;
        AnswerExplanation exp = this.getExplanation();
        QueryAnswer merged = new QueryAnswer(a2);
        merged.putAll(this);

        if(mergeExplanation) {
            exp = exp.merge(a2.getExplanation());
            if(!this.getExplanation().isJoinExplanation()) exp.addAnswer(this);
            if(!a2.getExplanation().isJoinExplanation()) exp.addAnswer(a2);
        }
        return merged.setExplanation(exp);
    }

    @Override
    public Answer merge(Answer a2){ return this.merge(a2, false);}

    @Override
    public Answer explain(AnswerExplanation exp){
        Set<Answer> answers = explanation.getAnswers();
        explanation = exp;
        answers.forEach(explanation::addAnswer);
        return this;
    }

    @Override
<<<<<<< HEAD
    public QueryAnswer filterVars(Set<Var> vars) {
=======
    public Answer filterVars(Set<VarName> vars) {
>>>>>>> 6207aafe
        QueryAnswer filteredAnswer = new QueryAnswer(this);
        Set<Var> varsToRemove = Sets.difference(this.keySet(), vars);
        varsToRemove.forEach(filteredAnswer::remove);

        return filteredAnswer.setExplanation(this.getExplanation());
    }

    @Override
    public Answer unify(Unifier unifier){
        if (unifier.isEmpty()) return this;
        return new QueryAnswer(
                this.entrySet().stream()
                        .collect(Collectors.toMap(e -> {
                            VarName var = e.getKey();
                            VarName uvar = unifier.get(var);
                            return uvar == null? var : uvar;
                        }, Map.Entry::getValue))
        ).setExplanation(this.getExplanation());
    }

    @Override
    public Stream<Answer> permute(Set<Unifier> unifierSet){
        if (unifierSet.isEmpty()) return Stream.of(this);
        return unifierSet.stream().map(this::unify);
    }

    @Override
    public AnswerExplanation getExplanation(){ return explanation;}

    @Override
    public QueryAnswer setExplanation(AnswerExplanation e){
        this.explanation = e;
        return this;
    }

    @Override
    public Set<Answer> getExplicitPath(){
        return getAnswers().stream().filter(ans -> ans.getExplanation().isLookupExplanation()).collect(Collectors.toSet());
    }

    @Override
    public Set<Answer> getAnswers(){
        Set<Answer> answers = Sets.newHashSet(this);
        this.getExplanation().getAnswers().forEach(ans -> ans.getAnswers().forEach(answers::add));
        return answers;
    }

    @Override
    public Set<AnswerExplanation> getExplanations(){
        Set<AnswerExplanation> explanations = Sets.newHashSet(this.getExplanation());
        this.getExplanation().getAnswers().forEach(ans -> ans.getExplanations().forEach(explanations::add));
        return explanations;
    }
}<|MERGE_RESOLUTION|>--- conflicted
+++ resolved
@@ -154,11 +154,7 @@
     }
 
     @Override
-<<<<<<< HEAD
-    public QueryAnswer filterVars(Set<Var> vars) {
-=======
-    public Answer filterVars(Set<VarName> vars) {
->>>>>>> 6207aafe
+    public Answer filterVars(Set<Var> vars) {
         QueryAnswer filteredAnswer = new QueryAnswer(this);
         Set<Var> varsToRemove = Sets.difference(this.keySet(), vars);
         varsToRemove.forEach(filteredAnswer::remove);
@@ -172,8 +168,8 @@
         return new QueryAnswer(
                 this.entrySet().stream()
                         .collect(Collectors.toMap(e -> {
-                            VarName var = e.getKey();
-                            VarName uvar = unifier.get(var);
+                            Var var = e.getKey();
+                            Var uvar = unifier.get(var);
                             return uvar == null? var : uvar;
                         }, Map.Entry::getValue))
         ).setExplanation(this.getExplanation());
