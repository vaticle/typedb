--- conflicted
+++ resolved
@@ -97,7 +97,6 @@
     }
 
     @Override
-<<<<<<< HEAD
     public PropertyExecutor undefine(Var var) throws GraqlQueryException {
         PropertyExecutor.Method method = executor -> {
             Type type = executor.get(var).asType();
@@ -109,14 +108,6 @@
     }
 
     @Override
-    public void delete(GraknTx graph, Concept concept) {
-        Label roleLabel = role().getTypeLabel().orElseThrow(() -> GraqlQueryException.failDelete(this));
-        concept.asType().deletePlays(graph.getSchemaConcept(roleLabel));
-    }
-
-    @Override
-=======
->>>>>>> efd997b7
     public Atomic mapToAtom(VarPatternAdmin var, Set<VarPatternAdmin> vars, ReasonerQuery parent) {
         Var varName = var.var().asUserDefined();
         VarPatternAdmin typeVar = this.role();
