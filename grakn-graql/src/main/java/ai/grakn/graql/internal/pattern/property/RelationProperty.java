/*
 * Grakn - A Distributed Semantic Database
 * Copyright (C) 2016  Grakn Labs Limited
 *
 * Grakn is free software: you can redistribute it and/or modify
 * it under the terms of the GNU General Public License as published by
 * the Free Software Foundation, either version 3 of the License, or
 * (at your option) any later version.
 *
 * Grakn is distributed in the hope that it will be useful,
 * but WITHOUT ANY WARRANTY; without even the implied warranty of
 * MERCHANTABILITY or FITNESS FOR A PARTICULAR PURPOSE.  See the
 * GNU General Public License for more details.
 *
 * You should have received a copy of the GNU General Public License
 * along with Grakn. If not, see <http://www.gnu.org/licenses/gpl.txt>.
 */

package ai.grakn.graql.internal.pattern.property;

import ai.grakn.GraknGraph;
import ai.grakn.concept.Label;
import ai.grakn.concept.OntologyConcept;
import ai.grakn.concept.Relation;
import ai.grakn.concept.Role;
import ai.grakn.concept.Thing;
import ai.grakn.concept.Type;
import ai.grakn.exception.GraqlQueryException;
import ai.grakn.graql.Graql;
import ai.grakn.graql.Var;
import ai.grakn.graql.VarPattern;
import ai.grakn.graql.admin.Atomic;
import ai.grakn.graql.admin.ReasonerQuery;
import ai.grakn.graql.admin.RelationPlayer;
import ai.grakn.graql.admin.UniqueVarProperty;
import ai.grakn.graql.admin.VarPatternAdmin;
import ai.grakn.graql.internal.gremlin.EquivalentFragmentSet;
import ai.grakn.graql.internal.gremlin.sets.EquivalentFragmentSets;
import ai.grakn.graql.internal.query.InsertQueryExecutor;
import ai.grakn.graql.internal.reasoner.atom.binary.RelationAtom;
import ai.grakn.graql.internal.reasoner.atom.predicate.IdPredicate;
import ai.grakn.util.CommonUtil;
import com.google.auto.value.AutoValue;
import com.google.common.collect.ImmutableMultiset;
import com.google.common.collect.ImmutableSet;
import com.google.common.collect.Sets;

import java.util.Collection;
import java.util.HashSet;
import java.util.Optional;
import java.util.Set;
import java.util.stream.Stream;

import static ai.grakn.graql.internal.gremlin.sets.EquivalentFragmentSets.shortcut;
import static ai.grakn.graql.internal.reasoner.utils.ReasonerUtils.getUserDefinedIdPredicate;
import static ai.grakn.util.CommonUtil.toImmutableSet;
import static java.util.stream.Collectors.joining;
import static java.util.stream.Collectors.toSet;

/**
 * Represents the relation property (e.g. {@code ($x, $y)} or {@code (wife: $x, husband: $y)}) on a {@link Relation}.
 *
 * This property can be queried and inserted.
 *
 * This propert is comprised of instances of {@link RelationPlayer}, which represents associations between a
 * role-player {@link Thing} and an optional {@link Role}.
 *
 * @author Felix Chapman
 */
@AutoValue
public abstract class RelationProperty extends AbstractVarProperty implements UniqueVarProperty {

    public static RelationProperty of(ImmutableMultiset<RelationPlayer> relationPlayers) {
        return new AutoValue_RelationProperty(relationPlayers);
    }

    public abstract ImmutableMultiset<RelationPlayer> relationPlayers();

    @Override
    public void buildString(StringBuilder builder) {
        builder.append("(").append(relationPlayers().stream().map(Object::toString).collect(joining(", "))).append(")");
    }

    @Override
    public Collection<EquivalentFragmentSet> match(Var start) {
        Collection<Var> castingNames = new HashSet<>();

        ImmutableSet<EquivalentFragmentSet> traversals = relationPlayers().stream().flatMap(relationPlayer -> {

            Var castingName = Graql.var();
            castingNames.add(castingName);

            return equivalentFragmentSetFromCasting(start, castingName, relationPlayer);
        }).collect(toImmutableSet());

        ImmutableSet<EquivalentFragmentSet> distinctCastingTraversals = castingNames.stream().flatMap(
                castingName -> castingNames.stream()
                        .filter(otherName -> !otherName.equals(castingName))
                        .map(otherName -> EquivalentFragmentSets.neq(this, castingName, otherName))
        ).collect(toImmutableSet());

        return Sets.union(traversals, distinctCastingTraversals);
    }

    @Override
    public Stream<VarPatternAdmin> getTypes() {
        return relationPlayers().stream().map(RelationPlayer::getRole).flatMap(CommonUtil::optionalToStream);
    }

    @Override
    public Stream<VarPatternAdmin> getInnerVars() {
        return relationPlayers().stream().flatMap(relationPlayer -> {
            Stream.Builder<VarPatternAdmin> builder = Stream.builder();
            builder.add(relationPlayer.getRolePlayer());
            relationPlayer.getRole().ifPresent(builder::add);
            return builder.build();
        });
    }

    private Stream<EquivalentFragmentSet> equivalentFragmentSetFromCasting(Var start, Var castingName, RelationPlayer relationPlayer) {
        Optional<VarPatternAdmin> roleType = relationPlayer.getRole();

        if (roleType.isPresent()) {
            return addRelatesPattern(start, castingName, roleType.get(), relationPlayer.getRolePlayer());
        } else {
            return addRelatesPattern(start, castingName, relationPlayer.getRolePlayer());
        }
    }

    /**
     * Add some patterns where this variable is a relation and the given variable is a roleplayer of that relation
     * @param rolePlayer a variable that is a roleplayer of this relation
     */
    private Stream<EquivalentFragmentSet> addRelatesPattern(Var start, Var casting, VarPatternAdmin rolePlayer) {
        return Stream.of(shortcut(this, start, casting, rolePlayer.getVarName(), Optional.empty()));
    }

    /**
     * Add some patterns where this variable is a relation relating the given roleplayer as the given roletype
     * @param roleType a variable that is the roletype of the given roleplayer
     * @param rolePlayer a variable that is a roleplayer of this relation
     */
    private Stream<EquivalentFragmentSet> addRelatesPattern(Var start, Var casting, VarPatternAdmin roleType, VarPatternAdmin rolePlayer) {
        return Stream.of(shortcut(this, start, casting, rolePlayer.getVarName(), Optional.of(roleType.getVarName())));
    }

    @Override
    public void checkValidProperty(GraknGraph graph, VarPatternAdmin var) throws GraqlQueryException {

        Set<Label> roleTypes = relationPlayers().stream()
                .map(RelationPlayer::getRole).flatMap(CommonUtil::optionalToStream)
                .map(VarPatternAdmin::getTypeLabel).flatMap(CommonUtil::optionalToStream)
                .collect(toSet());

        Optional<Label> maybeLabel =
                var.getProperty(IsaProperty.class).map(IsaProperty::type).flatMap(VarPatternAdmin::getTypeLabel);

        maybeLabel.ifPresent(label -> {
            Type type = graph.getOntologyConcept(label);

            if (type == null || !type.isRelationType()) {
                throw GraqlQueryException.notARelationType(label);
            }
        });

        // Check all role types exist
        roleTypes.forEach(roleId -> {
            OntologyConcept ontologyConcept = graph.getOntologyConcept(roleId);
            if (ontologyConcept == null || !ontologyConcept.isRole()) {
                throw GraqlQueryException.notARoleType(roleId);
            }
        });
    }

    @Override
    public void checkInsertable(VarPatternAdmin var) throws GraqlQueryException {
        if (!var.hasProperty(IsaProperty.class)) {
            throw GraqlQueryException.insertRelationWithoutType();
        }
    }

    @Override
<<<<<<< HEAD
    public void insert(InsertQueryExecutor insertQueryExecutor, Concept concept) throws GraqlQueryException {
        Relation relation = concept.asRelation();
        relationPlayers().forEach(relationPlayer -> addRoleplayer(insertQueryExecutor, relation, relationPlayer));
=======
    public void insert(Var var, InsertQueryExecutor executor) throws GraqlQueryException {
        Relation relation = executor.get(var).asRelation();
        relationPlayers.forEach(relationPlayer -> addRoleplayer(executor, relation, relationPlayer));
>>>>>>> 79f25f29
    }

    /**
     * Add a roleplayer to the given relation
     * @param relation the concept representing the relation
     * @param relationPlayer a casting between a role type and role player
     */
    private void addRoleplayer(InsertQueryExecutor executor, Relation relation, RelationPlayer relationPlayer) {
        VarPatternAdmin roleVar = getRole(relationPlayer);

        Role role = executor.get(roleVar.getVarName()).asRole();
        Thing roleplayer = executor.get(relationPlayer.getRolePlayer().getVarName()).asThing();
        relation.addRolePlayer(role, roleplayer);
    }

    @Override
<<<<<<< HEAD
=======
    public Set<Var> requiredVars(Var var) {
        Stream<Var> relationPlayers = this.relationPlayers.stream()
                .flatMap(relationPlayer -> Stream.of(relationPlayer.getRolePlayer(), getRole(relationPlayer)))
                .map(VarPatternAdmin::getVarName);

        return Stream.concat(relationPlayers, Stream.of(var)).collect(toImmutableSet());
    }

    private VarPatternAdmin getRole(RelationPlayer relationPlayer) {
        return relationPlayer.getRole().orElseThrow(GraqlQueryException::insertRolePlayerWithoutRoleType);
    }

    @Override
    public boolean equals(Object o) {
        if (this == o) return true;
        if (o == null || getClass() != o.getClass()) return false;

        RelationProperty that = (RelationProperty) o;

        return relationPlayers.equals(that.relationPlayers);

    }

    @Override
    public int hashCode() {
        return relationPlayers.hashCode();
    }

    @Override
>>>>>>> 79f25f29
    public Atomic mapToAtom(VarPatternAdmin var, Set<VarPatternAdmin> vars, ReasonerQuery parent) {
        //keep varName if reified, reified if contains more properties than the RelationProperty itself and potential IsaProperty
        boolean isReified = var.getProperties()
                .filter(prop -> !RelationProperty.class.isInstance(prop))
                .filter(prop -> !IsaProperty.class.isInstance(prop))
                .count() > 0;
        VarPattern relVar = (var.getVarName().isUserDefinedName() || isReified)? var.getVarName().asUserDefined() : Graql.var();

        for (RelationPlayer rp : relationPlayers()) {
            VarPatternAdmin role = rp.getRole().orElse(null);
            VarPatternAdmin rolePlayer = rp.getRolePlayer();
            if (role != null) relVar = relVar.rel(role, rolePlayer);
            else relVar = relVar.rel(rolePlayer);
        }

        //id part
        IsaProperty isaProp = var.getProperty(IsaProperty.class).orElse(null);
        IdPredicate predicate = null;
        Var typeVariable = isaProp != null? isaProp.type().getVarName().asUserDefined() : Graql.var().asUserDefined();
        //Isa present
        if (isaProp != null) {
            VarPatternAdmin isaVar = isaProp.type();
            Label label = isaVar.getTypeLabel().orElse(null);
            if (label != null) {
                VarPatternAdmin idVar = typeVariable.id(parent.graph().getOntologyConcept(label).getId()).admin();
                predicate = new IdPredicate(idVar, parent);
            } else {
                typeVariable = isaVar.getVarName();
                predicate = getUserDefinedIdPredicate(typeVariable, vars, parent);
            }
        }
        relVar = relVar.isa(typeVariable);
        return new RelationAtom(relVar.admin(), typeVariable, predicate, parent);
    }
}<|MERGE_RESOLUTION|>--- conflicted
+++ resolved
@@ -180,15 +180,9 @@
     }
 
     @Override
-<<<<<<< HEAD
-    public void insert(InsertQueryExecutor insertQueryExecutor, Concept concept) throws GraqlQueryException {
-        Relation relation = concept.asRelation();
-        relationPlayers().forEach(relationPlayer -> addRoleplayer(insertQueryExecutor, relation, relationPlayer));
-=======
     public void insert(Var var, InsertQueryExecutor executor) throws GraqlQueryException {
         Relation relation = executor.get(var).asRelation();
-        relationPlayers.forEach(relationPlayer -> addRoleplayer(executor, relation, relationPlayer));
->>>>>>> 79f25f29
+        relationPlayers().forEach(relationPlayer -> addRoleplayer(executor, relation, relationPlayer));
     }
 
     /**
@@ -205,10 +199,8 @@
     }
 
     @Override
-<<<<<<< HEAD
-=======
     public Set<Var> requiredVars(Var var) {
-        Stream<Var> relationPlayers = this.relationPlayers.stream()
+        Stream<Var> relationPlayers = this.relationPlayers().stream()
                 .flatMap(relationPlayer -> Stream.of(relationPlayer.getRolePlayer(), getRole(relationPlayer)))
                 .map(VarPatternAdmin::getVarName);
 
@@ -220,23 +212,6 @@
     }
 
     @Override
-    public boolean equals(Object o) {
-        if (this == o) return true;
-        if (o == null || getClass() != o.getClass()) return false;
-
-        RelationProperty that = (RelationProperty) o;
-
-        return relationPlayers.equals(that.relationPlayers);
-
-    }
-
-    @Override
-    public int hashCode() {
-        return relationPlayers.hashCode();
-    }
-
-    @Override
->>>>>>> 79f25f29
     public Atomic mapToAtom(VarPatternAdmin var, Set<VarPatternAdmin> vars, ReasonerQuery parent) {
         //keep varName if reified, reified if contains more properties than the RelationProperty itself and potential IsaProperty
         boolean isReified = var.getProperties()
