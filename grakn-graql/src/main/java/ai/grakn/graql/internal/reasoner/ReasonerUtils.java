--- conflicted
+++ resolved
@@ -27,13 +27,8 @@
 import ai.grakn.concept.TypeLabel;
 import ai.grakn.graql.Graql;
 import ai.grakn.graql.Pattern;
-<<<<<<< HEAD
 import ai.grakn.graql.Var;
 import ai.grakn.graql.VarPattern;
-=======
-import ai.grakn.graql.VarPattern;
-import ai.grakn.graql.VarName;
->>>>>>> ede710b0
 import ai.grakn.graql.admin.ReasonerQuery;
 import ai.grakn.graql.admin.Unifier;
 import ai.grakn.graql.admin.VarPatternAdmin;
@@ -134,11 +129,7 @@
      * @param parent reasoner query the mapped predicate should belong to
      * @return mapped IdPredicate
      */
-<<<<<<< HEAD
     public static IdPredicate getUserDefinedIdPredicate(Var typeVariable, Set<VarPatternAdmin> vars, ReasonerQuery parent){
-=======
-    public static IdPredicate getUserDefinedIdPredicate(VarName typeVariable, Set<VarPatternAdmin> vars, ReasonerQuery parent){
->>>>>>> ede710b0
         return  vars.stream()
                 .filter(v -> v.getVarName().equals(typeVariable))
                 .flatMap(v -> v.hasProperty(LabelProperty.class)?
@@ -156,11 +147,7 @@
      * @param parent reasoner query the mapped predicate should belong to
      * @return mapped IdPredicate
      */
-<<<<<<< HEAD
     public static IdPredicate getIdPredicate(Var typeVariable, VarPatternAdmin typeVar, Set<VarPatternAdmin> vars, ReasonerQuery parent){
-=======
-    public static IdPredicate getIdPredicate(VarName typeVariable, VarPatternAdmin typeVar, Set<VarPatternAdmin> vars, ReasonerQuery parent){
->>>>>>> ede710b0
         IdPredicate predicate = null;
         //look for id predicate among vars
         if(typeVar.isUserDefinedName()) {
@@ -181,11 +168,7 @@
      * @param parent reasoner query the mapped predicate should belong to
      * @return set of mapped ValuePredicates
      */
-<<<<<<< HEAD
     public static Set<ValuePredicate> getValuePredicates(Var valueVariable, VarPatternAdmin valueVar, Set<VarPatternAdmin> vars, ReasonerQuery parent){
-=======
-    public static Set<ValuePredicate> getValuePredicates(VarName valueVariable, VarPatternAdmin valueVar, Set<VarPatternAdmin> vars, ReasonerQuery parent){
->>>>>>> ede710b0
         Set<ValuePredicate> predicates = new HashSet<>();
         if(valueVar.isUserDefinedName()){
             vars.stream()
@@ -344,15 +327,9 @@
      * @param roleMap initial rolePlayer-roleType roleMap to be complemented
      * @param roleMaps output set containing possible role mappings complementing the roleMap configuration
      */
-<<<<<<< HEAD
     public static void computeRoleCombinations(Set<Var> vars, Set<RoleType> roles, Map<Var, VarPattern> roleMap,
-                                               Set<Map<Var, VarPattern>> roleMaps){
+                                        Set<Map<Var, VarPattern>> roleMaps){
         Set<Var> tempVars = Sets.newHashSet(vars);
-=======
-    public static void computeRoleCombinations(Set<VarName> vars, Set<RoleType> roles, Map<VarName, VarPattern> roleMap,
-                                        Set<Map<VarName, VarPattern>> roleMaps){
-        Set<VarName> tempVars = Sets.newHashSet(vars);
->>>>>>> ede710b0
         Set<RoleType> tempRoles = Sets.newHashSet(roles);
         Var var = vars.iterator().next();
 
@@ -446,19 +423,11 @@
      */
     public static Rule createPropertyChainRule(RelationType relation, TypeLabel fromRoleLabel, TypeLabel toRoleLabel,
                                                LinkedHashMap<RelationType, Pair<TypeLabel, TypeLabel>> chain, GraknGraph graph){
-<<<<<<< HEAD
         Stack<Var> varNames = new Stack<>();
         varNames.push(Var.of("x"));
         Set<VarPatternAdmin> bodyVars = new HashSet<>();
         chain.forEach( (relType, rolePair) ->{
             Var varName = Var.anon();
-=======
-        Stack<VarName> varNames = new Stack<>();
-        varNames.push(VarName.of("x"));
-        Set<VarPatternAdmin> bodyVars = new HashSet<>();
-        chain.forEach( (relType, rolePair) ->{
-            VarName varName = VarName.anon();
->>>>>>> ede710b0
             VarPatternAdmin var = var().isa(Graql.label(relType.getLabel()))
                     .rel(Graql.label(rolePair.getKey()), var(varNames.peek()))
                     .rel(Graql.label(rolePair.getValue()), var(varName)).admin();
