--- conflicted
+++ resolved
@@ -17,11 +17,8 @@
  */
 package ai.grakn.graql.internal.reasoner.atom.predicate;
 
-<<<<<<< HEAD
 import ai.grakn.graql.VarPattern;
-=======
 import ai.grakn.concept.Rule;
->>>>>>> 0292bee3
 import ai.grakn.graql.admin.ReasonerQuery;
 import ai.grakn.graql.internal.reasoner.atom.AtomicBase;
 import ai.grakn.util.ErrorMessage;
@@ -71,16 +68,13 @@
     }
 
     @Override
-<<<<<<< HEAD
-    public boolean isAlphaEquivalent(Object obj){
-=======
     public Set<String> validateAsRuleHead(Rule rule) {
         return Sets.newHashSet(ErrorMessage.VALIDATION_RULE_ILLEGAL_ATOMIC_IN_HEAD.getMessage(rule.getThen(), rule.getLabel()));
     }
 
+
     @Override
-    public boolean isEquivalent(Object obj){
->>>>>>> 0292bee3
+    public boolean isAlphaEquivalent(Object obj){
         if (obj == null || this.getClass() != obj.getClass()) return false;
         if (obj == this) return true;
         Predicate a2 = (Predicate) obj;
