--- conflicted
+++ resolved
@@ -81,21 +81,14 @@
     // A map, where `dependencies.containsEntry(x, y)` implies that `y` must be inserted before `x` is inserted.
     private final ImmutableMultimap<VarAndProperty, VarAndProperty> dependencies;
 
-<<<<<<< HEAD
     // The method that is applied on every `VarProperty`
     private final Consumer<VarAndProperty> insertFunction;
 
-    private InsertQueryExecutor(GraknTx graph, ImmutableSet<VarAndProperty> properties,
+    private InsertQueryExecutor(GraknTx tx, ImmutableSet<VarAndProperty> properties,
                                 Partition<Var> equivalentVars,
                                 ImmutableMultimap<VarAndProperty, VarAndProperty> dependencies,
                                 BiConsumer<VarAndProperty, InsertQueryExecutor> insertFunction) {
-        this.graph = graph;
-=======
-    private InsertQueryExecutor(GraknTx tx, ImmutableSet<VarAndProperty> properties,
-                                Partition<Var> equivalentVars,
-                                ImmutableMultimap<VarAndProperty, VarAndProperty> dependencies) {
         this.tx = tx;
->>>>>>> 46cedea1
         this.properties = properties;
         this.equivalentVars = equivalentVars;
         this.dependencies = dependencies;
@@ -116,13 +109,13 @@
     static Answer insertAll(Collection<VarPatternAdmin> patterns, GraknTx graph, Answer results) {
         return create(patterns, graph, VarAndProperty::insert).insertAll(results);
     }
-    
+
     static Answer defineAll(Collection<VarPatternAdmin> patterns, GraknTx graph) {
         return create(patterns, graph, VarAndProperty::define).insertAll(new QueryAnswer());
     }
 
     private static InsertQueryExecutor create(
-            Collection<VarPatternAdmin> patterns, GraknTx graph, 
+            Collection<VarPatternAdmin> patterns, GraknTx graph,
             BiConsumer<VarAndProperty, InsertQueryExecutor> insertFunction
     ) {
         ImmutableSet<VarAndProperty> properties =
