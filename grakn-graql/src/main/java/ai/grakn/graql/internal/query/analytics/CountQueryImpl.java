/*
 * Grakn - A Distributed Semantic Database
 * Copyright (C) 2016  Grakn Labs Limited
 *
 * Grakn is free software: you can redistribute it and/or modify
 * it under the terms of the GNU General Public License as published by
 * the Free Software Foundation, either version 3 of the License, or
 * (at your option) any later version.
 *
 * Grakn is distributed in the hope that it will be useful,
 * but WITHOUT ANY WARRANTY; without even the implied warranty of
 * MERCHANTABILITY or FITNESS FOR A PARTICULAR PURPOSE.  See the
 * GNU General Public License for more details.
 *
 * You should have received a copy of the GNU General Public License
 * along with Grakn. If not, see <http://www.gnu.org/licenses/gpl.txt>.
 */

package ai.grakn.graql.internal.query.analytics;

import ai.grakn.GraknTx;
import ai.grakn.concept.Label;
import ai.grakn.concept.LabelId;
import ai.grakn.graql.analytics.CountQuery;
import ai.grakn.graql.internal.analytics.CountMapReduce;
import ai.grakn.graql.internal.analytics.CountVertexProgram;
import org.apache.tinkerpop.gremlin.process.computer.ComputerResult;

import java.util.Collection;
import java.util.Map;
import java.util.Optional;
import java.util.Set;

import static ai.grakn.graql.internal.analytics.GraknMapReduce.RESERVED_TYPE_LABEL_KEY;

class CountQueryImpl extends AbstractComputeQuery<Long> implements CountQuery {

    CountQueryImpl(Optional<GraknTx> graph) {
        this.tx = graph;
    }

    @Override
    public Long execute() {
        LOGGER.info("CountMapReduce is called");
        long startTime = System.currentTimeMillis();

        initSubGraph();
        if (!selectedTypesHaveInstance()) {
            LOGGER.debug("Count = 0");
            LOGGER.info("CountMapReduce is done in " + (System.currentTimeMillis() - startTime) + " ms");
            return 0L;
        }

<<<<<<< HEAD
        Set<LabelId> rolePlayerLabelIds = getRolePlayerLabelIds();
=======
        Set<LabelId> rolePlayerLabelIds = subTypes.stream()
                .filter(Concept::isRelationshipType)
                .map(relationType -> ((RelationshipType) relationType).relates().collect(toSet()))
                .filter(roles -> roles.size() == 2)
                .flatMap(roles -> roles.stream().flatMap(Role::playedByTypes))
                .map(type -> tx.get().admin().convertToId(type.getLabel()))
                .filter(LabelId::isValid)
                .collect(toSet());
>>>>>>> 2d3798bd

        Set<LabelId> typeLabelIds = convertLabelsToIds(subLabels);
        rolePlayerLabelIds.addAll(typeLabelIds);

        ComputerResult result = getGraphComputer().compute(
                new CountVertexProgram(),
                new CountMapReduce(),
                rolePlayerLabelIds, false);

        Map<Integer, Long> count = result.memory().get(CountMapReduce.class.getName());

        long finalCount = count.keySet().stream()
                .filter(id -> typeLabelIds.contains(LabelId.of(id)))
                .map(count::get)
                .reduce(0L, (x, y) -> x + y);
        if (count.containsKey(RESERVED_TYPE_LABEL_KEY)) {
            finalCount += count.get(RESERVED_TYPE_LABEL_KEY);
        }

        LOGGER.debug("Count = " + finalCount);
        LOGGER.info("CountMapReduce is done in " + (System.currentTimeMillis() - startTime) + " ms");
        return finalCount;
    }

    @Override
    public boolean isReadOnly() {
        return true;
    }

    @Override
    public CountQuery in(String... subTypeLabels) {
        return (CountQuery) super.in(subTypeLabels);
    }

    @Override
    public CountQuery in(Collection<Label> subLabels) {
        return (CountQuery) super.in(subLabels);
    }

    @Override
    String graqlString() {
        return "count" + subtypeString();
    }

    @Override
    public CountQuery withTx(GraknTx tx) {
        return (CountQuery) super.withTx(tx);
    }

}<|MERGE_RESOLUTION|>--- conflicted
+++ resolved
@@ -51,18 +51,7 @@
             return 0L;
         }
 
-<<<<<<< HEAD
         Set<LabelId> rolePlayerLabelIds = getRolePlayerLabelIds();
-=======
-        Set<LabelId> rolePlayerLabelIds = subTypes.stream()
-                .filter(Concept::isRelationshipType)
-                .map(relationType -> ((RelationshipType) relationType).relates().collect(toSet()))
-                .filter(roles -> roles.size() == 2)
-                .flatMap(roles -> roles.stream().flatMap(Role::playedByTypes))
-                .map(type -> tx.get().admin().convertToId(type.getLabel()))
-                .filter(LabelId::isValid)
-                .collect(toSet());
->>>>>>> 2d3798bd
 
         Set<LabelId> typeLabelIds = convertLabelsToIds(subLabels);
         rolePlayerLabelIds.addAll(typeLabelIds);
