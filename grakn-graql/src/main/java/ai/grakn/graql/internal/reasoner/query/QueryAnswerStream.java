/*
 * Grakn - A Distributed Semantic Database
 * Copyright (C) 2016  Grakn Labs Limited
 *
 * Grakn is free software: you can redistribute it and/or modify
 * it under the terms of the GNU General Public License as published by
 * the Free Software Foundation, either version 3 of the License, or
 * (at your option) any later version.
 *
 * Grakn is distributed in the hope that it will be useful,
 * but WITHOUT ANY WARRANTY; without even the implied warranty of
 * MERCHANTABILITY or FITNESS FOR A PARTICULAR PURPOSE.  See the
 * GNU General Public License for more details.
 *
 * You should have received a copy of the GNU General Public License
 * along with Grakn. If not, see <http://www.gnu.org/licenses/gpl.txt>.
 */

package ai.grakn.graql.internal.reasoner.query;

import ai.grakn.concept.Concept;
import ai.grakn.concept.Type;
import ai.grakn.graql.VarName;
<<<<<<< HEAD
import ai.grakn.graql.admin.Answer;
=======
import ai.grakn.graql.admin.Unifier;
>>>>>>> cf1d4014
import ai.grakn.graql.internal.reasoner.atom.NotEquals;
import ai.grakn.graql.internal.reasoner.atom.binary.TypeAtom;
import ai.grakn.graql.internal.reasoner.atom.predicate.IdPredicate;
import ai.grakn.graql.internal.reasoner.iterator.LazyAnswerIterator;
import ai.grakn.graql.internal.reasoner.iterator.LazyIterator;
import com.google.common.collect.ImmutableSet;
import com.google.common.collect.Sets;
import java.util.HashSet;
import java.util.Iterator;
import java.util.Map;
import java.util.Set;
import java.util.function.BiFunction;
import java.util.stream.Stream;
import javafx.util.Pair;

/**
 *
 * <p>
 * Wrapper class providing higher level stream operations on answer streams
 * </p>
 *
 * @author Kasper Piskorski
 *
 */
public class QueryAnswerStream {

    public static boolean knownFilter(Answer answer, Stream<Answer> known) {
        Iterator<Answer> it = known.iterator();
        while (it.hasNext()) {
            Answer knownAnswer = it.next();
            if(knownAnswer.entrySet().containsAll(answer.entrySet())){
                return false;
            }
        }
        return true;
    }

    static boolean knownFilterWithInverse(Answer answer, Map<Pair<VarName, Concept>, Set<Answer>> stream2InverseMap) {
        Iterator<Map.Entry<VarName, Concept>> eit = answer.entrySet().iterator();
        Map.Entry<VarName, Concept> entry = eit.next();
        Set<Answer> matchAnswers = findMatchingAnswers(entry.getKey(), entry.getValue(), stream2InverseMap);
        while(eit.hasNext()){
            entry = eit.next();
            matchAnswers = Sets.intersection(matchAnswers, findMatchingAnswers(entry.getKey(), entry.getValue(), stream2InverseMap));
        }
        for (Answer knownAnswer : matchAnswers) {
            if (knownAnswer.entrySet().containsAll(answer.entrySet())) {
                return false;
            }
        }
        return true;
    }

    static boolean nonEqualsFilter(Answer answer, Set<NotEquals> atoms) {
        if(atoms.isEmpty()) return true;
        for (NotEquals atom : atoms) {
            if (!NotEquals.notEqualsOperator(answer, atom)) {
                return false;
            }
        }
        return true;
    }

    public static boolean subFilter(Answer answer, Set<IdPredicate> subs){
        if (subs.isEmpty()) return true;
        for (IdPredicate sub : subs) {
            if (!answer.get(sub.getVarName()).getId().equals(sub.getPredicate())) {
                return false;
            }
        }
        return true;
    }

    public static boolean entityTypeFilter(Answer answer, Set<TypeAtom> types){
        if (types.isEmpty()) return true;
        for (TypeAtom type : types){
            VarName var = type.getVarName();
            Type t = type.getType();
            if(!t.subTypes().contains(answer.get(var).asInstance().type())){
                return false;
            }
        }
        return true;
    }

<<<<<<< HEAD
    private static Stream<Answer> permuteOperator(Answer answer, Set<Map<VarName, VarName>> unifierSet){
        if (unifierSet.isEmpty()) return Stream.of(answer);
        return unifierSet.stream().flatMap(unifiers -> Stream.of(answer.unify(unifiers)));
=======
    private static Stream<Map<VarName, Concept>> permuteOperator(Map<VarName, Concept> answer, Set<Unifier> unifierSet){
        if (unifierSet.isEmpty()) return Stream.of(answer);
        return unifierSet.stream().flatMap(unifier -> Stream.of(QueryAnswers.unify(answer, unifier)));
>>>>>>> cf1d4014
    }

    private static Answer joinOperator(Answer m1, Answer m2){
        boolean isCompatible = true;
        Set<VarName> joinVars = Sets.intersection(m1.keySet(), m2.keySet());
        Iterator<VarName> it = joinVars.iterator();
        while(it.hasNext() && isCompatible) {
            VarName var = it.next();
            isCompatible = m1.get(var).equals(m2.get(var));
        }
        return isCompatible? m1.merge(m2) : new QueryAnswer();
    }

    public static final BiFunction<Answer, Set<VarName>, Stream<Answer>> varFilterFunction = (a, vars) -> {
        Answer filteredAnswer = a.filterVars(vars);
        return filteredAnswer.isEmpty() ? Stream.empty() : Stream.of(filteredAnswer);
    };

<<<<<<< HEAD
    public static final BiFunction<Answer, Set<Map<VarName, VarName>>, Stream<Answer>> permuteFunction = QueryAnswerStream::permuteOperator;
=======
    public static final BiFunction<Map<VarName, Concept>, Set<Unifier>, Stream<Map<VarName, Concept>>> permuteFunction = QueryAnswerStream::permuteOperator;
>>>>>>> cf1d4014

    private static final BiFunction<Answer, Answer, Stream<Answer>> joinFunction = (a1, a2) -> {
        Answer merged = joinOperator(a1, a2);
        return merged.isEmpty()? Stream.empty(): Stream.of(merged);
    };

    /**
     * unify answer stream by applying unifiers
     * @param answers stream of answers to be unified
     * @param unifier to apply on stream elements
     * @return unified answer stream
     */
<<<<<<< HEAD
    public static Stream<Answer> unify(Stream<Answer> answers, Map<VarName, VarName> unifiers) {
        if(unifiers.isEmpty()) return answers;
        return answers.map(ans -> ans.unify(unifiers));
=======
    public static Stream<Map<VarName, Concept>> unify(Stream<Map<VarName, Concept>> answers, Unifier unifier) {
        if(unifier.isEmpty()) return answers;
        return answers.map(ans -> QueryAnswers.unify(ans, unifier));
>>>>>>> cf1d4014
    }

    /**
     * perform a lazy join operation on two streams (stream and stream2)
     * @param function joining function
     * @param s1 left operand of join operation
     * @param s2 right operand of join operation
     * @return joined stream
     */
    private static <T> Stream<T> join(BiFunction<T, T, Stream<T>> function, Stream<T> s1, Stream<T> s2) {
        LazyIterator<T> l2 = new LazyIterator<>(s2);
        return s1.flatMap(a1 -> l2.stream().flatMap(a2 -> function.apply(a1,a2)));
    }

    private static Set<Answer> findMatchingAnswers(VarName var, Concept con, Map<Pair<VarName, Concept>, Set<Answer>> inverseMap){
        Pair<VarName, Concept> key = new Pair<>(var, con);
        return inverseMap.containsKey(key)? inverseMap.get(key) : new HashSet<>();
    }

    private static Set<Answer> findMatchingAnswers(Answer answer, Map<Pair<VarName, Concept>, Set<Answer>> inverseMap, VarName joinVar){
        Pair<VarName, Concept> key = new Pair<>(joinVar, answer.get(joinVar));
        return inverseMap.containsKey(key)? inverseMap.get(key) : new HashSet<>();
    }

    /**
     * lazy stream join
     * @param stream left stream operand
     * @param stream2 right stream operand
     * @return joined stream
     */
    public static Stream<Answer> join(Stream<Answer> stream, Stream<Answer> stream2) {
        return join(joinFunction, stream, stream2);
    }

    /**
     * lazy stream join with quasi- sideways information propagation
     * @param stream left stream operand
     * @param stream2 right stream operand
     * @param joinVars intersection on variables of two streams
     * @return joined stream
     */
    public static Stream<Answer> join(Stream<Answer> stream, Stream<Answer> stream2, ImmutableSet<VarName> joinVars, boolean explanation) {
        LazyAnswerIterator l2 = new LazyAnswerIterator(stream2);
        return stream.flatMap(a1 -> {
            Stream<Answer> answerStream = l2.stream();
            answerStream = answerStream.filter(ans -> {
                for(VarName v: joinVars) {
                    if (!ans.get(v).equals(a1.get(v))) {
                        return false;
                    }
                }
                return true;
            });
            return answerStream.map(a -> a.merge(a1, explanation));
        });
    }

    /**
     * lazy stream join with fast lookup from inverse answer map
     * @param stream left stream operand
     * @param stream2 right stream operand
     * @param stream2InverseMap inverse map of right operand from cache
     * @param joinVars intersection on variables of two streams
     * @return joined stream
     */
    public static Stream<Answer> joinWithInverse(Stream<Answer> stream,
                                                                Stream<Answer> stream2,
                                                                Map<Pair<VarName, Concept>, Set<Answer>> stream2InverseMap,
                                                                ImmutableSet<VarName> joinVars,
                                                                boolean explanation) {
        if (joinVars.isEmpty()){
            LazyAnswerIterator l2 = new LazyAnswerIterator(stream2);
            return stream.flatMap(a1 -> l2.stream().map(a -> a.merge(a1, explanation)));
        }
        return stream.flatMap(a1 -> {
            Iterator<VarName> vit = joinVars.iterator();
            Set<Answer> matchAnswers = findMatchingAnswers(a1, stream2InverseMap, vit.next());
            while(vit.hasNext()){
                matchAnswers = Sets.intersection(matchAnswers, findMatchingAnswers(a1, stream2InverseMap, vit.next()));
            }
            return matchAnswers.stream().map(a -> a.merge(a1, explanation));
        });
    }
}

<|MERGE_RESOLUTION|>--- conflicted
+++ resolved
@@ -21,11 +21,8 @@
 import ai.grakn.concept.Concept;
 import ai.grakn.concept.Type;
 import ai.grakn.graql.VarName;
-<<<<<<< HEAD
 import ai.grakn.graql.admin.Answer;
-=======
 import ai.grakn.graql.admin.Unifier;
->>>>>>> cf1d4014
 import ai.grakn.graql.internal.reasoner.atom.NotEquals;
 import ai.grakn.graql.internal.reasoner.atom.binary.TypeAtom;
 import ai.grakn.graql.internal.reasoner.atom.predicate.IdPredicate;
@@ -111,15 +108,9 @@
         return true;
     }
 
-<<<<<<< HEAD
-    private static Stream<Answer> permuteOperator(Answer answer, Set<Map<VarName, VarName>> unifierSet){
+    private static Stream<Answer> permuteOperator(Answer answer, Set<Unifier> unifierSet){
         if (unifierSet.isEmpty()) return Stream.of(answer);
-        return unifierSet.stream().flatMap(unifiers -> Stream.of(answer.unify(unifiers)));
-=======
-    private static Stream<Map<VarName, Concept>> permuteOperator(Map<VarName, Concept> answer, Set<Unifier> unifierSet){
-        if (unifierSet.isEmpty()) return Stream.of(answer);
-        return unifierSet.stream().flatMap(unifier -> Stream.of(QueryAnswers.unify(answer, unifier)));
->>>>>>> cf1d4014
+        return unifierSet.stream().flatMap(unifier -> Stream.of(answer.unify(unifier)));
     }
 
     private static Answer joinOperator(Answer m1, Answer m2){
@@ -138,11 +129,7 @@
         return filteredAnswer.isEmpty() ? Stream.empty() : Stream.of(filteredAnswer);
     };
 
-<<<<<<< HEAD
-    public static final BiFunction<Answer, Set<Map<VarName, VarName>>, Stream<Answer>> permuteFunction = QueryAnswerStream::permuteOperator;
-=======
-    public static final BiFunction<Map<VarName, Concept>, Set<Unifier>, Stream<Map<VarName, Concept>>> permuteFunction = QueryAnswerStream::permuteOperator;
->>>>>>> cf1d4014
+    public static final BiFunction<Answer, Set<Unifier>, Stream<Answer>> permuteFunction = QueryAnswerStream::permuteOperator;
 
     private static final BiFunction<Answer, Answer, Stream<Answer>> joinFunction = (a1, a2) -> {
         Answer merged = joinOperator(a1, a2);
@@ -155,15 +142,9 @@
      * @param unifier to apply on stream elements
      * @return unified answer stream
      */
-<<<<<<< HEAD
-    public static Stream<Answer> unify(Stream<Answer> answers, Map<VarName, VarName> unifiers) {
-        if(unifiers.isEmpty()) return answers;
-        return answers.map(ans -> ans.unify(unifiers));
-=======
-    public static Stream<Map<VarName, Concept>> unify(Stream<Map<VarName, Concept>> answers, Unifier unifier) {
+    public static Stream<Answer> unify(Stream<Answer> answers, Unifier unifier) {
         if(unifier.isEmpty()) return answers;
-        return answers.map(ans -> QueryAnswers.unify(ans, unifier));
->>>>>>> cf1d4014
+        return answers.map(ans -> ans.unify(unifier));
     }
 
     /**
