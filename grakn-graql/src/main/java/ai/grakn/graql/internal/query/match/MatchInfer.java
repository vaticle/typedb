/*
 * Grakn - A Distributed Semantic Database
 * Copyright (C) 2016-2018 Grakn Labs Limited
 *
 * Grakn is free software: you can redistribute it and/or modify
 * it under the terms of the GNU Affero General Public License as published by
 * the Free Software Foundation, either version 3 of the License, or
 * (at your option) any later version.
 *
 * Grakn is distributed in the hope that it will be useful,
 * but WITHOUT ANY WARRANTY; without even the implied warranty of
 * MERCHANTABILITY or FITNESS FOR A PARTICULAR PURPOSE.  See the
 * GNU Affero General Public License for more details.
 *
 * You should have received a copy of the GNU Affero General Public License
 * along with Grakn. If not, see <http://www.gnu.org/licenses/agpl.txt>.
 */

package ai.grakn.graql.internal.query.match;

import ai.grakn.exception.GraqlQueryException;
import ai.grakn.graql.Match;
import ai.grakn.graql.admin.Answer;
import ai.grakn.graql.admin.Conjunction;
import ai.grakn.graql.admin.ReasonerQuery;
import ai.grakn.graql.admin.VarPatternAdmin;
import ai.grakn.graql.internal.reasoner.query.ReasonerQueries;
import ai.grakn.graql.internal.reasoner.rule.RuleUtils;
import ai.grakn.kb.internal.EmbeddedGraknTx;

import java.util.Iterator;
import java.util.stream.Stream;

/**
 * Modifier that specifies the graph to execute the {@link Match} with.
 *
 * @author Grakn Warriors
 */
class MatchInfer extends MatchModifier {

    MatchInfer(AbstractMatch inner) {
        super(inner);
    }

    @Override
    public Stream<Answer> stream(EmbeddedGraknTx<?> tx) {
        // If the tx is not embedded, treat it like there is no transaction
        // TODO: this is dodgy - when queries don't contain transactions this can be fixed

        EmbeddedGraknTx<?> embeddedTx;

        if (tx != null) {
            embeddedTx = tx;
        }
        else if (inner.tx() instanceof EmbeddedGraknTx) {
            embeddedTx = (EmbeddedGraknTx) inner.tx();
        }
        else {
            throw GraqlQueryException.noTx();
        }

        if (!RuleUtils.hasRules(embeddedTx)) return inner.stream(embeddedTx);

        validatePattern(embeddedTx);


        try {
            Iterator<Conjunction<VarPatternAdmin>> conjIt = getPattern().getDisjunctiveNormalForm().getPatterns().iterator();
            Conjunction<VarPatternAdmin> conj = conjIt.next();
<<<<<<< HEAD
            ReasonerQuery conjQuery = ReasonerQueries.create(conj, tx).rewrite();
=======
            ReasonerQuery conjQuery = ReasonerQueries.create(conj, embeddedTx);
>>>>>>> a1560890
            conjQuery.checkValid();
            Stream<Answer> answerStream = conjQuery.isRuleResolvable() ? conjQuery.resolve() : embeddedTx.graql().infer(false).match(conj).stream();
            while (conjIt.hasNext()) {
                conj = conjIt.next();
                conjQuery = ReasonerQueries.create(conj, embeddedTx);
                Stream<Answer> localStream = conjQuery.isRuleResolvable() ? conjQuery.resolve() : embeddedTx.graql().infer(false).match(conj).stream();
                answerStream = Stream.concat(answerStream, localStream);
            }
            return answerStream.map(result -> result.project(getSelectedNames()));
        } catch (GraqlQueryException e) {
            System.err.println(e.getMessage());
            return Stream.empty();
        }
    }

    @Override
    public final Boolean inferring() {
        return true;
    }

    @Override
    protected String modifierString() {
        return "";
    }
}<|MERGE_RESOLUTION|>--- conflicted
+++ resolved
@@ -67,16 +67,13 @@
         try {
             Iterator<Conjunction<VarPatternAdmin>> conjIt = getPattern().getDisjunctiveNormalForm().getPatterns().iterator();
             Conjunction<VarPatternAdmin> conj = conjIt.next();
-<<<<<<< HEAD
-            ReasonerQuery conjQuery = ReasonerQueries.create(conj, tx).rewrite();
-=======
-            ReasonerQuery conjQuery = ReasonerQueries.create(conj, embeddedTx);
->>>>>>> a1560890
+
+            ReasonerQuery conjQuery = ReasonerQueries.create(conj, embeddedTx).rewrite();
             conjQuery.checkValid();
             Stream<Answer> answerStream = conjQuery.isRuleResolvable() ? conjQuery.resolve() : embeddedTx.graql().infer(false).match(conj).stream();
             while (conjIt.hasNext()) {
                 conj = conjIt.next();
-                conjQuery = ReasonerQueries.create(conj, embeddedTx);
+                conjQuery = ReasonerQueries.create(conj, embeddedTx).rewrite();
                 Stream<Answer> localStream = conjQuery.isRuleResolvable() ? conjQuery.resolve() : embeddedTx.graql().infer(false).match(conj).stream();
                 answerStream = Stream.concat(answerStream, localStream);
             }
