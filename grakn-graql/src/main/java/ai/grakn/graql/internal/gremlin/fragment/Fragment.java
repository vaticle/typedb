--- conflicted
+++ resolved
@@ -98,17 +98,16 @@
     static final double COST_NODE_NOT_INTERNAL = -Math.log(1.1D);
     static final double COST_NODE_IS_ABSTRACT = -Math.log(1.1D);
 
-    /**
-<<<<<<< HEAD
+    
+     * This is the memoized result of {@link #vars()}
+     */
+    private @Nullable ImmutableSet<Var> vars = null;
+  
+    /**
      * @param conceptMap map defining mappings between this fragment and the target fragment
      * @return transformed fragment with id predicates transformed according to the concept map
      */
     public Fragment transform(Map<ConceptId, ConceptId> conceptMap){ return this;}
-=======
-     * This is the memoized result of {@link #vars()}
-     */
-    private @Nullable ImmutableSet<Var> vars = null;
->>>>>>> 31401651
 
     /**
      * Get the corresponding property
