/*
 * Grakn - A Distributed Semantic Database
 * Copyright (C) 2016  Grakn Labs Limited
 *
 * Grakn is free software: you can redistribute it and/or modify
 * it under the terms of the GNU General Public License as published by
 * the Free Software Foundation, either version 3 of the License, or
 * (at your option) any later version.
 *
 * Grakn is distributed in the hope that it will be useful,
 * but WITHOUT ANY WARRANTY; without even the implied warranty of
 * MERCHANTABILITY or FITNESS FOR A PARTICULAR PURPOSE.  See the
 * GNU General Public License for more details.
 *
 * You should have received a copy of the GNU General Public License
 * along with Grakn. If not, see <http://www.gnu.org/licenses/gpl.txt>.
 */

package ai.grakn.graql.internal.reasoner.cache;

import ai.grakn.concept.Concept;
import ai.grakn.graql.VarName;
import ai.grakn.graql.admin.Answer;
import ai.grakn.graql.admin.ReasonerQuery;
import ai.grakn.graql.internal.reasoner.iterator.LazyIterator;
import java.util.HashMap;
import java.util.HashSet;
import java.util.Map;
import java.util.Set;
import java.util.stream.Collectors;
import java.util.stream.Stream;
import javafx.util.Pair;

/**
 *
 * <p>
 * Generic container class for storing performed query resolutions.
 * </p>
 *
 * @author Kasper Piskorski
 *
 */
public abstract class Cache<Q extends ReasonerQuery, T extends Iterable<Answer>>{

    protected final Map<Q, Pair<Q, T>> cache = new HashMap<>();

    public Cache(){ super();}
    public boolean contains(Q query){ return cache.containsKey(query);}
    public Set<Q> getQueries(){ return cache.keySet();}

    /**
     * record answer iterable for a specific query and retrieve the updated answers
     * @param query to be recorded
     * @param answers to this query
     * @return updated answer iterable
     */
    public abstract T record(Q query, T answers);

    /**
     * record answer stream for a specific query and retrieve the updated stream
     * @param query to be recorded
     * @param answers answer stream of the query
     * @return updated answer stream
     */
    public abstract Stream<Answer> record(Q query, Stream<Answer> answers);

    /**
     * record answer stream for a specific query and retrieve the updated stream in a lazy iterator
     * @param query to be recorded
     * @param answers answer stream of the query
     * @return lazy iterator of updated answers
     */
    public abstract LazyIterator<Answer> recordRetrieveLazy(Q query, Stream<Answer> answers);

    public abstract T getAnswers(Q query);
    public abstract Stream<Answer> getAnswerStream(Q query);
    public abstract LazyIterator<Answer> getAnswerIterator(Q query);

<<<<<<< HEAD
    public Map<Pair<VarName, Concept>, Set<Answer>> getInverseAnswerMap(Q query, Set<VarName> vars){
        Map<Pair<VarName, Concept>, Set<Answer>> inverseAnswerMap = new HashMap<>();
        Set<Answer> answers = getAnswerStream(query).collect(Collectors.toSet());
=======
    /**
     * return an inverse answer map which is more suitable for operations involving concept comparison (joins, filtering, etc.)
     * NB: consumes the underlying stream for the specified query
     * @param query for answer are to be retrieved
     * @param vars variable names of interest
     * @return inverse answer map for specified query
     */
    public Map<Pair<VarName, Concept>, Set<Map<VarName, Concept>>> getInverseAnswerMap(Q query, Set<VarName> vars){
        Map<Pair<VarName, Concept>, Set<Map<VarName, Concept>>> inverseAnswerMap = new HashMap<>();
        Set<Map<VarName, Concept>> answers = getAnswerStream(query).collect(Collectors.toSet());
>>>>>>> d3af331f
        answers.forEach(answer -> answer.entrySet().stream()
                .filter(e -> vars.contains(e.getKey()))
                .forEach(entry -> {
                    Pair<VarName, Concept> key = new Pair<>(entry.getKey(), entry.getValue());
                    Set<Answer> match = inverseAnswerMap.get(key);
                    if (match != null){
                        match.add(answer);
                    } else {
                        Set<Answer> ans = new HashSet<>();
                        ans.add(answer);
                        inverseAnswerMap.put(key, ans);
                    }
                }));
        return inverseAnswerMap;
    }

    /**
     * returns an inverse answer map with all query variables
     * @param query for answer are to be retrieved
     * @return inverse answer map for specified query
     */
    public Map<Pair<VarName, Concept>, Set<Map<VarName, Concept>>> getInverseAnswerMap(Q query){
        return getInverseAnswerMap(query, query.getVarNames());
    }

    Map<VarName, VarName> getRecordUnifiers(Q toRecord){
        Q equivalentQuery = contains(toRecord)? cache.get(toRecord).getKey() : null;
        if (equivalentQuery != null) return toRecord.getUnifiers(equivalentQuery);
        else return new HashMap<>();
    }

    Map<VarName, VarName> getRetrieveUnifiers(Q toRetrieve){
        Q equivalentQuery = contains(toRetrieve)? cache.get( toRetrieve).getKey() : null;
        if (equivalentQuery != null) return  equivalentQuery.getUnifiers(toRetrieve);
        else return new HashMap<>();
    }

    /**
     * cache union
     * @param c2 union right operand
     */
    public void add(Cache<Q, T> c2){
        c2.cache.keySet().forEach( q -> this.record(q, c2.getAnswers(q)));
    }

    /**
     * cache subtraction of specified queries
     * @param c2 subtraction right operand
     * @param queries to which answers shall be subtracted
     */
    public abstract void remove(Cache<Q, T> c2, Set<Q> queries);
    public void remove(Cache<Q, T> c2){ remove(c2, getQueries());}

    public void clear(){ cache.clear();}

    public abstract long answerSize(Set<Q> queries);
}<|MERGE_RESOLUTION|>--- conflicted
+++ resolved
@@ -76,11 +76,6 @@
     public abstract Stream<Answer> getAnswerStream(Q query);
     public abstract LazyIterator<Answer> getAnswerIterator(Q query);
 
-<<<<<<< HEAD
-    public Map<Pair<VarName, Concept>, Set<Answer>> getInverseAnswerMap(Q query, Set<VarName> vars){
-        Map<Pair<VarName, Concept>, Set<Answer>> inverseAnswerMap = new HashMap<>();
-        Set<Answer> answers = getAnswerStream(query).collect(Collectors.toSet());
-=======
     /**
      * return an inverse answer map which is more suitable for operations involving concept comparison (joins, filtering, etc.)
      * NB: consumes the underlying stream for the specified query
@@ -88,10 +83,9 @@
      * @param vars variable names of interest
      * @return inverse answer map for specified query
      */
-    public Map<Pair<VarName, Concept>, Set<Map<VarName, Concept>>> getInverseAnswerMap(Q query, Set<VarName> vars){
-        Map<Pair<VarName, Concept>, Set<Map<VarName, Concept>>> inverseAnswerMap = new HashMap<>();
-        Set<Map<VarName, Concept>> answers = getAnswerStream(query).collect(Collectors.toSet());
->>>>>>> d3af331f
+    public Map<Pair<VarName, Concept>, Set<Answer>> getInverseAnswerMap(Q query, Set<VarName> vars){
+        Map<Pair<VarName, Concept>, Set<Answer>> inverseAnswerMap = new HashMap<>();
+        Set<Answer> answers = getAnswerStream(query).collect(Collectors.toSet());
         answers.forEach(answer -> answer.entrySet().stream()
                 .filter(e -> vars.contains(e.getKey()))
                 .forEach(entry -> {
@@ -113,7 +107,7 @@
      * @param query for answer are to be retrieved
      * @return inverse answer map for specified query
      */
-    public Map<Pair<VarName, Concept>, Set<Map<VarName, Concept>>> getInverseAnswerMap(Q query){
+    public Map<Pair<VarName, Concept>, Set<Answer>> getInverseAnswerMap(Q query){
         return getInverseAnswerMap(query, query.getVarNames());
     }
 
