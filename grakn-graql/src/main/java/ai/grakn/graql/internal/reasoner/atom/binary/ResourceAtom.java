/*
 * Grakn - A Distributed Semantic Database
 * Copyright (C) 2016  Grakn Labs Limited
 *
 * Grakn is free software: you can redistribute it and/or modify
 * it under the terms of the GNU General Public License as published by
 * the Free Software Foundation, either version 3 of the License, or
 * (at your option) any later version.
 *
 * Grakn is distributed in the hope that it will be useful,
 * but WITHOUT ANY WARRANTY; without even the implied warranty of
 * MERCHANTABILITY or FITNESS FOR A PARTICULAR PURPOSE.  See the
 * GNU General Public License for more details.
 *
 * You should have received a copy of the GNU General Public License
 * along with Grakn. If not, see <http://www.gnu.org/licenses/gpl.txt>.
 */
package ai.grakn.graql.internal.reasoner.atom.binary;

import ai.grakn.GraknTx;
import ai.grakn.concept.Label;
import ai.grakn.concept.SchemaConcept;
import ai.grakn.concept.Type;
import ai.grakn.exception.GraqlQueryException;
import ai.grakn.graql.Graql;
import ai.grakn.graql.Pattern;
import ai.grakn.graql.Var;
import ai.grakn.graql.VarPattern;
import ai.grakn.graql.admin.Atomic;
import ai.grakn.graql.admin.ReasonerQuery;
import ai.grakn.graql.admin.Unifier;
import ai.grakn.graql.admin.VarPatternAdmin;
import ai.grakn.graql.internal.pattern.Patterns;
import ai.grakn.graql.internal.pattern.property.HasAttributeProperty;
import ai.grakn.graql.internal.reasoner.ResolutionPlan;
import ai.grakn.graql.internal.reasoner.UnifierImpl;
import ai.grakn.graql.internal.reasoner.atom.Atom;
import ai.grakn.graql.internal.reasoner.atom.AtomicFactory;
import ai.grakn.graql.internal.reasoner.atom.predicate.IdPredicate;
import ai.grakn.graql.internal.reasoner.atom.predicate.Predicate;
import ai.grakn.graql.internal.reasoner.atom.predicate.ValuePredicate;
import ai.grakn.graql.internal.reasoner.query.ReasonerQueryImpl;
import ai.grakn.util.ErrorMessage;
import ai.grakn.util.Schema;
import com.google.common.collect.ImmutableMap;
import com.google.common.collect.ImmutableSet;

import java.util.SortedSet;
import java.util.TreeSet;
import java.util.stream.Stream;
import javax.annotation.Nullable;
import java.util.HashSet;
import java.util.Iterator;
import java.util.Objects;
import java.util.Set;
import java.util.stream.Collectors;

import static ai.grakn.graql.internal.reasoner.utils.ReasonerUtils.areDisjointTypes;

/**
 *
 * <p>
 * Atom implementation defining a resource atom corresponding to a {@link HasAttributeProperty}.
 * The resource structure is the following:
 *
 * has($varName, $predicateVariable = resource variable), type($predicateVariable)
 *
 * or in graql terms:
 *
 * $varName has <type> $predicateVariable; $predicateVariable isa <type>;
 *
 * </p>
 *
 * @author Kasper Piskorski
 *
 */
public class ResourceAtom extends Binary{
    private final Var relationVariable;
    private final ImmutableSet<ValuePredicate> multiPredicate;

    public ResourceAtom(VarPattern pattern, Var attributeVar, Var relationVariable, @Nullable IdPredicate idPred, Set<ValuePredicate> ps, ReasonerQuery par){
        super(pattern, attributeVar, idPred, par);
        this.relationVariable = relationVariable;
        this.multiPredicate = ImmutableSet.copyOf(ps);
    }

    private ResourceAtom(ResourceAtom a) {
        super(a);
        this.relationVariable = a.getRelationVariable();
        this.multiPredicate = ImmutableSet.<ValuePredicate>builder().addAll(
                a.getMultiPredicate().stream()
                        .map(pred -> (ValuePredicate) AtomicFactory.create(pred, getParentQuery()))
                        .iterator()
        ).build();
    }

    @Override
    public RelationshipAtom toRelationshipAtom(){
        SchemaConcept type = getSchemaConcept();
        if (type == null) throw GraqlQueryException.illegalAtomConversion(this);
        GraknTx tx = getParentQuery().tx();
        Label typeLabel = Schema.ImplicitType.HAS.getLabel(type.getLabel());
        return new RelationshipAtom(
                Graql.var()
                        .rel(Schema.ImplicitType.HAS_OWNER.getLabel(type.getLabel()).getValue(), getVarName())
                        .rel(Schema.ImplicitType.HAS_VALUE.getLabel(type.getLabel()).getValue(), getPredicateVariable())
                        .isa(typeLabel.getValue())
                .admin(),
                getPredicateVariable(),
                new IdPredicate(getPredicateVariable().id(tx.getSchemaConcept(typeLabel).getId()).admin(), getParentQuery()),
                getParentQuery()
        );
    }

    @Override
    public String toString(){
        String multiPredicateString = getMultiPredicate().isEmpty()?
                getPredicateVariable().toString() :
                getMultiPredicate().stream().map(Predicate::getPredicate).collect(Collectors.toSet()).toString();
        return getVarName() + " has " + getSchemaConcept().getLabel() + " " +
                multiPredicateString +
                getPredicates(Predicate.class).map(Predicate::toString).collect(Collectors.joining(""))  +
                (relationVariable.isUserDefinedName()? "(" + relationVariable + ")" : "");
    }

    @Override
    public boolean equals(Object obj) {
        if (obj == null || this.getClass() != obj.getClass()) return false;
        if (obj == this) return true;
        ResourceAtom a2 = (ResourceAtom) obj;
        return Objects.equals(this.getTypeId(), a2.getTypeId())
                && this.getVarName().equals(a2.getVarName())
                && this.getMultiPredicate().equals(a2.getMultiPredicate());
    }

    @Override
    public int hashCode() {
        int hashCode = 1;
        hashCode = hashCode * 37 + (this.getTypeId() != null? this.getTypeId().hashCode() : 0);
        hashCode = hashCode * 37 + this.getVarName().hashCode();
        hashCode = hashCode * 37 + this.getMultiPredicate().hashCode();
        return hashCode;
    }

    private boolean hasMultiPredicateEquivalentWith(ResourceAtom atom){
        if(this.getMultiPredicate().size() != atom.getMultiPredicate().size()) return false;
        for (ValuePredicate vp : getMultiPredicate()) {
            Iterator<ValuePredicate> objIt = atom.getMultiPredicate().iterator();
            boolean predicateHasEquivalent = false;
            while (objIt.hasNext() && !predicateHasEquivalent) {
                predicateHasEquivalent = vp.isAlphaEquivalent(objIt.next());
            }
            if (!predicateHasEquivalent) return false;
        }
        return true;
    }

    @Override
    boolean hasEquivalentPredicatesWith(Binary at) {
        if (!(at instanceof ResourceAtom && super.hasEquivalentPredicatesWith(at))) return false;

        ResourceAtom atom = (ResourceAtom) at;
        if (!hasMultiPredicateEquivalentWith(atom)) return false;

        IdPredicate thisPredicate = this.getIdPredicate(getPredicateVariable());
        IdPredicate predicate = atom.getIdPredicate(atom.getPredicateVariable());
        return thisPredicate == null && predicate == null || thisPredicate != null && thisPredicate.isAlphaEquivalent(predicate);
    }

    @Override
    boolean predicateBindingsAreEquivalent(Binary at) {
        if (!(at instanceof ResourceAtom && super.predicateBindingsAreEquivalent(at))) return false;

        ResourceAtom atom = (ResourceAtom) at;
        if (!hasMultiPredicateEquivalentWith(atom)) return false;

        IdPredicate thisPredicate = this.getIdPredicate(getPredicateVariable());
        IdPredicate predicate = atom.getIdPredicate(atom.getPredicateVariable());
        return (thisPredicate == null) == (predicate == null);
    }

    @Override
    public int alphaEquivalenceHashCode() {
        int hashCode = 1;
        hashCode = hashCode * 37 + (this.getTypeId() != null? this.getTypeId().hashCode() : 0);
        hashCode = hashCode * 37 + multiPredicateEquivalenceHashCode();
        return hashCode;
    }

    private int multiPredicateEquivalenceHashCode(){
        int hashCode = 0;
        SortedSet<Integer> hashes = new TreeSet<>();
        getMultiPredicate().forEach(atom -> hashes.add(atom.alphaEquivalenceHashCode()));
        for (Integer hash : hashes) hashCode = hashCode * 37 + hash;
        return hashCode;
    }



    @Override
    public void setParentQuery(ReasonerQuery q) {
        super.setParentQuery(q);
        multiPredicate.forEach(pred -> pred.setParentQuery(q));
    }

    public Set<ValuePredicate> getMultiPredicate() { return multiPredicate;}
    public Var getRelationVariable(){ return relationVariable;}

    @Override
    public Pattern getCombinedPattern() {
        Set<VarPatternAdmin> vars = getMultiPredicate().stream()
                .map(Atomic::getPattern)
                .map(VarPattern::admin)
                .collect(Collectors.toSet());
        vars.add(super.getPattern().admin());
        return Patterns.conjunction(vars);
    }

    @Override
    public boolean isRuleApplicableViaAtom(Atom ruleAtom) {
        //findbugs complains about cast without it
        if(!(ruleAtom instanceof ResourceAtom)) return false;

        ResourceAtom childAtom = (ResourceAtom) ruleAtom;
        ReasonerQueryImpl childQuery = (ReasonerQueryImpl) childAtom.getParentQuery();

        //check type bindings compatiblity
        Type parentType = this.getParentQuery().getVarTypeMap().get(this.getVarName());
        Type childType = childQuery.getVarTypeMap().get(childAtom.getVarName());

        if (parentType != null && childType != null && areDisjointTypes(parentType, childType)
                || !childQuery.isTypeRoleCompatible(ruleAtom.getVarName(), parentType)) return false;

        //check value predicate compatibility
        if (childAtom.getMultiPredicate().isEmpty() || getMultiPredicate().isEmpty()) return true;
        for (ValuePredicate childPredicate : childAtom.getMultiPredicate()) {
            Iterator<ValuePredicate> parentIt = getMultiPredicate().iterator();
            boolean predicateCompatible = false;
            while (parentIt.hasNext() && !predicateCompatible) {
                ValuePredicate parentPredicate = parentIt.next();
                predicateCompatible = parentPredicate.isCompatibleWith(childPredicate);
            }
            if (!predicateCompatible) return false;
        }
        return true;
    }

    @Override
    public Atomic copy(){ return new ResourceAtom(this);}

    @Override
    public boolean isResource(){ return true;}

    @Override
    public boolean isSelectable(){ return true;}

    @Override
    public boolean isUserDefined(){ return relationVariable.isUserDefinedName();}

    @Override
    public boolean requiresMaterialisation(){ return true;}

    @Override
    public boolean isAllowedToFormRuleHead(){
        if (getSchemaConcept() == null || getMultiPredicate().size() > 1) return false;
        if (getMultiPredicate().isEmpty()) return true;

        ValuePredicate predicate = getMultiPredicate().iterator().next();
        return predicate.getPredicate().isSpecific();
    }

    @Override
    public Set<Var> getVarNames() {
        Set<Var> varNames = super.getVarNames();
        multiPredicate.stream().flatMap(p -> p.getVarNames().stream()).forEach(varNames::add);
        if (getRelationVariable().isUserDefinedName()) varNames.add(relationVariable);
        return varNames;
    }

    @Override
    public Set<String> validateOntologically() {
        SchemaConcept type = getSchemaConcept();
        if (type == null) {
            return new HashSet<>();
        }

        Set<String> errors = new HashSet<>();
        if (!type.isAttributeType()){
            errors.add(ErrorMessage.VALIDATION_RULE_INVALID_RESOURCE_TYPE.getMessage(type.getLabel()));
            return errors;
        }

        Type ownerType = getParentQuery().getVarTypeMap().get(getVarName());

        if (ownerType != null
                && ownerType.attributes().noneMatch(rt -> rt.equals(type.asAttributeType()))){
            errors.add(ErrorMessage.VALIDATION_RULE_RESOURCE_OWNER_CANNOT_HAVE_RESOURCE.getMessage(type.getLabel(), ownerType.getLabel()));
        }
        return errors;
    }

    private boolean isSuperNode(){
        return tx().graql().match(getCombinedPattern()).admin().stream()
                .skip(ResolutionPlan.RESOURCE_SUPERNODE_SIZE)
                .findFirst().isPresent();
    }

    @Override
    public int computePriority(Set<Var> subbedVars){
        int priority = super.computePriority(subbedVars);
        Set<ai.grakn.graql.ValuePredicate> vps = getPredicates(ValuePredicate.class).map(ValuePredicate::getPredicate).collect(Collectors.toSet());
        priority += ResolutionPlan.IS_RESOURCE_ATOM;

        if (vps.isEmpty()) {
            if (subbedVars.contains(getVarName()) || subbedVars.contains(getPredicateVariable())
                    && !isSuperNode()) {
                    priority += ResolutionPlan.SPECIFIC_VALUE_PREDICATE;
            } else{
                    priority += ResolutionPlan.VARIABLE_VALUE_PREDICATE;
            }
        } else {
            int vpsPriority = 0;
            for (ai.grakn.graql.ValuePredicate vp : vps) {
                //vp with a value
                if (vp.isSpecific() && !isSuperNode()) {
                    vpsPriority += ResolutionPlan.SPECIFIC_VALUE_PREDICATE;
                } //vp with a variable
                else if (vp.getInnerVar().isPresent()) {
                    VarPatternAdmin inner = vp.getInnerVar().orElse(null);
                    //variable mapped inside the query
                    if (subbedVars.contains(getVarName())
                        || subbedVars.contains(inner.var())
                            && !isSuperNode()) {
                        vpsPriority += ResolutionPlan.SPECIFIC_VALUE_PREDICATE;
                    } //variable equality
                    else if (vp.equalsValue().isPresent()){
                        vpsPriority += ResolutionPlan.VARIABLE_VALUE_PREDICATE;
                    } //variable inequality
                    else {
                        vpsPriority += ResolutionPlan.COMPARISON_VARIABLE_VALUE_PREDICATE;
                    }
                } else {
                    vpsPriority += ResolutionPlan.NON_SPECIFIC_VALUE_PREDICATE;
                }
            }
            //normalise
            vpsPriority = vpsPriority/vps.size();
            priority += vpsPriority;
        }

        boolean reifiesRelation =  getNeighbours(Atom.class)
                .filter(Atom::isRelation)
                .filter(at -> at.getVarName().equals(this.getVarName()))
                .findFirst().isPresent();

        priority += reifiesRelation ? ResolutionPlan.RESOURCE_REIFYING_RELATION : 0;

        return priority;
    }

    @Override
<<<<<<< HEAD
    public Atom rewriteToUserDefined(){
        Var attributeVariable = getPredicateVariable();
        Var relationVariable = getRelationVariable().asUserDefined();
        VarPattern newVar = getVarName().has(getSchemaConcept().getLabel(), attributeVariable, relationVariable);
        return new ResourceAtom(newVar.admin(), attributeVariable, relationVariable, getTypePredicate(), getMultiPredicate(), getParentQuery());
    }

    @Override
=======
>>>>>>> 64500fea
    public Unifier getUnifier(Atom parentAtom) {
        if (!(parentAtom instanceof ResourceAtom)){
            return new UnifierImpl(ImmutableMap.of(this.getPredicateVariable(), parentAtom.getVarName()));
        }
        Unifier unifier = super.getUnifier(parentAtom);
        ResourceAtom parent = (ResourceAtom) parentAtom;

        //unify relation vars
        Var childRelationVarName = this.getRelationVariable();
        Var parentRelationVarName = parent.getRelationVariable();
        if (parentRelationVarName.isUserDefinedName()
                && !childRelationVarName.equals(parentRelationVarName)){
            unifier = unifier.merge(new UnifierImpl(ImmutableMap.of(childRelationVarName, parentRelationVarName)));
        }
        return unifier;
    }

    @Override
    public Stream<Predicate> getInnerPredicates(){
        return Stream.concat(super.getInnerPredicates(), getMultiPredicate().stream());
    }

    @Override
    public Set<TypeAtom> getSpecificTypeConstraints() {
        return getTypeConstraints()
                .filter(t -> t.getVarName().equals(getVarName()))
                .filter(t -> Objects.nonNull(t.getSchemaConcept()))
                .collect(Collectors.toSet());
    }

    /**
     * rewrites the atom to one with relation variable
     * @param parentAtom parent atom that triggers rewrite
     * @return rewritten atom
     */
    private ResourceAtom rewriteWithRelationVariable(Atom parentAtom){
        if (!parentAtom.isResource() || !((ResourceAtom) parentAtom).getRelationVariable().isUserDefinedName()) return this;
        Var attributeVariable = getPredicateVariable();
        Var relationVariable = getRelationVariable().asUserDefined();
        VarPattern newVar = getVarName().has(getSchemaConcept().getLabel(), attributeVariable, relationVariable);
        return new ResourceAtom(newVar.admin(), attributeVariable, relationVariable, getTypePredicate(), getMultiPredicate(), getParentQuery());
    }

    @Override
    public Atom rewriteWithTypeVariable() {
        return new ResourceAtom(getPattern(), getPredicateVariable().asUserDefined(), getRelationVariable(), getTypePredicate(), getMultiPredicate(), getParentQuery());
    }

    @Override
    public Atom rewriteToUserDefined(Atom parentAtom){
        return this
                .rewriteWithRelationVariable(parentAtom)
                .rewriteWithTypeVariable(parentAtom);
    }

}<|MERGE_RESOLUTION|>--- conflicted
+++ resolved
@@ -359,17 +359,6 @@
     }
 
     @Override
-<<<<<<< HEAD
-    public Atom rewriteToUserDefined(){
-        Var attributeVariable = getPredicateVariable();
-        Var relationVariable = getRelationVariable().asUserDefined();
-        VarPattern newVar = getVarName().has(getSchemaConcept().getLabel(), attributeVariable, relationVariable);
-        return new ResourceAtom(newVar.admin(), attributeVariable, relationVariable, getTypePredicate(), getMultiPredicate(), getParentQuery());
-    }
-
-    @Override
-=======
->>>>>>> 64500fea
     public Unifier getUnifier(Atom parentAtom) {
         if (!(parentAtom instanceof ResourceAtom)){
             return new UnifierImpl(ImmutableMap.of(this.getPredicateVariable(), parentAtom.getVarName()));
@@ -407,6 +396,11 @@
      */
     private ResourceAtom rewriteWithRelationVariable(Atom parentAtom){
         if (!parentAtom.isResource() || !((ResourceAtom) parentAtom).getRelationVariable().isUserDefinedName()) return this;
+        return rewriteWithRelationVariable();
+    }
+
+    @Override
+    public ResourceAtom rewriteWithRelationVariable(){
         Var attributeVariable = getPredicateVariable();
         Var relationVariable = getRelationVariable().asUserDefined();
         VarPattern newVar = getVarName().has(getSchemaConcept().getLabel(), attributeVariable, relationVariable);
