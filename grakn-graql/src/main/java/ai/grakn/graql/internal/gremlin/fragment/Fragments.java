/*
 * Grakn - A Distributed Semantic Database
 * Copyright (C) 2016  Grakn Labs Limited
 *
 * Grakn is free software: you can redistribute it and/or modify
 * it under the terms of the GNU General Public License as published by
 * the Free Software Foundation, either version 3 of the License, or
 * (at your option) any later version.
 *
 * Grakn is distributed in the hope that it will be useful,
 * but WITHOUT ANY WARRANTY; without even the implied warranty of
 * MERCHANTABILITY or FITNESS FOR A PARTICULAR PURPOSE.  See the
 * GNU General Public License for more details.
 *
 * You should have received a copy of the GNU General Public License
 * along with Grakn. If not, see <http://www.gnu.org/licenses/gpl.txt>.
 */

package ai.grakn.graql.internal.gremlin.fragment;

import ai.grakn.GraknGraph;
import ai.grakn.concept.ConceptId;
import ai.grakn.concept.Label;
import ai.grakn.concept.ResourceType;
import ai.grakn.graql.Graql;
import ai.grakn.graql.Var;
import ai.grakn.graql.admin.ValuePredicateAdmin;
import ai.grakn.graql.admin.VarProperty;
import ai.grakn.graql.internal.util.StringConverter;
import ai.grakn.util.Schema;
import org.apache.tinkerpop.gremlin.process.traversal.P;
import org.apache.tinkerpop.gremlin.process.traversal.dsl.graph.GraphTraversal;
import org.apache.tinkerpop.gremlin.process.traversal.dsl.graph.__;
import org.apache.tinkerpop.gremlin.structure.Edge;
import org.apache.tinkerpop.gremlin.structure.Vertex;

import java.util.Optional;
import java.util.Set;

import static ai.grakn.util.Schema.VertexProperty.INSTANCE_TYPE_ID;
import static ai.grakn.util.Schema.VertexProperty.TYPE_ID;
import static ai.grakn.util.Schema.EdgeLabel.SUB;
import static ai.grakn.util.Schema.EdgeProperty.ROLE_TYPE_ID;
import static java.util.stream.Collectors.joining;
import static java.util.stream.Collectors.toSet;

/**
 * Factory for creating instances of {@link Fragment}.
 *
 * @author Felix Chapman
 */
public class Fragments {

    private Fragments() {
    }

<<<<<<< HEAD
    public static Fragment inShortcut(VarProperty varProperty,
            Var rolePlayer, Var edge, Var relation, Optional<Var> roleType,
            Optional<Set<Label>> roleTypeLabels, Optional<Set<Label>> relationTypeLabels) {
        return new InShortcutFragment(varProperty, rolePlayer, edge, relation, roleType, roleTypeLabels, relationTypeLabels);
    }

    public static Fragment outShortcut(VarProperty varProperty,
            Var relation, Var edge, Var rolePlayer, Optional<Var> roleType,
            Optional<Set<Label>> roleTypeLabels, Optional<Set<Label>> relationTypeLabels) {
        return new OutShortcutFragment(varProperty, relation, edge, rolePlayer, roleType, roleTypeLabels, relationTypeLabels);
=======
    public static Fragment inShortcut(
            Var rolePlayer, Var edge, Var relation, Optional<Var> role,
            Optional<Set<Label>> roleLabels, Optional<Set<Label>> relationTypeLabels) {
        return new InShortcutFragment(rolePlayer, edge, relation, role, roleLabels, relationTypeLabels);
    }

    public static Fragment outShortcut(
            Var relation, Var edge, Var rolePlayer, Optional<Var> role,
            Optional<Set<Label>> roleLabels, Optional<Set<Label>> relationTypeLabels) {
        return new OutShortcutFragment(relation, edge, rolePlayer, role, roleLabels, relationTypeLabels);
>>>>>>> 52872ded
    }

    public static Fragment inSub(VarProperty varProperty, Var start, Var end) {
        return new InSubFragment(varProperty, start, end);
    }

    public static Fragment outSub(VarProperty varProperty, Var start, Var end) {
        return new OutSubFragment(varProperty, start, end);
    }

    public static InRelatesFragment inRelates(VarProperty varProperty, Var start, Var end) {
        return new InRelatesFragment(varProperty, start, end);
    }

    public static Fragment outRelates(VarProperty varProperty, Var start, Var end) {
        return new OutRelatesFragment(varProperty, start, end);
    }

    public static Fragment inIsa(VarProperty varProperty, Var start, Var end) {
        return new InIsaFragment(varProperty, start, end);
    }

    public static Fragment outIsa(VarProperty varProperty, Var start, Var end) {
        return new OutIsaFragment(varProperty, start, end);
    }

    public static Fragment inHasScope(VarProperty varProperty, Var start, Var end) {
        return new InHasScopeFragment(varProperty, start, end);
    }

    public static Fragment outHasScope(VarProperty varProperty, Var start, Var end) {
        return new OutHasScopeFragment(varProperty, start, end);
    }

    public static Fragment dataType(VarProperty varProperty, Var start, ResourceType.DataType dataType) {
        return new DataTypeFragment(varProperty, start, dataType);
    }

    public static Fragment inPlays(VarProperty varProperty, Var start, Var end, boolean required) {
        return new InPlaysFragment(varProperty, start, end, required);
    }

    public static Fragment outPlays(VarProperty varProperty, Var start, Var end, boolean required) {
        return new OutPlaysFragment(varProperty, start, end, required);
    }

    public static Fragment id(VarProperty varProperty, Var start, ConceptId id) {
        return new IdFragment(varProperty, start, id);
    }

    public static Fragment label(VarProperty varProperty, Var start, Label label) {
        return new LabelFragment(varProperty,  start, label);
    }

    public static Fragment value(VarProperty varProperty, Var start, ValuePredicateAdmin predicate) {
        return new ValueFragment(varProperty, start, predicate);
    }

    public static Fragment isAbstract(VarProperty varProperty, Var start) {
        return new IsAbstractFragment(varProperty, start);
    }

    public static Fragment regex(VarProperty varProperty, Var start, String regex) {
        return new RegexFragment(varProperty, start, regex);
    }

    public static Fragment notInternal(VarProperty varProperty, Var start) {
        return new NotInternalFragment(varProperty, start);
    }

    public static Fragment neq(VarProperty varProperty, Var start, Var other) {
        return new NeqFragment(varProperty, start, other);
    }

    /**
     * A {@link Fragment} that uses an index stored on each resource. Resources are indexed by direct type and value.
     */
    public static Fragment resourceIndex(VarProperty varProperty, Var start, Label label, Object resourceValue) {
        return new ResourceIndexFragment(varProperty, start, label, resourceValue);
    }

    @SuppressWarnings("unchecked")
    static GraphTraversal<Vertex, Vertex> outSubs(GraphTraversal<Vertex, Vertex> traversal) {
        // These traversals make sure to only navigate types by checking they do not have a `INSTANCE_TYPE_ID` property
        return traversal.union(__.<Vertex>not(__.has(INSTANCE_TYPE_ID.name())).not(__.hasLabel(Schema.BaseType.SHARD.name())), __.repeat(__.out(SUB.getLabel())).emit()).unfold();
    }

    @SuppressWarnings("unchecked")
    static GraphTraversal<Vertex, Vertex> inSubs(GraphTraversal<Vertex, Vertex> traversal) {
        // These traversals make sure to only navigate types by checking they do not have a `INSTANCE_TYPE_ID` property
        return traversal.union(__.<Vertex>not(__.has(INSTANCE_TYPE_ID.name())).not(__.hasLabel(Schema.BaseType.SHARD.name())), __.repeat(__.in(SUB.getLabel())).emit()).unfold();
    }

    static String displayOptionalTypeLabels(String name, Optional<Set<Label>> typeLabels) {
        return typeLabels.map(labels ->
            " " + name + ":" + labels.stream().map(StringConverter::typeLabelToString).collect(joining(","))
        ).orElse("");
    }

    static void applyTypeLabelsToTraversal(
            GraphTraversal<Vertex, Edge> traversal, Schema.EdgeProperty property, Optional<Set<Label>> typeLabels, GraknGraph graph) {
        typeLabels.ifPresent(labels -> {
            Set<Integer> typeIds = labels.stream().map(label -> graph.admin().convertToId(label).getValue()).collect(toSet());
            traversal.has(property.name(), P.within(typeIds));
        });
    }

    /**
     * Optionally traverse from a shortcut edge to the role-type it mentions, plus any super-types.
     *
     * @param traversal the traversal, starting from the shortcut edge
     * @param role the variable to assign to the role. If not present, do nothing
     */
    static void traverseRoleFromShortcutEdge(GraphTraversal<Vertex, Edge> traversal, Optional<Var> role) {
        role.ifPresent(var -> {
            // Access role-type ID from edge
            Var roleIdProperty = Graql.var();
            Var edge = Graql.var();
            traversal.as(edge.getValue()).values(ROLE_TYPE_ID.name()).as(roleIdProperty.getValue());

            // Look up direct role-type using ID
            GraphTraversal<Vertex, Vertex> vertexTraversal =
                    traversal.V().has(TYPE_ID.name(), __.where(P.eq(roleIdProperty.getValue())));

            // Navigate up type hierarchy
            Fragments.outSubs(vertexTraversal).as(var.getValue());

            traversal.select(edge.getValue());
        });
    }

}<|MERGE_RESOLUTION|>--- conflicted
+++ resolved
@@ -54,29 +54,16 @@
     private Fragments() {
     }
 
-<<<<<<< HEAD
     public static Fragment inShortcut(VarProperty varProperty,
-            Var rolePlayer, Var edge, Var relation, Optional<Var> roleType,
-            Optional<Set<Label>> roleTypeLabels, Optional<Set<Label>> relationTypeLabels) {
-        return new InShortcutFragment(varProperty, rolePlayer, edge, relation, roleType, roleTypeLabels, relationTypeLabels);
+            Var rolePlayer, Var edge, Var relation, Optional<Var> role,
+            Optional<Set<Label>> roleLabels, Optional<Set<Label>> relationTypeLabels) {
+        return new InShortcutFragment(varProperty, rolePlayer, edge, relation, role, roleLabels, relationTypeLabels);
     }
 
     public static Fragment outShortcut(VarProperty varProperty,
-            Var relation, Var edge, Var rolePlayer, Optional<Var> roleType,
-            Optional<Set<Label>> roleTypeLabels, Optional<Set<Label>> relationTypeLabels) {
-        return new OutShortcutFragment(varProperty, relation, edge, rolePlayer, roleType, roleTypeLabels, relationTypeLabels);
-=======
-    public static Fragment inShortcut(
-            Var rolePlayer, Var edge, Var relation, Optional<Var> role,
-            Optional<Set<Label>> roleLabels, Optional<Set<Label>> relationTypeLabels) {
-        return new InShortcutFragment(rolePlayer, edge, relation, role, roleLabels, relationTypeLabels);
-    }
-
-    public static Fragment outShortcut(
             Var relation, Var edge, Var rolePlayer, Optional<Var> role,
             Optional<Set<Label>> roleLabels, Optional<Set<Label>> relationTypeLabels) {
-        return new OutShortcutFragment(relation, edge, rolePlayer, role, roleLabels, relationTypeLabels);
->>>>>>> 52872ded
+        return new OutShortcutFragment(varProperty, relation, edge, rolePlayer, role, roleLabels, relationTypeLabels);
     }
 
     public static Fragment inSub(VarProperty varProperty, Var start, Var end) {
