--- conflicted
+++ resolved
@@ -48,13 +48,9 @@
     public IdPredicate(Var varName, ConceptId id, ReasonerQuery par) {
         super(createIdVar(varName.asUserDefined(), id), par);
     }
-<<<<<<< HEAD
-    public IdPredicate(Var varName, Concept con, ReasonerQuery par) { super(createIdVar(varName, con.getId()), par);}
-=======
     public IdPredicate(Var varName, Concept con, ReasonerQuery par) {
         super(createIdVar(varName.asUserDefined(), con.getId()), par);
     }
->>>>>>> 3e7ee3e2
     private IdPredicate(IdPredicate a) { super(a);}
 
     @Override
