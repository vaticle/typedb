/*
 * Grakn - A Distributed Semantic Database
 * Copyright (C) 2016  Grakn Labs Limited
 *
 * Grakn is free software: you can redistribute it and/or modify
 * it under the terms of the GNU General Public License as published by
 * the Free Software Foundation, either version 3 of the License, or
 * (at your option) any later version.
 *
 * Grakn is distributed in the hope that it will be useful,
 * but WITHOUT ANY WARRANTY; without even the implied warranty of
 * MERCHANTABILITY or FITNESS FOR A PARTICULAR PURPOSE.  See the
 * GNU General Public License for more details.
 *
 * You should have received a copy of the GNU General Public License
 * along with Grakn. If not, see <http://www.gnu.org/licenses/gpl.txt>.
 */

package ai.grakn.graql.internal.gremlin.fragment;

import ai.grakn.GraknGraph;
import ai.grakn.concept.Label;
import ai.grakn.graql.Var;
import ai.grakn.graql.admin.VarProperty;
import org.apache.tinkerpop.gremlin.process.traversal.dsl.graph.GraphTraversal;
import org.apache.tinkerpop.gremlin.structure.Vertex;

import static ai.grakn.graql.internal.util.StringConverter.typeLabelToString;
import static ai.grakn.util.Schema.VertexProperty.TYPE_ID;

class LabelFragment extends AbstractFragment {

    private final Label label;

<<<<<<< HEAD
    LabelFragment(VarProperty varProperty, Var start, TypeLabel label) {
        super(varProperty, start);
=======
    LabelFragment(Var start, Label label) {
        super(start);
>>>>>>> f9389227
        this.label = label;
    }

    @Override
    public void applyTraversal(GraphTraversal<Vertex, Vertex> traversal, GraknGraph graph) {
        traversal.has(TYPE_ID.name(), graph.admin().convertToId(label).getValue());
    }

    @Override
    public String getName() {
        return "[label:" + typeLabelToString(label) + "]";
    }

    @Override
    public double fragmentCost(double previousCost) {
        return 1;
    }

    @Override
    public boolean hasFixedFragmentCost() {
        return true;
    }

    @Override
    public boolean equals(Object o) {
        if (this == o) return true;
        if (o == null || getClass() != o.getClass()) return false;
        if (!super.equals(o)) return false;

        LabelFragment that = (LabelFragment) o;

        return label != null ? label.equals(that.label) : that.label == null;

    }

    @Override
    public int hashCode() {
        int result = super.hashCode();
        result = 31 * result + (label != null ? label.hashCode() : 0);
        return result;
    }
}<|MERGE_RESOLUTION|>--- conflicted
+++ resolved
@@ -32,13 +32,8 @@
 
     private final Label label;
 
-<<<<<<< HEAD
-    LabelFragment(VarProperty varProperty, Var start, TypeLabel label) {
+    LabelFragment(VarProperty varProperty, Var start, Label label) {
         super(varProperty, start);
-=======
-    LabelFragment(Var start, Label label) {
-        super(start);
->>>>>>> f9389227
         this.label = label;
     }
 
