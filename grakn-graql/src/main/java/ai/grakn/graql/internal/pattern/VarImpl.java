/*
 * Grakn - A Distributed Semantic Database
 * Copyright (C) 2016  Grakn Labs Limited
 *
 * Grakn is free software: you can redistribute it and/or modify
 * it under the terms of the GNU General Public License as published by
 * the Free Software Foundation, either version 3 of the License, or
 * (at your option) any later version.
 *
 * Grakn is distributed in the hope that it will be useful,
 * but WITHOUT ANY WARRANTY; without even the implied warranty of
 * MERCHANTABILITY or FITNESS FOR A PARTICULAR PURPOSE.  See the
 * GNU General Public License for more details.
 *
 * You should have received a copy of the GNU General Public License
 * along with Grakn. If not, see <http://www.gnu.org/licenses/gpl.txt>.
 */

package ai.grakn.graql.internal.pattern;

import ai.grakn.concept.ConceptId;
import ai.grakn.concept.ResourceType;
import ai.grakn.concept.TypeLabel;
import ai.grakn.graql.Graql;
import ai.grakn.graql.Pattern;
import ai.grakn.graql.ValuePredicate;
import ai.grakn.graql.Var;
import ai.grakn.graql.VarName;
import ai.grakn.graql.admin.Conjunction;
import ai.grakn.graql.admin.Disjunction;
import ai.grakn.graql.admin.RelationPlayer;
import ai.grakn.graql.admin.UniqueVarProperty;
import ai.grakn.graql.admin.VarAdmin;
import ai.grakn.graql.admin.VarProperty;
import ai.grakn.graql.internal.pattern.property.DataTypeProperty;
import ai.grakn.graql.internal.pattern.property.HasResourceProperty;
import ai.grakn.graql.internal.pattern.property.HasResourceTypeProperty;
import ai.grakn.graql.internal.pattern.property.RelatesProperty;
import ai.grakn.graql.internal.pattern.property.HasScopeProperty;
import ai.grakn.graql.internal.pattern.property.IdProperty;
import ai.grakn.graql.internal.pattern.property.IsAbstractProperty;
import ai.grakn.graql.internal.pattern.property.IsaProperty;
import ai.grakn.graql.internal.pattern.property.LhsProperty;
import ai.grakn.graql.internal.pattern.property.LabelProperty;
import ai.grakn.graql.internal.pattern.property.NeqProperty;
import ai.grakn.graql.internal.pattern.property.PlaysRoleProperty;
import ai.grakn.graql.internal.pattern.property.RegexProperty;
import ai.grakn.graql.internal.pattern.property.RelationProperty;
import ai.grakn.graql.internal.pattern.property.RhsProperty;
import ai.grakn.graql.internal.pattern.property.SubProperty;
import ai.grakn.graql.internal.pattern.property.ValueProperty;
import ai.grakn.graql.internal.util.CommonUtil;
import ai.grakn.graql.internal.util.StringConverter;
import ai.grakn.util.ErrorMessage;
import com.google.common.collect.ImmutableMultiset;
import com.google.common.collect.ImmutableSet;
import com.google.common.collect.Sets;

import java.util.ArrayList;
import java.util.Collection;
import java.util.Collections;
import java.util.List;
import java.util.Optional;
import java.util.Set;
import java.util.Stack;
import java.util.function.UnaryOperator;
import java.util.stream.Stream;

import static ai.grakn.graql.internal.util.CommonUtil.toImmutableSet;
import static java.util.Objects.requireNonNull;
import static java.util.stream.Collectors.toSet;

/**
 * Implementation of Var interface
 */
class VarImpl implements VarAdmin {

    private final VarName name;
    private final boolean userDefinedName;

    private final Set<VarProperty> properties;

    private VarImpl(VarName name, boolean userDefinedName, Set<VarProperty> properties) {
        this.name = name;
        this.userDefinedName = userDefinedName;
        this.properties = properties;
    }

    /**
     * Create a variable with a random variable name
     */
    static VarImpl anon() {
        return new VarImpl(VarName.anon(), false, ImmutableSet.of());
    }

    /**
     * Create a variable with a specified name
     * @param name the name of the variable
     */
    static VarImpl named(VarName name) {
        return new VarImpl(name, true, ImmutableSet.of());
    }

    /**
     * Create a variable by combining a collection of other variables
     * @param vars a collection of variables to combine
     */
    static VarImpl merge(Collection<VarAdmin> vars) {
        VarAdmin first = vars.iterator().next();
        VarName name = first.getVarName();
        boolean userDefinedName = first.isUserDefinedName();
        ImmutableSet.Builder<VarProperty> properties = ImmutableSet.builder();

        for (VarAdmin var : vars) {
            if (var.isUserDefinedName()) {
                name = var.getVarName();
            }

            properties.addAll(var.getProperties().iterator());
        }

        return new VarImpl(name, userDefinedName, properties.build());
    }

    @Override
    public Var id(ConceptId id) {
        return addProperty(new IdProperty(id));
    }

    @Override
    public Var label(String label) {
        return label(TypeLabel.of(label));
    }

    @Override
    public Var label(TypeLabel label) {
        return addProperty(new LabelProperty(label));
    }

    @Override
    public Var value(Object value) {
        return value(Graql.eq(value));
    }

    @Override
    public Var value(ValuePredicate predicate) {
        return addProperty(new ValueProperty(predicate.admin()));
    }

    @Override
    public Var has(Var var) {
        return addProperty(HasResourceProperty.of(var.admin()));
    }

    @Override
    public Var has(String type, Object value) {
        return has(type, Graql.eq(value));
    }

    @Override
    public Var has(String type, ValuePredicate predicate) {
        return has(type, Graql.var().value(predicate));
    }

    @Override
    public Var has(String type, Var var) {
        return has(TypeLabel.of(type), var);
    }

    @Override
    public Var has(TypeLabel type, Var var) {
        return addProperty(HasResourceProperty.of(type, var.admin()));
    }

    @Override
    public Var isa(String type) {
        return isa(Graql.label(type));
    }

    @Override
    public Var isa(Var type) {
        return addProperty(new IsaProperty(type.admin()));
    }

    @Override
    public Var sub(String type) {
        return sub(Graql.label(type));
    }

    @Override
    public Var sub(Var type) {
        return addProperty(new SubProperty(type.admin()));
    }

    @Override
<<<<<<< HEAD
    public Var hasRole(String type) {
        return hasRole(Graql.label(type));
=======
    public Var relates(String type) {
        return relates(Graql.name(type));
>>>>>>> 8733b615
    }

    @Override
    public Var relates(Var type) {
        return addProperty(new RelatesProperty(type.admin()));
    }

    @Override
    public Var playsRole(String type) {
        return playsRole(Graql.label(type));
    }

    @Override
    public Var playsRole(Var type) {
        return addProperty(new PlaysRoleProperty(type.admin(), false));
    }

    @Override
    public Var hasScope(Var type) {
        return addProperty(new HasScopeProperty(type.admin()));
    }

    @Override
    public Var hasResource(String type) {
        return hasResource(Graql.label(type));
    }

    @Override
    public Var hasResource(Var type) {
        return addProperty(new HasResourceTypeProperty(type.admin(), false));
    }

    @Override
    public Var hasKey(String type) {
        return hasKey(Graql.var().label(type));
    }

    @Override
    public Var hasKey(Var type) {
        return addProperty(new HasResourceTypeProperty(type.admin(), true));
    }

    @Override
    public Var rel(String roleplayer) {
        return rel(Graql.var(roleplayer));
    }

    @Override
    public Var rel(Var roleplayer) {
        return addCasting(RelationPlayerImpl.of(roleplayer.admin()));
    }

    @Override
    public Var rel(String roletype, String roleplayer) {
        return rel(Graql.label(roletype), Graql.var(roleplayer));
    }

    @Override
    public Var rel(Var roletype, String roleplayer) {
        return rel(roletype, Graql.var(roleplayer));
    }

    @Override
    public Var rel(String roletype, Var roleplayer) {
        return rel(Graql.label(roletype), roleplayer);
    }

    @Override
    public Var rel(Var roletype, Var roleplayer) {
        return addCasting(RelationPlayerImpl.of(roletype.admin(), roleplayer.admin()));
    }

    @Override
    public Var isAbstract() {
        return addProperty(new IsAbstractProperty());
    }

    @Override
    public Var datatype(ResourceType.DataType<?> datatype) {
        return addProperty(new DataTypeProperty(requireNonNull(datatype)));
    }

    @Override
    public Var regex(String regex) {
        return addProperty(new RegexProperty(regex));
    }

    @Override
    public Var lhs(Pattern lhs) {
        return addProperty(new LhsProperty(lhs));
    }

    @Override
    public Var rhs(Pattern rhs) {
        return addProperty(new RhsProperty(rhs));
    }

    @Override
    public Var neq(String varName) {
        return neq(Graql.var(varName));
    }

    @Override
    public Var neq(Var var) {
        return addProperty(new NeqProperty(var.admin()));
    }

    @Override
    public VarAdmin admin() {
        return this;
    }

    @Override
    public boolean isUserDefinedName() {
        return userDefinedName;
    }

    @Override
    public Optional<ConceptId> getId() {
        return getProperty(IdProperty.class).map(IdProperty::getId);
    }

    @Override
    public Optional<TypeLabel> getTypeLabel() {
        return getProperty(LabelProperty.class).map(LabelProperty::getLabelValue);
    }

    @Override
    public VarName getVarName() {
        return name;
    }

    @Override
    public VarAdmin setVarName(VarName name) {
        if (!userDefinedName) throw new RuntimeException(ErrorMessage.SET_GENERATED_VARIABLE_NAME.getMessage(name));
        return new VarImpl(name, true, properties);
    }

    @Override
    public String getPrintableName() {
        if (userDefinedName) {
            return name.toString();
        } else {
            return getTypeLabel().map(StringConverter::typeLabelToString).orElse("'" + toString() + "'");
        }
    }

    @Override
    public Stream<VarProperty> getProperties() {
        return properties.stream();
    }

    @Override
    public <T extends VarProperty> Stream<T> getProperties(Class<T> type) {
        return getProperties().filter(type::isInstance).map(type::cast);
    }

    @Override
    public <T extends UniqueVarProperty> Optional<T> getProperty(Class<T> type) {
        return getProperties().filter(type::isInstance).map(type::cast).findAny();
    }

    @Override
    public <T extends VarProperty> boolean hasProperty(Class<T> type) {
        return getProperties(type).findAny().isPresent();
    }

    @Override
    public <T extends VarProperty> VarAdmin mapProperty(Class<T> type, UnaryOperator<T> mapper) {
        ImmutableSet<VarProperty> newProperties = getProperties().map(property -> {
            if (type.isInstance(property)) {
                return mapper.apply(type.cast(property));
            } else {
                return property;
            }
        }).collect(toImmutableSet());

        return new VarImpl(name, userDefinedName, newProperties);
    }

    @Override
    public Collection<VarAdmin> getInnerVars() {
        Stack<VarAdmin> newVars = new Stack<>();
        List<VarAdmin> vars = new ArrayList<>();

        newVars.add(this);

        while (!newVars.isEmpty()) {
            VarAdmin var = newVars.pop();
            vars.add(var);
            var.getProperties().flatMap(VarProperty::getInnerVars).forEach(newVars::add);
        }

        return vars;
    }

    @Override
    public Collection<VarAdmin> getImplicitInnerVars() {
        Stack<VarAdmin> newVars = new Stack<>();
        List<VarAdmin> vars = new ArrayList<>();

        newVars.add(this);

        while (!newVars.isEmpty()) {
            VarAdmin var = newVars.pop();
            vars.add(var);
            var.getProperties().flatMap(VarProperty::getImplicitInnerVars).forEach(newVars::add);
        }

        return vars;
    }

    @Override
    public Set<TypeLabel> getTypeLabels() {
        return getProperties()
                .flatMap(VarProperty::getTypes)
                .map(VarAdmin::getTypeLabel).flatMap(CommonUtil::optionalToStream)
                .collect(toSet());
    }

    @Override
    public String toString() {
        Collection<VarAdmin> innerVars = getInnerVars();
        innerVars.remove(this);
        getProperties(HasResourceProperty.class)
                .map(HasResourceProperty::getResource)
                .flatMap(r -> r.getInnerVars().stream())
                .forEach(innerVars::remove);

        if (innerVars.stream().anyMatch(VarImpl::invalidInnerVariable)) {
            throw new UnsupportedOperationException("Graql strings cannot represent a query with inner variables");
        }

        StringBuilder builder = new StringBuilder();

        String name = isUserDefinedName() ? getPrintableName() + " " : "";

        builder.append(name);

        boolean first = true;

        for (VarProperty property : properties) {
            if (!first) {
                builder.append(" ");
            }
            first = false;
            property.buildString(builder);
        }

        return builder.toString();
    }

    private Var addCasting(RelationPlayer relationPlayer) {
        Optional<RelationProperty> relationProperty = getProperty(RelationProperty.class);

        Stream<RelationPlayer> oldCastings = relationProperty
                .map(RelationProperty::getRelationPlayers)
                .orElse(Stream.empty());

        ImmutableMultiset<RelationPlayer> relationPlayers =
                Stream.concat(oldCastings, Stream.of(relationPlayer)).collect(CommonUtil.toImmutableMultiset());

        RelationProperty newProperty = new RelationProperty(relationPlayers);

        return relationProperty.map(this::removeProperty).orElse(this).addProperty(newProperty);
    }

    private static boolean invalidInnerVariable(VarAdmin var) {
        return var.getProperties().anyMatch(p -> !(p instanceof LabelProperty));
    }

    private VarImpl addProperty(VarProperty property) {
        if (property.isUnique()) {
            testUniqueProperty((UniqueVarProperty) property);
        }
        return new VarImpl(name, userDefinedName, Sets.union(properties, ImmutableSet.of(property)));
    }

    private VarImpl removeProperty(VarProperty property) {
        return new VarImpl(name, userDefinedName, Sets.difference(properties, ImmutableSet.of(property)));
    }

    /**
     * Fail if there is already an equal property of this type
     */
    private void testUniqueProperty(UniqueVarProperty property) {
        getProperty(property.getClass()).filter(other -> !other.equals(property)).ifPresent(other -> {
            String message = ErrorMessage.CONFLICTING_PROPERTIES.getMessage(
                    getPrintableName(), property.graqlString(), other.graqlString()
            );
            throw new IllegalStateException(message);
        });
    }

    @Override
    public Disjunction<Conjunction<VarAdmin>> getDisjunctiveNormalForm() {
        // a disjunction containing only one option
        Conjunction<VarAdmin> conjunction = Patterns.conjunction(Collections.singleton(this));
        return Patterns.disjunction(Collections.singleton(conjunction));
    }

    @Override
    public Set<VarName> commonVarNames() {
        return getInnerVars().stream().filter(VarAdmin::isUserDefinedName).map(VarAdmin::getVarName).collect(toSet());
    }

    @Override
    public boolean equals(Object o) {
        if (this == o) return true;
        if (o == null || getClass() != o.getClass()) return false;

        VarImpl var = (VarImpl) o;

        if (userDefinedName != var.userDefinedName) return false;

        // "simplifying" this makes it harder to read
        //noinspection SimplifiableIfStatement
        if (!properties.equals(var.properties)) return false;

        return !userDefinedName || name.equals(var.name);

    }

    @Override
    public int hashCode() {
        int result = properties.hashCode();
        if (userDefinedName) result = 31 * result + name.hashCode();
        result = 31 * result + (userDefinedName ? 1 : 0);
        return result;
    }

}<|MERGE_RESOLUTION|>--- conflicted
+++ resolved
@@ -193,13 +193,8 @@
     }
 
     @Override
-<<<<<<< HEAD
-    public Var hasRole(String type) {
-        return hasRole(Graql.label(type));
-=======
     public Var relates(String type) {
-        return relates(Graql.name(type));
->>>>>>> 8733b615
+        return relates(Graql.label(type));
     }
 
     @Override
