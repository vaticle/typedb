/*
 * Grakn - A Distributed Semantic Database
 * Copyright (C) 2016  Grakn Labs Limited
 *
 * Grakn is free software: you can redistribute it and/or modify
 * it under the terms of the GNU General Public License as published by
 * the Free Software Foundation, either version 3 of the License, or
 * (at your option) any later version.
 *
 * Grakn is distributed in the hope that it will be useful,
 * but WITHOUT ANY WARRANTY; without even the implied warranty of
 * MERCHANTABILITY or FITNESS FOR A PARTICULAR PURPOSE.  See the
 * GNU General Public License for more details.
 *
 * You should have received a copy of the GNU General Public License
 * along with Grakn. If not, see <http://www.gnu.org/licenses/gpl.txt>.
 */

package ai.grakn.graql.internal.reasoner.query;

import ai.grakn.graql.VarName;
import ai.grakn.graql.admin.Answer;
import ai.grakn.graql.admin.ReasonerQuery;
import ai.grakn.graql.admin.Unifier;
import com.google.common.collect.Maps;
import java.util.Collection;
import java.util.HashSet;
import java.util.Iterator;
import java.util.Set;
import java.util.stream.Collectors;
import java.util.stream.Stream;

/**
 *
 * <p>
 * Wrapper class for a set of answers providing higher level filtering facilities
 * as well as unification operation.
 * </p>
 *
 * @author Kasper Piskorski
 *
 */
public class QueryAnswers implements Iterable<Answer>{

    private static final long serialVersionUID = -8092703897236995422L;

    private final HashSet<Answer> set = new HashSet<>();

    @Override
    public Iterator<Answer> iterator() { return set.iterator();}

    @Override
    public boolean equals(Object obj){
        if (obj == this) return true;
        if (obj == null || !(obj instanceof QueryAnswers)) return false;
        QueryAnswers a2 = (QueryAnswers) obj;
        return set.equals(a2.set);
    }

    @Override
    public int hashCode(){return set.hashCode();}

    public Stream<Answer> stream(){ return set.stream();}

    public QueryAnswers(){}
<<<<<<< HEAD
=======
    public QueryAnswers(Answer ans){ set.add(ans);}
>>>>>>> ae4cf3c4
    public QueryAnswers(Collection<Answer> ans){ ans.forEach(set::add);}
    public QueryAnswers(QueryAnswers ans){ ans.forEach(set::add);}

    public boolean add(Answer a){ return set.add(a);}
    public boolean addAll(QueryAnswers ans){ return set.addAll(ans.set);}
    public boolean remove(Answer a){ return set.remove(a);}
    public boolean removeAll(QueryAnswers ans){ return set.removeAll(ans.set);}

    public boolean containsAll(QueryAnswers ans){ return set.containsAll(ans.set);}

    public int size(){ return set.size();}
    public boolean isEmpty(){ return set.isEmpty();}

    /**
     * filter answers by constraining the variable set to the provided one
     * @param vars set of variable names
     * @return filtered answers
     */
    public QueryAnswers filterVars(Set<VarName> vars) {
        return new QueryAnswers(this.stream().map(result -> Maps.filterKeys(result.map(), vars::contains))
                .map(QueryAnswer::new)
                .collect(Collectors.toSet()));
    }

    /**
     * unify the answers by applying unifiers to variable set
     * @param unifier map of [key: from/value: to] unifiers
     * @return unified query answers
     */
    public QueryAnswers unify(Unifier unifier){
        if (unifier.isEmpty()) return new QueryAnswers(this);
        QueryAnswers unifiedAnswers = new QueryAnswers();
        this.forEach(answer -> {
            Answer unifiedAnswer = answer.unify(unifier);
            unifiedAnswers.add(unifiedAnswer);
        });

        return unifiedAnswers;
    }

    /**
     * unify answers of childQuery with parentQuery
     * @param parentQuery parent atomic query containing target variables
     * @return unified answers
     */
    public static <T extends ReasonerQuery> QueryAnswers getUnifiedAnswers(T parentQuery, T childQuery, QueryAnswers answers){
        if (parentQuery == childQuery) return new QueryAnswers(answers);
        return answers.unify(childQuery.getUnifier(parentQuery));
    }
}<|MERGE_RESOLUTION|>--- conflicted
+++ resolved
@@ -63,10 +63,7 @@
     public Stream<Answer> stream(){ return set.stream();}
 
     public QueryAnswers(){}
-<<<<<<< HEAD
-=======
     public QueryAnswers(Answer ans){ set.add(ans);}
->>>>>>> ae4cf3c4
     public QueryAnswers(Collection<Answer> ans){ ans.forEach(set::add);}
     public QueryAnswers(QueryAnswers ans){ ans.forEach(set::add);}
 
