--- conflicted
+++ resolved
@@ -47,17 +47,10 @@
 @AutoValue
 public abstract class LabelProperty extends AbstractVarProperty implements NamedProperty, UniqueVarProperty {
 
-<<<<<<< HEAD
+    public static final String NAME = "label";
+
     public static LabelProperty of(Label label) {
         return new AutoValue_LabelProperty(label);
-=======
-    public static final String NAME = "label";
-
-    private final Label label;
-
-    public LabelProperty(Label label) {
-        this.label = label;
->>>>>>> 79f25f29
     }
 
     public abstract Label label();
@@ -74,15 +67,12 @@
 
     @Override
     public Collection<EquivalentFragmentSet> match(Var start) {
-<<<<<<< HEAD
         return ImmutableSet.of(EquivalentFragmentSets.label(this, start, label()));
-=======
-        return ImmutableSet.of(EquivalentFragmentSets.label(this, start, label));
     }
 
     @Override
     public void insert(Var var, InsertQueryExecutor executor) throws GraqlQueryException {
-        executor.builder(var).label(label);
+        executor.builder(var).label(label());
     }
 
     @Override
@@ -101,23 +91,6 @@
     }
 
     @Override
-    public boolean equals(Object o) {
-        if (this == o) return true;
-        if (o == null || getClass() != o.getClass()) return false;
-
-        LabelProperty that = (LabelProperty) o;
-
-        return label.equals(that.label);
-
-    }
-
-    @Override
-    public int hashCode() {
-        return label.hashCode();
->>>>>>> 79f25f29
-    }
-
-    @Override
     public Atomic mapToAtom(VarPatternAdmin var, Set<VarPatternAdmin> vars, ReasonerQuery parent) {
         return new IdPredicate(var.getVarName(), this, parent);
     }
