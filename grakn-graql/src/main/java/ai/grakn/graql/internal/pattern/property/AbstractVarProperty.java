--- conflicted
+++ resolved
@@ -32,13 +32,8 @@
     public final void checkValid(GraknTx graph, VarPatternAdmin var) throws GraqlQueryException {
         checkValidProperty(graph, var);
 
-<<<<<<< HEAD
         innerVarPatterns().map(VarPatternAdmin::getTypeLabel).flatMap(CommonUtil::optionalToStream).forEach(label -> {
-            if (graph.getOntologyConcept(label) == null) {
-=======
-        getInnerVars().map(VarPatternAdmin::getTypeLabel).flatMap(CommonUtil::optionalToStream).forEach(label -> {
             if (graph.getSchemaConcept(label) == null) {
->>>>>>> 45605392
                 throw GraqlQueryException.labelNotFound(label);
             }
         });
