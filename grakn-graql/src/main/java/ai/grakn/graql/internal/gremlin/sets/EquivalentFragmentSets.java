--- conflicted
+++ resolved
@@ -92,12 +92,9 @@
     /**
      * An {@link EquivalentFragmentSet} that indicates a variable is a direct instance of a type.
      */
-    public static EquivalentFragmentSet isa(VarProperty varProperty, Var instance, Var type) {
-<<<<<<< HEAD
-        return new AutoValue_IsaFragmentSet(varProperty, instance, type);
-=======
-        return new IsaFragmentSet(varProperty, instance, type, true);
->>>>>>> 4e9463d5
+    public static EquivalentFragmentSet isa(
+            VarProperty varProperty, Var instance, Var type, boolean mayHaveEdgeInstances) {
+        return new AutoValue_IsaFragmentSet(varProperty, instance, type, mayHaveEdgeInstances);
     }
 
     /**
