/*
 * Grakn - A Distributed Semantic Database
 * Copyright (C) 2016  Grakn Labs Limited
 *
 * Grakn is free software: you can redistribute it and/or modify
 * it under the terms of the GNU General Public License as published by
 * the Free Software Foundation, either version 3 of the License, or
 * (at your option) any later version.
 *
 * Grakn is distributed in the hope that it will be useful,
 * but WITHOUT ANY WARRANTY; without even the implied warranty of
 * MERCHANTABILITY or FITNESS FOR A PARTICULAR PURPOSE.  See the
 * GNU General Public License for more details.
 *
 * You should have received a copy of the GNU General Public License
 * along with Grakn. If not, see <http://www.gnu.org/licenses/gpl.txt>.
 */

package ai.grakn.graql.internal.reasoner.query;

import ai.grakn.GraknTx;
import ai.grakn.concept.Concept;
import ai.grakn.exception.GraqlQueryException;
import ai.grakn.graql.Graql;
import ai.grakn.graql.Var;
import ai.grakn.graql.admin.Answer;
import ai.grakn.graql.admin.AnswerExplanation;
import ai.grakn.graql.admin.Atomic;
import ai.grakn.graql.admin.Conjunction;
import ai.grakn.graql.admin.MultiUnifier;
import ai.grakn.graql.admin.ReasonerQuery;
import ai.grakn.graql.admin.Unifier;
import ai.grakn.graql.admin.UnifierComparison;
import ai.grakn.graql.admin.VarPatternAdmin;
import ai.grakn.graql.internal.query.QueryAnswer;
import ai.grakn.graql.internal.reasoner.MultiUnifierImpl;
import ai.grakn.graql.internal.reasoner.UnifierImpl;
import ai.grakn.graql.internal.reasoner.atom.Atom;
import ai.grakn.graql.internal.reasoner.atom.binary.TypeAtom;
import ai.grakn.graql.internal.reasoner.atom.predicate.NeqPredicate;
import ai.grakn.graql.internal.reasoner.cache.Cache;
import ai.grakn.graql.internal.reasoner.cache.LazyQueryCache;
import ai.grakn.graql.internal.reasoner.cache.QueryCache;
import ai.grakn.graql.internal.reasoner.explanation.RuleExplanation;
import ai.grakn.graql.internal.reasoner.iterator.ReasonerQueryIterator;
import ai.grakn.graql.internal.reasoner.rule.InferenceRule;
import ai.grakn.graql.internal.reasoner.state.AtomicState;
import ai.grakn.graql.internal.reasoner.state.NeqComplementState;
import ai.grakn.graql.internal.reasoner.state.QueryState;
import ai.grakn.graql.internal.reasoner.utils.Pair;
import com.google.common.base.Preconditions;
<<<<<<< HEAD
import com.google.common.collect.Sets;
import edu.umd.cs.findbugs.annotations.SuppressFBWarnings;
=======
>>>>>>> 6322c011
import org.slf4j.Logger;
import org.slf4j.LoggerFactory;

import java.util.Comparator;
import java.util.HashSet;
import java.util.Iterator;
import java.util.Map;
import java.util.Set;
import java.util.stream.Collectors;
import java.util.stream.Stream;
import java.util.stream.StreamSupport;

import static ai.grakn.graql.internal.reasoner.query.QueryAnswerStream.entityTypeFilter;
import static ai.grakn.graql.internal.reasoner.query.QueryAnswerStream.knownFilterWithInverse;
import static ai.grakn.graql.internal.reasoner.utils.ReasonerUtils.typeUnifier;

/**
 *
 * <p>
 * Base reasoner atomic query. An atomic query is a query constrained to having at most one rule-resolvable atom
 * together with its accompanying constraints (predicates and types).
 * </p>
 *
 * @author Kasper Piskorski
 *
 */
@SuppressFBWarnings("EQ_DOESNT_OVERRIDE_EQUALS")
public class ReasonerAtomicQuery extends ReasonerQueryImpl {

    private final Atom atom;
    private static final Logger LOG = LoggerFactory.getLogger(ReasonerAtomicQuery.class);

    ReasonerAtomicQuery(Conjunction<VarPatternAdmin> pattern, GraknTx tx) {
        super(pattern, tx);
        atom = selectAtoms().stream().findFirst().orElse(null);
    }

    ReasonerAtomicQuery(ReasonerQueryImpl query) {
        super(query);
        atom = selectAtoms().stream().findFirst().orElse(null);
    }

    ReasonerAtomicQuery(Atom at) {
        super(at);
        atom = selectAtoms().stream().findFirst().orElse(null);
    }

    ReasonerAtomicQuery(Set<Atomic> atoms, GraknTx tx){
        super(atoms, tx);
        atom = selectAtoms().stream().findFirst().orElse(null);
    }

    @Override
    public ReasonerQuery copy(){ return new ReasonerAtomicQuery(this);}

    @Override
    public ReasonerAtomicQuery inferTypes() {
        return new ReasonerAtomicQuery(getAtoms().stream().map(Atomic::inferTypes).collect(Collectors.toSet()), tx());
    }

    @Override
    public ReasonerAtomicQuery positive(){
        return new ReasonerAtomicQuery(getAtoms().stream().filter(at -> !(at instanceof NeqPredicate)).collect(Collectors.toSet()), tx());
    }

    @Override
    public String toString(){
        return getAtoms(Atom.class)
                .map(Atomic::toString).collect(Collectors.joining(", "));
    }

    @Override
    public boolean isAtomic(){ return true;}

    /**
     * @return the atom constituting this atomic query
     */
    public Atom getAtom() {
        return atom;
    }

    @Override
    public Set<Atom> selectAtoms() {
        Set<Atom> selectedAtoms = super.selectAtoms();
        if (selectedAtoms.size() != 1) {
            throw GraqlQueryException.nonAtomicQuery(this);
        }
        return selectedAtoms;
    }

    /**
     * @throws IllegalArgumentException if passed a {@link ReasonerQuery} that is not a {@link ReasonerAtomicQuery}.
     */
    @Override
    public MultiUnifier getMultiUnifier(ReasonerQuery p, UnifierComparison unifierType){
        if (p == this) return new MultiUnifierImpl();
        Preconditions.checkArgument(p instanceof ReasonerAtomicQuery);
        ReasonerAtomicQuery parent = (ReasonerAtomicQuery) p;
        MultiUnifier multiUnifier = this.getAtom().getMultiUnifier(parent.getAtom(), true);

<<<<<<< HEAD
        //get type unifiers
        Set<Atom> unified = new HashSet<>();
        Unifier typeUnifier = new UnifierImpl();
        Set<TypeAtom> constraints = getAtom().getTypeConstraints().collect(Collectors.toSet());
        for(Atom type : constraints){
            Set<Atom> toUnify = Sets.difference(parent.getEquivalentAtoms(type, Atomic::isAlphaEquivalent), unified);
            Atom equiv = toUnify.stream().findFirst().orElse(null);
            //only apply if unambiguous
            if (equiv != null && toUnify.size() == 1){
                typeUnifier = typeUnifier.merge(type.getUnifier(equiv));
                unified.add(equiv);
            }
        }
        return getAtom().getMultiUnifier(parent.getAtom(), unifierType).merge(typeUnifier);
=======
        Set<TypeAtom> childTypes = this.getAtom().getTypeConstraints().collect(Collectors.toSet());
        if (childTypes.isEmpty()) return multiUnifier;

        //get corresponding type unifiers
        Set<TypeAtom> parentTypes = parent.getAtom().getTypeConstraints().collect(Collectors.toSet());
        if (multiUnifier.isEmpty()) return new MultiUnifierImpl(typeUnifier(childTypes, parentTypes, new UnifierImpl()));

        Set<Unifier> unifiers = multiUnifier.unifiers().stream()
                .map(unifier -> typeUnifier(childTypes, parentTypes, unifier))
                .collect(Collectors.toSet());
        return new MultiUnifierImpl(unifiers);
>>>>>>> 6322c011
    }

    /**
     * execute insert on the query and return inserted answers
     */
    private Stream<Answer> insert() {
        return Graql.insert(getPattern().varPatterns()).withTx(tx()).stream();
    }

    /**
     * materialise  this query with the accompanying answer - persist to kb
     * @param answer to be materialised
     * @return stream of materialised answers
     */
    public Stream<Answer> materialise(Answer answer) {
        //declaring a local variable cause otherwise PMD doesn't recognise the use of insert() and complains
        ReasonerAtomicQuery queryToMaterialise = ReasonerQueries.atomic(this, answer);
        return queryToMaterialise
                .insert()
                .map(ans -> ans.setExplanation(answer.getExplanation()));
    }

    private Stream<Answer> getIdPredicateAnswerStream(Stream<Answer> stream){
        Answer idPredicateAnswer = getSubstitution().merge(getRoleSubstitution());
        return stream.map(answer -> {
            AnswerExplanation exp = answer.getExplanation();
            return answer.merge(idPredicateAnswer).explain(exp);
        });
    }

    private Stream<Answer> getFilteredRuleAnswerStream(Stream<Answer> answers){
        Set<Var> vars = getVarNames();
        Set<Var> roleExpansionVariables = getAtom().getRoleExpansionVariables();
        Set<TypeAtom> mappedTypeConstraints = atom.getSpecificTypeConstraints();
        return getIdPredicateAnswerStream(answers)
                .filter(a -> entityTypeFilter(a, mappedTypeConstraints))
                .map(a -> a.project(vars))
                .flatMap(a -> a.expandHierarchies(roleExpansionVariables));
    }

    /**
     * attempt query resolution via application of a specific rule
     * @param rule rule to apply to resolve the query
     * @param subGoals set of visited subqueries
     * @param cache collection of performed query resolutions
     * @return answers from rule resolution
     */
    private Stream<Answer> resolveViaRule(InferenceRule rule,
                                          Unifier ruleUnifier,
                                          Set<ReasonerAtomicQuery> subGoals,
                                          Cache<ReasonerAtomicQuery, ?> cache,
                                          Cache<ReasonerAtomicQuery, ?> dCache,
                                          boolean differentialJoin){

        LOG.trace("Applying rule " + rule.getRuleId());

        ReasonerQueryImpl ruleBody = rule.getBody();
        ReasonerAtomicQuery ruleHead = rule.getHead();
        Set<Var> varsToRetain = rule.hasDisconnectedHead()? ruleBody.getVarNames() : ruleHead.getVarNames();

        subGoals.add(this);
        Stream<Answer> answers = ruleBody
                .computeJoin(subGoals, cache, dCache, differentialJoin)
                .map(a -> a.project(varsToRetain))
                .distinct()
                .map(ans -> ans.explain(new RuleExplanation(this, rule)));

        //materialise
        if (!cache.contains(ruleHead)) dCache.record(ruleHead, cache.getAnswerStream(ruleHead));
        //filter known to make sure no duplicates are inserted (put behaviour)
        Map<Pair<Var, Concept>, Set<Answer>> known = cache.getInverseAnswerMap(ruleHead);
        Map<Pair<Var, Concept>, Set<Answer>> dknown = dCache.getInverseAnswerMap(ruleHead);

        answers = answers
                .filter(a -> knownFilterWithInverse(a, known))
                .filter(a -> knownFilterWithInverse(a, dknown))
                .flatMap(ruleHead::materialise);

        answers = dCache.record(ruleHead, answers);

        //unify answers
        boolean isHeadEquivalent = this.isEquivalent(ruleHead);
        Set<Var> queryVars = this.getVarNames().size() < ruleHead.getVarNames().size()? ruleUnifier.keySet() : ruleHead.getVarNames();
        answers = answers
                .map(a -> a.project(queryVars))
                .map(a -> a.unify(ruleUnifier))
                .filter(a -> !a.isEmpty());

        //if query not exactly equal to the rule head, do some conversion
        return isHeadEquivalent? dCache.record(this, answers) : dCache.record(this, getFilteredRuleAnswerStream(answers));
    }

    /**
     * resolves the query by performing lookups and rule resolution and returns a stream of new answers
     * @param subGoals visited subGoals (recursive queries)
     * @param cache global query cache
     * @param dCache differential query cache
     * @return stream of differential answers
     */
    Stream<Answer> answerStream(Set<ReasonerAtomicQuery> subGoals,
                                Cache<ReasonerAtomicQuery, ?> cache,
                                Cache<ReasonerAtomicQuery, ?> dCache,
                                boolean differentialJoin){
        boolean queryAdmissible = !subGoals.contains(this);

        LOG.trace("AQ: " + this);

        Stream<Answer> answerStream = cache.contains(this) ? Stream.empty() : dCache.record(this, cache.getAnswerStream(this));
        if(queryAdmissible) {

            Iterator<Pair<InferenceRule, Unifier>> ruleIterator = getRuleIterator();
            while(ruleIterator.hasNext()) {
                Pair<InferenceRule, Unifier> ruleContext = ruleIterator.next();

                Unifier unifier = ruleContext.getValue();
                Unifier unifierInverse = unifier.inverse();

                Answer sub = this.getSubstitution().unify(unifierInverse);

                InferenceRule rule = ruleContext.getKey()
                        .propagateConstraints(getAtom(), unifierInverse)
                        .withSubstitution(sub);

                Stream<Answer> localStream = resolveViaRule(rule, unifier, subGoals, cache, dCache, differentialJoin);
                answerStream = Stream.concat(answerStream, localStream);
            }
        }

        return dCache.record(this, answerStream);
    }

    @Override
    public Stream<Answer> resolveAndMaterialise(LazyQueryCache<ReasonerAtomicQuery> cache, LazyQueryCache<ReasonerAtomicQuery> dCache) {
        if (!this.getAtom().isRuleResolvable()) {
            return this.getQuery().stream().map(QueryAnswer::new);
        } else {
            return new QueryAnswerIterator(cache, dCache).hasStream();
        }
    }

    @Override
    public AtomicState subGoal(Answer sub, Unifier u, QueryState parent, Set<ReasonerAtomicQuery> subGoals, QueryCache<ReasonerAtomicQuery> cache){
        return getAtoms(NeqPredicate.class).findFirst().isPresent()?
                new NeqComplementState(this, sub, u, parent, subGoals, cache) :
                new AtomicState(this, sub, u, parent, subGoals, cache);
    }

    @Override
    protected Stream<ReasonerQueryImpl> getQueryStream(Answer sub){
        Atom atom = getAtom();
        return atom.getSchemaConcept() == null?
            atom.atomOptions(sub).stream().map(ReasonerAtomicQuery::new) :
            Stream.of(this);
    }

    /**
     * @return iterator of all rules applicable to this atomic query including permuted cases when the role types are meta roles
     */
    public Iterator<Pair<InferenceRule, Unifier>> getRuleIterator(){
        return getAtom().getApplicableRules()
                .flatMap(r -> r.getMultiUnifier(getAtom()).stream().map(unifier -> new Pair<>(r, unifier)))
                .sorted(Comparator.comparing(rt -> -rt.getKey().resolutionPriority()))
                .iterator();
    }

    /**
     *
     * <p>
     * Iterator for query answers maintaining the iterative behaviour of QSQ scheme.
     * </p>
     *
     * @author Kasper Piskorski
     *
     */
    private class QueryAnswerIterator extends ReasonerQueryIterator {

        private int iter = 0;
        private final Set<Answer> answers = new HashSet<>();
        private final Set<ReasonerAtomicQuery> subGoals = new HashSet<>();

        private final LazyQueryCache<ReasonerAtomicQuery> cache;
        private final LazyQueryCache<ReasonerAtomicQuery> dCache;
        private Iterator<Answer> answerIterator;

        QueryAnswerIterator(LazyQueryCache<ReasonerAtomicQuery> cache,
                            LazyQueryCache<ReasonerAtomicQuery> dCache){
            this.cache = cache;
            this.dCache = dCache;
            this.answerIterator = query().answerStream(subGoals, cache, dCache, iter != 0).iterator();
        }

        private ReasonerAtomicQuery query(){ return ReasonerAtomicQuery.this;}

        /**
         * @return stream constructed out of the answer iterator
         */
        @Override
        public Stream<Answer> hasStream(){
            Iterable<Answer> iterable = () -> this;
            return StreamSupport.stream(iterable.spliterator(), false).distinct();
        }

        private void computeNext(){
            iter++;
            subGoals.clear();
            answerIterator = query().answerStream(subGoals, cache, dCache, iter != 0).iterator();
        }

        /**
         * check whether answers available, if answers not fully computed compute more answers
         * @return true if answers available
         */
        @Override
        public boolean hasNext() {
            if (answerIterator.hasNext()) return true;
                //iter finished
            else {
                updateCache();
                long dAns = differentialAnswerSize();
                if (dAns != 0 || iter == 0) {
                    LOG.debug("Atom: " + query().getAtom() + " iter: " + iter + " answers: " + answers.size() + " dAns = " + dAns);
                    computeNext();
                    return answerIterator.hasNext();
                }
                else return false;
            }
        }

        private void updateCache(){
            dCache.remove(cache);
            cache.add(dCache);
            cache.reload();
        }

        /**
         * @return single answer to the query
         */
        @Override
        public Answer next() {
            Answer next = answerIterator.next();
            answers.add(next);
            return next;
        }

        private long differentialAnswerSize(){
            return dCache.answerSize(subGoals);
        }
    }
}<|MERGE_RESOLUTION|>--- conflicted
+++ resolved
@@ -49,11 +49,7 @@
 import ai.grakn.graql.internal.reasoner.state.QueryState;
 import ai.grakn.graql.internal.reasoner.utils.Pair;
 import com.google.common.base.Preconditions;
-<<<<<<< HEAD
-import com.google.common.collect.Sets;
 import edu.umd.cs.findbugs.annotations.SuppressFBWarnings;
-=======
->>>>>>> 6322c011
 import org.slf4j.Logger;
 import org.slf4j.LoggerFactory;
 
@@ -152,24 +148,8 @@
         if (p == this) return new MultiUnifierImpl();
         Preconditions.checkArgument(p instanceof ReasonerAtomicQuery);
         ReasonerAtomicQuery parent = (ReasonerAtomicQuery) p;
-        MultiUnifier multiUnifier = this.getAtom().getMultiUnifier(parent.getAtom(), true);
-
-<<<<<<< HEAD
-        //get type unifiers
-        Set<Atom> unified = new HashSet<>();
-        Unifier typeUnifier = new UnifierImpl();
-        Set<TypeAtom> constraints = getAtom().getTypeConstraints().collect(Collectors.toSet());
-        for(Atom type : constraints){
-            Set<Atom> toUnify = Sets.difference(parent.getEquivalentAtoms(type, Atomic::isAlphaEquivalent), unified);
-            Atom equiv = toUnify.stream().findFirst().orElse(null);
-            //only apply if unambiguous
-            if (equiv != null && toUnify.size() == 1){
-                typeUnifier = typeUnifier.merge(type.getUnifier(equiv));
-                unified.add(equiv);
-            }
-        }
-        return getAtom().getMultiUnifier(parent.getAtom(), unifierType).merge(typeUnifier);
-=======
+        MultiUnifier multiUnifier = this.getAtom().getMultiUnifier(parent.getAtom(), unifierType);
+
         Set<TypeAtom> childTypes = this.getAtom().getTypeConstraints().collect(Collectors.toSet());
         if (childTypes.isEmpty()) return multiUnifier;
 
@@ -181,7 +161,6 @@
                 .map(unifier -> typeUnifier(childTypes, parentTypes, unifier))
                 .collect(Collectors.toSet());
         return new MultiUnifierImpl(unifiers);
->>>>>>> 6322c011
     }
 
     /**
