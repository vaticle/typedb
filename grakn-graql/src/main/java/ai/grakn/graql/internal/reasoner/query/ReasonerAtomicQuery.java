--- conflicted
+++ resolved
@@ -38,13 +38,7 @@
 import ai.grakn.graql.internal.reasoner.rule.InferenceRule;
 import ai.grakn.util.ErrorMessage;
 import com.google.common.collect.Sets;
-<<<<<<< HEAD
-=======
-import java.util.Collections;
-import java.util.Iterator;
-import java.util.stream.Stream;
-import java.util.stream.StreamSupport;
->>>>>>> 3149f909
+
 import javafx.util.Pair;
 import org.slf4j.Logger;
 import org.slf4j.LoggerFactory;
@@ -54,7 +48,6 @@
 import java.util.HashSet;
 import java.util.Iterator;
 import java.util.Map;
-import java.util.Objects;
 import java.util.Set;
 import java.util.stream.Collectors;
 import java.util.stream.Stream;
@@ -110,43 +103,6 @@
         return this.isEquivalent(a2);
     }
 
-<<<<<<< HEAD
-    @Override
-    public int hashCode() {
-        return super.hashCode() + 37;
-    }
-
-    private void addChild(ReasonerAtomicQuery q){
-        if (!this.isEquivalent(q) && Objects.equals(atom.getTypeId(), q.getAtom().getTypeId())){
-            children.add(q);
-            q.setParent(this);
-        }
-    }
-    private void setParent(ReasonerAtomicQuery q){ parent = q;}
-
-    /**
-     * @return the parent (more specific related query) of this query
-     */
-    public ReasonerAtomicQuery getParent(){ return parent;}
-
-    /**
-     * establishes parent-child (if there is one) relation between this and aq query
-     * the relation expresses the relative level of specificity between queries with the parent being more specific
-     * @param aq query to compare
-     */
-    public void establishRelation(ReasonerAtomicQuery aq){
-        Atom aqAtom = aq.getAtom();
-        if(Objects.equals(atom.getTypeId(), aq.getAtom().getTypeId())) {
-            if (atom.isRelation() && aqAtom.getRoleVarTypeMap().size() > atom.getRoleVarTypeMap().size()) {
-                aq.addChild(this);
-            } else {
-                this.addChild(aq);
-            }
-        }
-    }
-
-=======
->>>>>>> 3149f909
     /**
      * @return the atom constituting this atomic query
      */
