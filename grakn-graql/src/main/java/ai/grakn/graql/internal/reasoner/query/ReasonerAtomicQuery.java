--- conflicted
+++ resolved
@@ -289,11 +289,7 @@
 
         //unify answers
         boolean isHeadEquivalent = this.isEquivalent(ruleHead);
-<<<<<<< HEAD
-        Set<VarName> queryVars = this.getVarNames().size() < ruleHead.getVarNames().size()? ruleUnifier.keySet() : ruleHead.getVarNames();
-=======
-        Set<Var> queryVars = this.getVarNames().size() < ruleHead.getVarNames().size()? u.keySet() : ruleHead.getVarNames();
->>>>>>> 20b0e9b7
+        Set<Var> queryVars = this.getVarNames().size() < ruleHead.getVarNames().size()? ruleUnifier.keySet() : ruleHead.getVarNames();
         answers = answers
                 .map(a -> a.filterVars(queryVars))
                 .map(a -> a.unify(ruleUnifier))
