--- conflicted
+++ resolved
@@ -525,24 +525,6 @@
                 .collect(toSet());
     }
 
-<<<<<<< HEAD
-=======
-    @Override
-    public Set<Unifier> getPermutationUnifiers(Atom headAtom) {
-        if (!headAtom.isRelation()) return Collections.singleton(new UnifierImpl());
-
-        //if this atom is a match all atom, add type from rule head and find unmapped roles
-        RelationshipAtom relAtom = getPredicateVariable().getValue().isEmpty() ? this.addType(headAtom.getSchemaConcept()) : this;
-        List<Pair<Var, Var>> permuteVars = new ArrayList<>(relAtom.getNonSpecificRelationPlayers());
-        if (permuteVars.isEmpty()) return Collections.singleton(new UnifierImpl());
-
-        List<List<Pair<Var, Var>>> varPermutations =
-                getListPermutations(new ArrayList<>(permuteVars))
-                        .stream()
-                        .collect(Collectors.toList());
-        return getUnifiersFromPermutations(permuteVars, varPermutations);
-    }
-
     @Override
     public Stream<Predicate> getInnerPredicates(){
         return Stream.concat(
@@ -557,7 +539,6 @@
         );
     }
 
->>>>>>> af87d420
     /**
      * attempt to infer role types of this relation and return a fresh relationship with inferred role types
      * @return either this if nothing/no roles can be inferred or fresh relation with inferred role types
