--- conflicted
+++ resolved
@@ -58,10 +58,7 @@
 import com.google.common.collect.ArrayListMultimap;
 import com.google.common.collect.HashMultimap;
 import com.google.common.collect.ImmutableList;
-<<<<<<< HEAD
-=======
 import com.google.common.collect.ImmutableMultimap;
->>>>>>> ea277b67
 import com.google.common.collect.ImmutableSet;
 import com.google.common.collect.Iterables;
 import com.google.common.collect.Multimap;
@@ -116,15 +113,6 @@
                 .getProperty(RelationshipProperty.class)
                 .ifPresent(prop -> prop.relationPlayers().forEach(rps::add));
         this.relationPlayers = ImmutableList.copyOf(rps);
-<<<<<<< HEAD
-        Set<Label> roleLabels = relationPlayers.stream()
-                .map(RelationPlayer::getRole)
-                .flatMap(CommonUtil::optionalToStream)
-                .map(VarPatternAdmin::getTypeLabel)
-                .flatMap(CommonUtil::optionalToStream)
-                .collect(toSet());
-        this.roleLabels = ImmutableSet.copyOf(roleLabels);
-=======
         this.roleLabels = ImmutableSet.<Label>builder().addAll(
                 relationPlayers.stream()
                         .map(RelationPlayer::getRole)
@@ -138,7 +126,6 @@
     private RelationshipAtom(VarPatternAdmin pattern, Var predicateVar, @Nullable IdPredicate predicate, ImmutableList<RelationshipType> possibleRelations, ReasonerQuery par) {
         this(pattern, predicateVar, predicate, par);
         this.possibleRelations = possibleRelations;
->>>>>>> ea277b67
     }
 
     private RelationshipAtom(RelationshipAtom a) {
@@ -162,13 +149,8 @@
                 getRelationPlayers().toString();
         return relationString + getPredicates(Predicate.class).map(Predicate::toString).collect(Collectors.joining(""));
     }
-<<<<<<< HEAD
-    
+
     private ImmutableSet<Label> getRoleLabels() { return roleLabels;}
-=======
-
-    private Set<Label> getRoleLabels() { return roleLabels;}
->>>>>>> ea277b67
     private ImmutableList<RelationPlayer> getRelationPlayers() { return relationPlayers;}
 
     /**
@@ -813,7 +795,6 @@
                                                         && matchType.typeCompatibility(parentType, childType);
                                             })
                                             //check for substitution compatibility
-<<<<<<< HEAD
                                             .filter(crp -> {
                                                 IdPredicate parentId = parentAtom.getIdPredicate(prp.getRolePlayer().var());
                                                 IdPredicate childId = this.getIdPredicate(crp.getRolePlayer().var());
@@ -825,21 +806,6 @@
                                                 ValuePredicate childVP = this.getPredicate(crp.getRolePlayer().var(), ValuePredicate.class);
                                                 return matchType.atomicCompatibility(parentVP, childVP);
                                             })
-=======
-                                            .filter(crp ->
-                                                    predicatesCompatible(
-                                                            parentAtom.getIdPredicate(prp.getRolePlayer().var()),
-                                                            this.getIdPredicate(crp.getRolePlayer().var()),
-                                                            exact)
-                                            )
-                                            //check for value predicate compatibility
-                                            .filter(crp ->
-                                                    predicatesCompatible(
-                                                            parentAtom.getPredicate(prp.getRolePlayer().var(), ValuePredicate.class),
-                                                            this.getPredicate(crp.getRolePlayer().var(), ValuePredicate.class),
-                                                            exact)
-                                            )
->>>>>>> ea277b67
                                             .forEach(compatibleRelationPlayers::add);
                                 });
                         if (!compatibleRelationPlayers.isEmpty()) {
