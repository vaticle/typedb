--- conflicted
+++ resolved
@@ -539,7 +539,9 @@
         //return if all roles known and non-meta
         List<Role> explicitRoles = getExplicitRoles().collect(Collectors.toList());
         Map<Var, Type> varTypeMap = getParentQuery().getVarTypeMap();
-        boolean allRolesMeta = explicitRoles.stream().filter(role -> Schema.MetaSchema.isMetaLabel(role.getLabel())).count() == getRelationPlayers().size();
+        boolean allRolesMeta = explicitRoles.stream().allMatch(role ->
+                Schema.MetaSchema.isMetaLabel(role.getLabel())
+        );
         boolean roleRecomputationViable = allRolesMeta && (!sub.isEmpty() || !Sets.intersection(varTypeMap.keySet(), getRolePlayers()).isEmpty());
         if (explicitRoles.size() == getRelationPlayers().size() && !roleRecomputationViable) return this;
 
@@ -554,17 +556,12 @@
             Var varName = rp.getRolePlayer().var();
             VarPatternAdmin rolePattern = rp.getRole().orElse(null);
             if (rolePattern != null) {
-<<<<<<< HEAD
                 Label roleLabel = rolePattern.getTypeLabel().orElse(null);
                 //allocate if variable role or if label non meta
                 if (roleLabel == null || !Schema.MetaSchema.isMetaLabel(roleLabel)) {
-                    rolePlayerMappings.add(new Pair<>(varName, rolePattern));
+                    inferredRelationPlayer.add(RelationPlayer.of(rolePattern, varName.admin()));
                     allocatedRelationPlayers.add(rp);
                 }
-=======
-                inferredRelationPlayer.add(RelationPlayer.of(rolePattern, varName.admin()));
-                allocatedRelationPlayers.add(rp);
->>>>>>> 36653b2d
             }
         });
 
@@ -613,8 +610,10 @@
                     inferredRelationPlayer.add(RelationPlayer.of(rolePattern, varName.admin()));
                 });
 
-        VarPatternAdmin newPattern = relationPattern(getVarName(), inferredRelationPlayer).asVarPattern();
-        return new RelationshipAtom(newPattern.isa(getPredicateVariable()).admin(), getPredicateVariable(), getTypePredicate(), getParentQuery());
+        VarPatternAdmin newPattern = relationPattern(getVarName(), inferredRelationPlayer)
+                .asVarPattern()
+                .isa(getPredicateVariable()).admin();
+        return new RelationshipAtom(newPattern, getPredicateVariable(), getTypePredicate(), getParentQuery());
     }
 
     /**
