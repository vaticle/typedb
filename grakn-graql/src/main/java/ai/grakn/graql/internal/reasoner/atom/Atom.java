/*
 * Grakn - A Distributed Semantic Database
 * Copyright (C) 2016  Grakn Labs Limited
 *
 * Grakn is free software: you can redistribute it and/or modify
 * it under the terms of the GNU General Public License as published by
 * the Free Software Foundation, either version 3 of the License, or
 * (at your option) any later version.
 *
 * Grakn is distributed in the hope that it will be useful,
 * but WITHOUT ANY WARRANTY; without even the implied warranty of
 * MERCHANTABILITY or FITNESS FOR A PARTICULAR PURPOSE.  See the
 * GNU General Public License for more details.
 *
 * You should have received a copy of the GNU General Public License
 * along with Grakn. If not, see <http://www.gnu.org/licenses/gpl.txt>.
 */
package ai.grakn.graql.internal.reasoner.atom;

import ai.grakn.concept.ConceptId;
import ai.grakn.concept.RoleType;
import ai.grakn.concept.Rule;
import ai.grakn.concept.Type;
import ai.grakn.graql.admin.Atomic;
import ai.grakn.graql.admin.ReasonerQuery;
import ai.grakn.graql.admin.Unifier;
import ai.grakn.graql.internal.reasoner.Reasoner;
import ai.grakn.graql.admin.VarAdmin;
import ai.grakn.graql.VarName;
import ai.grakn.graql.internal.reasoner.atom.binary.TypeAtom;
import ai.grakn.graql.internal.reasoner.atom.predicate.IdPredicate;
import ai.grakn.graql.internal.reasoner.atom.predicate.Predicate;
import ai.grakn.graql.internal.reasoner.atom.predicate.ValuePredicate;
import ai.grakn.graql.internal.reasoner.query.ReasonerQueryImpl;
import ai.grakn.graql.internal.reasoner.query.UnifierImpl;
import ai.grakn.graql.internal.reasoner.rule.InferenceRule;
import com.google.common.collect.ArrayListMultimap;
import com.google.common.collect.Multimap;
import com.google.common.collect.Sets;
import java.util.stream.Collectors;
import javafx.util.Pair;

import java.util.Collection;
import java.util.HashSet;
import java.util.Set;

/**
 *
 * <p>
 * Atom implementation defining specialised functionalities.
 * </p>
 *
 * @author Kasper Piskorski
 *
 */
public abstract class Atom extends AtomBase {

    protected Type type = null;
    protected ConceptId typeId = null;
    protected int priority = Integer.MAX_VALUE;

    protected Atom(VarAdmin pattern, ReasonerQuery par) { super(pattern, par);}
    protected Atom(Atom a) {
        super(a);
        this.type = a.type;
        this.typeId = a.getTypeId() != null? ConceptId.of(a.getTypeId().getValue()) : null;
    }

    @Override
    public boolean isAtom(){ return true;}

    public boolean isBinary(){return false;}

    /**
     * @return true if the atom corresponds to a atom
     * */
    public boolean isType(){ return false;}

    /**
     * @return true if the atom corresponds to a non-unary atom
     * */
    public boolean isRelation(){return false;}

    /**
     * @return true if the atom corresponds to a resource atom
     * */
    public boolean isResource(){ return false;}

    /**
     * @return partial substitutions for this atom (NB: instances)
     */
    public Set<IdPredicate> getPartialSubstitutions(){ return new HashSet<>();}

    /**
     * @return measure of priority with which this atom should be resolved
     */
    public int resolutionPriority(){
<<<<<<< HEAD
        int priority = 0;
        priority += getPartialSubstitutions().size() * ResolutionStrategy.PARTIAL_SUBSTITUTION;
        priority += getApplicableRules().size() * ResolutionStrategy.APPLICABLE_RULE;
        priority += getTypeConstraints().size() * ResolutionStrategy.GUARD;
        Set<VarName> otherVars = getParentQuery().getAtoms().stream()
                .filter(a -> a != this)
                .flatMap(at -> at.getVarNames().stream())
                .collect(Collectors.toSet());
        priority += Sets.intersection(getVarNames(), otherVars).size() * ResolutionStrategy.BOUND_VARIABLE;
        priority += isRecursive()? ResolutionStrategy.RECURSIVE_ATOM : 0;
=======
        if (priority == Integer.MAX_VALUE) {
            priority = 0;
            priority += getPartialSubstitutions().size() * ResolutionStrategy.PARTIAL_SUBSTITUTION;
            priority += getApplicableRules().size() * ResolutionStrategy.APPLICABLE_RULE;
            priority += getTypeConstraints().size() * ResolutionStrategy.GUARD;
            Set<VarName> otherVars = getParentQuery().getAtoms().stream()
                    .filter(a -> a != this)
                    .flatMap(at -> at.getVarNames().stream())
                    .collect(Collectors.toSet());
            priority += Sets.intersection(getVarNames(), otherVars).size() * ResolutionStrategy.BOUND_VARIABLE;
        }
>>>>>>> 92ade76f
        return priority;
    }

    protected abstract boolean isRuleApplicable(InferenceRule child);

    /**
     * @return set of potentially applicable rules - does shallow (fast) check for applicability
     */
    private Set<Rule> getPotentialRules(){
        Type type = getType();
        return type != null ?
                type.subTypes().stream().flatMap(t -> t.getRulesOfConclusion().stream()).collect(Collectors.toSet()) :
                Reasoner.getRules(graph());
    }

    /**
     * @return set of applicable rules - does detailed (slow) check for applicability
     */
    public Set<InferenceRule> getApplicableRules() {
        return getPotentialRules().stream()
                .map(rule -> new InferenceRule(rule, graph()))
                .filter(this::isRuleApplicable)
                .collect(Collectors.toSet());
    }

    @Override
    public boolean isRuleResolvable() {
        Type type = getType();
        if (type != null) {
            return !this.getPotentialRules().isEmpty()
                    && !this.getApplicableRules().isEmpty();
        } else {
            return !this.getApplicableRules().isEmpty();
        }
    }

    @Override
    public boolean isRecursive(){
        if (isResource() || getType() == null) return false;
        boolean atomRecursive = false;

        Type type = getType();
        Collection<Rule> presentInConclusion = type.getRulesOfConclusion();
        Collection<Rule> presentInHypothesis = type.getRulesOfHypothesis();

        for(Rule rule : presentInConclusion)
            atomRecursive |= presentInHypothesis.contains(rule);
        return atomRecursive;
    }

    /**
     * @return true if the atom can constitute a head of a rule
     */
    public boolean isAllowedToFormRuleHead(){ return false; }

    /**
     * @return true if the atom requires materialisation in order to be referenced
     */
    public boolean requiresMaterialisation(){ return false; }

    /**
     * @return corresponding type if any
     */
    public Type getType(){
        if (type == null && typeId != null) {
            type = getParentQuery().graph().getConcept(typeId).asType();
        }
        return type;
    }

    /**
     * @return type id of the corresponding type if any
     */
    public ConceptId getTypeId(){ return typeId;}

    /**
     * @return value variable name
     */
    public VarName getValueVariable() {
        throw new IllegalArgumentException("getValueVariable called on Atom object " + getPattern());
    }

    /**
     * @return set of predicates relevant to this atom
     */
    public Set<Predicate> getPredicates() {
        Set<Predicate> predicates = new HashSet<>();
        predicates.addAll(getValuePredicates());
        predicates.addAll(getIdPredicates());
        return predicates;
    }

    /**
     * @return set of id predicates relevant to this atom
     */
    public Set<IdPredicate> getIdPredicates() {
        return ((ReasonerQueryImpl) getParentQuery()).getIdPredicates().stream()
                .filter(atom -> containsVar(atom.getVarName()))
                .collect(Collectors.toSet());
    }

    /**
     * @return set of value predicates relevant to this atom
     */
    public Set<ValuePredicate> getValuePredicates(){
        return ((ReasonerQueryImpl) getParentQuery()).getValuePredicates().stream()
                .filter(atom -> atom.getVarName().equals(getValueVariable()))
                .collect(Collectors.toSet());
    }

    /**
     * @return set of types relevant to this atom
     */
    public Set<TypeAtom> getTypeConstraints(){
        Set<TypeAtom> relevantTypes = new HashSet<>();
        //ids from indirect types
        ((ReasonerQueryImpl) getParentQuery()).getTypeConstraints().stream()
                .filter(atom -> containsVar(atom.getVarName()))
                .forEach(relevantTypes::add);
        return relevantTypes;
    }

    /**
     * @return set of constraints of this atom (predicates + types) that are not selectable
     */
    public Set<Atomic> getNonSelectableConstraints() {
        Set<Atom> types = getTypeConstraints().stream()
                .filter(at -> !at.isSelectable())
                .collect(Collectors.toSet());
        return Sets.union(types, getPredicates());
    }

    public Set<IdPredicate> getUnmappedIdPredicates(){ return new HashSet<>();}
    public Set<TypeAtom> getUnmappedTypeConstraints(){ return new HashSet<>();}
    public Set<TypeAtom> getMappedTypeConstraints() { return new HashSet<>();}
    public Set<Unifier> getPermutationUnifiers(Atom headAtom){ return new HashSet<>();}

    //TODO move down to relation only
    /**
     * @return map of role type- (var name, var type) pairs
     */
    public Multimap<RoleType, Pair<VarName, Type>> getRoleVarTypeMap() { return ArrayListMultimap.create();}

    /**
     * infers types (type, role types) fo the atom if applicable/possible
     */
    public void inferTypes(){}

    /**
     * rewrites the atom to one with user defined name
     * @return pair of (rewritten atom, unifiers required to unify child with rewritten atom)
     */
    public Atom rewriteToUserDefined(){ return this;}

    /**
     * rewrites the atom to one with user defined name, need unifiers for cases when we have variable clashes
     * between the relation variable and relation players
     * @return pair of (rewritten atom, unifiers required to unify child with rewritten atom)
     */
    public Pair<Atom, Unifier> rewriteToUserDefinedWithUnifiers(){ return new Pair<>(this, new UnifierImpl());}
}<|MERGE_RESOLUTION|>--- conflicted
+++ resolved
@@ -95,18 +95,6 @@
      * @return measure of priority with which this atom should be resolved
      */
     public int resolutionPriority(){
-<<<<<<< HEAD
-        int priority = 0;
-        priority += getPartialSubstitutions().size() * ResolutionStrategy.PARTIAL_SUBSTITUTION;
-        priority += getApplicableRules().size() * ResolutionStrategy.APPLICABLE_RULE;
-        priority += getTypeConstraints().size() * ResolutionStrategy.GUARD;
-        Set<VarName> otherVars = getParentQuery().getAtoms().stream()
-                .filter(a -> a != this)
-                .flatMap(at -> at.getVarNames().stream())
-                .collect(Collectors.toSet());
-        priority += Sets.intersection(getVarNames(), otherVars).size() * ResolutionStrategy.BOUND_VARIABLE;
-        priority += isRecursive()? ResolutionStrategy.RECURSIVE_ATOM : 0;
-=======
         if (priority == Integer.MAX_VALUE) {
             priority = 0;
             priority += getPartialSubstitutions().size() * ResolutionStrategy.PARTIAL_SUBSTITUTION;
@@ -117,8 +105,8 @@
                     .flatMap(at -> at.getVarNames().stream())
                     .collect(Collectors.toSet());
             priority += Sets.intersection(getVarNames(), otherVars).size() * ResolutionStrategy.BOUND_VARIABLE;
+            priority += isRecursive()? ResolutionStrategy.RECURSIVE_ATOM : 0;
         }
->>>>>>> 92ade76f
         return priority;
     }
 
