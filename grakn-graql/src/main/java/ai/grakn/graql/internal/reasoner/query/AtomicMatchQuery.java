/*
 * Grakn - A Distributed Semantic Database
 * Copyright (C) 2016  Grakn Labs Limited
 *
 * Grakn is free software: you can redistribute it and/or modify
 * it under the terms of the GNU General Public License as published by
 * the Free Software Foundation, either version 3 of the License, or
 * (at your option) any later version.
 *
 * Grakn is distributed in the hope that it will be useful,
 * but WITHOUT ANY WARRANTY; without even the implied warranty of
 * MERCHANTABILITY or FITNESS FOR A PARTICULAR PURPOSE.  See the
 * GNU General Public License for more details.
 *
 * You should have received a copy of the GNU General Public License
 * along with Grakn. If not, see <http://www.gnu.org/licenses/gpl.txt>.
 */

package ai.grakn.graql.internal.reasoner.query;

import ai.grakn.GraknGraph;
import ai.grakn.concept.Concept;
import ai.grakn.concept.Rule;
import ai.grakn.graql.MatchQuery;
import ai.grakn.graql.VarName;
import ai.grakn.graql.internal.reasoner.atom.Atom;
import ai.grakn.graql.internal.reasoner.atom.predicate.IdPredicate;
import ai.grakn.graql.internal.reasoner.atom.predicate.Predicate;
import ai.grakn.graql.internal.reasoner.rule.InferenceRule;
import org.slf4j.Logger;
import org.slf4j.LoggerFactory;

import java.util.Collections;
import java.util.HashMap;
import java.util.HashSet;
import java.util.Iterator;
import java.util.Map;
import java.util.Optional;
import java.util.Set;
import java.util.stream.Collectors;
import java.util.stream.Stream;
import java.util.stream.StreamSupport;

/**
 *
 * <p>
 * Atomic reasoner query providing resolution streaming facilities.
 * </p>
 *
 * @author Kasper Piskorski
 *
 */
public class AtomicMatchQuery extends AtomicQuery{

    final private QueryAnswers answers;
    final private QueryAnswers newAnswers;
    private static final Logger LOG = LoggerFactory.getLogger(AtomicQuery.class);

    public AtomicMatchQuery(Atom atom, Set<VarName> vars){
        super(atom, vars);
        answers = new QueryAnswers();
        newAnswers = new QueryAnswers();
    }

    @Override
    public Stream<Map<VarName, Concept>> stream(Optional<GraknGraph> graph) {
        return answers.stream();
    }

    public AtomicMatchQuery(MatchQuery query, GraknGraph graph){
        super(query, graph);
        answers = new QueryAnswers();
        newAnswers = new QueryAnswers();
    }

    public AtomicMatchQuery(AtomicQuery query, QueryAnswers ans){
        super(query);
        answers = new QueryAnswers(ans);
        newAnswers = new QueryAnswers();
    }

    @Override
    public QueryAnswers getAnswers(){ return answers;}
    @Override
    public QueryAnswers getNewAnswers(){ return newAnswers;}

    @Override
    public void lookup(QueryCache cache){
        boolean queryVisited = cache.contains(this);
        if (!queryVisited){
            this.DBlookup();
            cache.record(this);
        }
        else this.memoryLookup(cache);
    }

    @Override
    public void DBlookup() {
<<<<<<< HEAD
        QueryAnswers lookup = new QueryAnswers(getMatchQuery().execute());
=======
        QueryAnswers lookup = new QueryAnswers(getMatchQuery().admin().streamWithVarNames().collect(Collectors.toList()));
>>>>>>> 20b2f918
        lookup.removeAll(answers);
        answers.addAll(lookup);
        newAnswers.addAll(lookup);
    }

    @Override
    public void memoryLookup(QueryCache cache) {
        AtomicQuery equivalentQuery = cache.get(this);
        if(equivalentQuery != null) {
            QueryAnswers lookup = QueryAnswers.getUnifiedAnswers(this, equivalentQuery, equivalentQuery.getAnswers());
            lookup.removeAll(answers);
            answers.addAll(lookup);
            newAnswers.addAll(lookup);
        }
    }

    @Override
    public void propagateAnswers(QueryCache cache) {
        getChildren().forEach(childQuery -> {
            QueryAnswers ans = QueryAnswers.getUnifiedAnswers(childQuery, this, cache.get(this).getAnswers());
            childQuery.getAnswers().addAll(ans);
            childQuery.getNewAnswers().addAll(ans);
            childQuery.propagateAnswers(cache);
        });
    }

    @Override
    public QueryAnswers materialise(){
        QueryAnswers fullAnswers = new QueryAnswers();
        answers.forEach(answer -> {
            Set<IdPredicate> subs = new HashSet<>();
            answer.forEach((var, con) -> {
                IdPredicate sub = new IdPredicate(var, con);
                if (!containsAtom(sub))
                    subs.add(sub);
            });
            fullAnswers.addAll(materialise(subs));
        });
        return fullAnswers;
    }

    private QueryAnswers propagateHeadIdPredicates(Query ruleHead, QueryAnswers answers){
        QueryAnswers newAnswers = new QueryAnswers();
        if(answers.isEmpty()) return newAnswers;

        Set<VarName> queryVars = getSelectedNames();
        Set<VarName> headVars = ruleHead.getSelectedNames();
        Set<Predicate> extraSubs = new HashSet<>();
        if(queryVars.size() > headVars.size()){
            extraSubs.addAll(ruleHead.getIdPredicates()
                    .stream().filter(sub -> queryVars.contains(sub.getVarName()))
                    .collect(Collectors.toSet()));
        }

        answers.forEach( map -> {
            Map<VarName, Concept> newAns = new HashMap<>(map);
            extraSubs.forEach(sub -> newAns.put(sub.getVarName(), graph().getConcept(sub.getPredicateValue())) );
            newAnswers.add(newAns);
        });
        return newAnswers;
    }

    @Override
    public void resolveViaRule(Rule rl, Set<AtomicQuery> subGoals, QueryCache cache, boolean materialise){
        Atom atom = this.getAtom();
        InferenceRule rule = new InferenceRule(rl, graph());
        rule.unify(atom);
        Query ruleBody = rule.getBody();
        AtomicQuery ruleHead = rule.getHead();

        Set<Atom> atoms = ruleBody.selectAtoms();
        Iterator<Atom> atIt = atoms.iterator();

        subGoals.add(this);
        AtomicQuery childAtomicQuery = new AtomicMatchQuery(atIt.next(), this.getSelectedNames());
        if(!materialise) this.establishRelation(childAtomicQuery);
        QueryAnswers subs = childAtomicQuery.answer(subGoals, cache, materialise);
        while(atIt.hasNext()){
            childAtomicQuery = new AtomicMatchQuery(atIt.next(), getSelectedNames());
            if(!materialise) this.establishRelation(childAtomicQuery);
            QueryAnswers localSubs = childAtomicQuery.answer(subGoals, cache, materialise);
            subs = subs.join(localSubs);
        }

        QueryAnswers answers = this.propagateHeadIdPredicates(ruleHead, subs)
                .filterNonEquals(ruleBody)
                .filterVars(ruleHead.getSelectedNames())
                .filterKnown(this.getAnswers());

        QueryAnswers newAnswers = new QueryAnswers();
        if (materialise || ruleHead.getAtom().requiresMaterialisation())
            newAnswers.addAll(new AtomicMatchQuery(ruleHead, answers).materialise());
        if (!newAnswers.isEmpty()){
            if (materialise) answers = newAnswers;
            else answers = answers.join(newAnswers);
        }

        //TODO do all combinations if roles missing
        QueryAnswers filteredAnswers = answers
                .filterVars(this.getSelectedNames())
                .filterIncomplete(this.getSelectedNames());
        this.getAnswers().addAll(filteredAnswers);
        this.newAnswers.addAll(filteredAnswers);
        cache.record(this);
    }

    @Override
    public QueryAnswers answer(Set<AtomicQuery> subGoals, QueryCache cache, boolean materialise){
        boolean queryAdmissible = !subGoals.contains(this);
        lookup(cache);
        if(queryAdmissible) {
            Atom atom = this.getAtom();
            Set<Rule> rules = atom.getApplicableRules();
            rules.forEach(rule -> resolveViaRule(rule, subGoals, cache, materialise));
        }
        return this.getAnswers();
    }

    @Override
    public Stream<Map<VarName, Concept>> resolve(boolean materialise) {
        if (!this.getAtom().isRuleResolvable())
            return this.getMatchQuery().admin().streamWithVarNames();
        else
            return new QueryAnswerIterator(materialise).hasStream();
    }

    private class QueryAnswerIterator implements Iterator<Map<VarName, Concept>> {

        private int dAns = 0;
        private int iter = 0;
        private final boolean materialise;
        private final QueryCache cache = new QueryCache();
        private final Set<AtomicQuery> subGoals = new HashSet<>();
        private final Set<Rule> rules;
        private Iterator<Map<VarName, Concept>> answerIterator = Collections.emptyIterator();
        private Iterator<Rule> ruleIterator = Collections.emptyIterator();

        public QueryAnswerIterator(boolean materialise){
            this.materialise = materialise;
            this.rules = outer().getAtom().getApplicableRules();
            lookup(cache);
            this.answerIterator = outer().newAnswers.iterator();
        }

        /**
         * @return stream constructed out of the answer iterator
         */
        public Stream<Map<VarName, Concept>> hasStream(){
            Iterable<Map<VarName, Concept>> iterable = () -> this;
            return StreamSupport.stream(iterable.spliterator(), false);
        }

        private boolean hasNextRule(){ return ruleIterator.hasNext();}
        private Rule nextRule(){return ruleIterator.next();}

        private void initIteration(){
            ruleIterator = rules.iterator();
            dAns = size();
            subGoals.clear();
        }

        private void completeIteration(){
            LOG.debug("Atom: " + outer().getAtom() + " iter: " + iter + " answers: " + size());
            dAns = size() - dAns;
            iter++;
            if (!materialise) cache.propagateAnswers();
        }

        private void computeNext(){
            if (!hasNextRule()) initIteration();
            outer().newAnswers.clear();
            Rule rule = nextRule();
            LOG.debug("Resolving rule: " + rule.getId() + " answers: " + size());
            outer().resolveViaRule(rule, subGoals, cache, materialise);
            if (!hasNextRule()) completeIteration();

            answerIterator = outer().newAnswers.iterator();
        }

        /**
         * check whether answers available, if answers not fully computed compute more answers
         * @return true if answers available
         */
        public boolean hasNext() {
            if (answerIterator.hasNext()) return true;
            else if (dAns != 0 || iter == 0 ){
                computeNext();
                return hasNext();
            }
            else
                return false;
        }

        /**
         * @return single answer to the query
         */
        public Map<VarName, Concept> next() { return answerIterator.next();}
        private AtomicMatchQuery outer(){ return AtomicMatchQuery.this;}
        private int size(){ return outer().getAnswers().size();}
    }
}<|MERGE_RESOLUTION|>--- conflicted
+++ resolved
@@ -35,7 +35,6 @@
 import java.util.HashSet;
 import java.util.Iterator;
 import java.util.Map;
-import java.util.Optional;
 import java.util.Set;
 import java.util.stream.Collectors;
 import java.util.stream.Stream;
@@ -60,11 +59,6 @@
         super(atom, vars);
         answers = new QueryAnswers();
         newAnswers = new QueryAnswers();
-    }
-
-    @Override
-    public Stream<Map<VarName, Concept>> stream(Optional<GraknGraph> graph) {
-        return answers.stream();
     }
 
     public AtomicMatchQuery(MatchQuery query, GraknGraph graph){
@@ -96,11 +90,7 @@
 
     @Override
     public void DBlookup() {
-<<<<<<< HEAD
-        QueryAnswers lookup = new QueryAnswers(getMatchQuery().execute());
-=======
         QueryAnswers lookup = new QueryAnswers(getMatchQuery().admin().streamWithVarNames().collect(Collectors.toList()));
->>>>>>> 20b2f918
         lookup.removeAll(answers);
         answers.addAll(lookup);
         newAnswers.addAll(lookup);
