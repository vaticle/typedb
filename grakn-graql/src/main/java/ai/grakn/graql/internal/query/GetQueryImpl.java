/*
 * Grakn - A Distributed Semantic Database
 * Copyright (C) 2016-2018 Grakn Labs Limited
 *
 * Grakn is free software: you can redistribute it and/or modify
 * it under the terms of the GNU Affero General Public License as published by
 * the Free Software Foundation, either version 3 of the License, or
 * (at your option) any later version.
 *
 * Grakn is distributed in the hope that it will be useful,
 * but WITHOUT ANY WARRANTY; without even the implied warranty of
 * MERCHANTABILITY or FITNESS FOR A PARTICULAR PURPOSE.  See the
 * GNU General Public License for more details.
 *
 * You should have received a copy of the GNU General Public License
 * along with Grakn. If not, see <http://www.gnu.org/licenses/gpl.txt>.
 */

package ai.grakn.graql.internal.query;

import ai.grakn.GraknTx;
import ai.grakn.graql.GetQuery;
import ai.grakn.graql.Match;
import ai.grakn.graql.Var;
import ai.grakn.graql.admin.Answer;
import com.google.auto.value.AutoValue;
import com.google.common.collect.ImmutableSet;

import java.util.List;
<<<<<<< HEAD
import java.util.Optional;
import java.util.stream.Collectors;
=======
>>>>>>> 20da4fdc
import java.util.stream.Stream;

import static java.util.stream.Collectors.joining;

/**
 * Default implementation of {@link GetQuery}
 *
 * @author Felix Chapman
 */
@AutoValue
public abstract class GetQueryImpl extends AbstractQuery<List<Answer>, Answer> implements GetQuery {

    public abstract ImmutableSet<Var> vars();
    public abstract Match match();

    @Override
    public GetQuery withTx(GraknTx tx) {
        return Queries.get(vars(), match().withTx(tx).admin());
    }

    @Override
    public boolean isReadOnly() {
        return true;
    }

    @Override
    public Stream<Answer> stream() {
        return match().stream().map(result -> result.project(vars())).distinct();
    }

    @Override
    public String toString() {
        return match().toString() + " get " + vars().stream().map(Object::toString).collect(joining(", ")) + ";";
    }

    @Override
    public final List<Answer> execute() {
        return stream().collect(Collectors.toList());
    }
}<|MERGE_RESOLUTION|>--- conflicted
+++ resolved
@@ -27,11 +27,8 @@
 import com.google.common.collect.ImmutableSet;
 
 import java.util.List;
-<<<<<<< HEAD
 import java.util.Optional;
 import java.util.stream.Collectors;
-=======
->>>>>>> 20da4fdc
 import java.util.stream.Stream;
 
 import static java.util.stream.Collectors.joining;
@@ -50,6 +47,11 @@
     @Override
     public GetQuery withTx(GraknTx tx) {
         return Queries.get(vars(), match().withTx(tx).admin());
+    }
+
+    @Override
+    public final Optional<? extends GraknTx> tx() {
+        return match().admin().tx();
     }
 
     @Override
