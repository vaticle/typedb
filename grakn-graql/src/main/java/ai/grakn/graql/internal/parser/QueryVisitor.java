/*
 * Grakn - A Distributed Semantic Database
 * Copyright (C) 2016  Grakn Labs Limited
 *
 * Grakn is free software: you can redistribute it and/or modify
 * it under the terms of the GNU General Public License as published by
 * the Free Software Foundation, either version 3 of the License, or
 * (at your option) any later version.
 *
 * Grakn is distributed in the hope that it will be useful,
 * but WITHOUT ANY WARRANTY; without even the implied warranty of
 * MERCHANTABILITY or FITNESS FOR A PARTICULAR PURPOSE.  See the
 * GNU General Public License for more details.
 *
 * You should have received a copy of the GNU General Public License
 * along with Grakn. If not, see <http://www.gnu.org/licenses/gpl.txt>.
 */

package ai.grakn.graql.internal.parser;

import ai.grakn.concept.ConceptId;
import ai.grakn.concept.ResourceType;
import ai.grakn.concept.TypeLabel;
import ai.grakn.graql.Aggregate;
import ai.grakn.graql.AggregateQuery;
import ai.grakn.graql.AskQuery;
import ai.grakn.graql.ComputeQuery;
import ai.grakn.graql.DeleteQuery;
import ai.grakn.graql.Graql;
import ai.grakn.graql.InsertQuery;
import ai.grakn.graql.MatchQuery;
import ai.grakn.graql.NamedAggregate;
import ai.grakn.graql.Order;
import ai.grakn.graql.Pattern;
import ai.grakn.graql.Query;
import ai.grakn.graql.QueryBuilder;
import ai.grakn.graql.ValuePredicate;
import ai.grakn.graql.Var;
import ai.grakn.graql.VarName;
import ai.grakn.graql.analytics.ClusterQuery;
import ai.grakn.graql.analytics.CountQuery;
import ai.grakn.graql.analytics.DegreeQuery;
import ai.grakn.graql.analytics.MaxQuery;
import ai.grakn.graql.analytics.MeanQuery;
import ai.grakn.graql.analytics.MedianQuery;
import ai.grakn.graql.analytics.MinQuery;
import ai.grakn.graql.analytics.PathQuery;
import ai.grakn.graql.analytics.StdQuery;
import ai.grakn.graql.analytics.SumQuery;
import ai.grakn.graql.internal.antlr.GraqlBaseVisitor;
import ai.grakn.graql.internal.antlr.GraqlParser;
import ai.grakn.graql.internal.util.StringConverter;
import ai.grakn.util.ErrorMessage;
import com.google.common.collect.ImmutableMap;
import org.antlr.v4.runtime.ParserRuleContext;
import org.antlr.v4.runtime.tree.TerminalNode;

import java.util.Collection;
import java.util.List;
import java.util.Map;
import java.util.Set;
import java.util.function.Function;
import java.util.function.UnaryOperator;
import java.util.stream.Stream;

import static ai.grakn.graql.Graql.and;
import static ai.grakn.graql.Graql.eq;
import static ai.grakn.graql.Graql.var;
import static java.util.stream.Collectors.toList;
import static java.util.stream.Collectors.toSet;

/**
 * ANTLR visitor class for parsing a query
 */
// This class performs a lot of unchecked casts, because ANTLR's visit methods only return 'object'
@SuppressWarnings("unchecked")
class QueryVisitor extends GraqlBaseVisitor {

    private final QueryBuilder queryBuilder;
    private final ImmutableMap<String, Function<List<Object>, Aggregate>> aggregateMethods;

    QueryVisitor(
            ImmutableMap<String, Function<List<Object>, Aggregate>> aggregateMethods, QueryBuilder queryBuilder) {
        this.aggregateMethods = aggregateMethods;
        this.queryBuilder = queryBuilder;
    }

    @Override
    public List<Query<?>> visitQueryList(GraqlParser.QueryListContext ctx) {
        return ctx.queryListElem().stream().map(this::visitQueryListElem).collect(toList());
    }

    @Override
    public Query<?> visitQueryListElem(GraqlParser.QueryListElemContext ctx) {
        return (Query<?>) super.visitQueryListElem(ctx);
    }

    @Override
    public Query<?> visitQueryEOF(GraqlParser.QueryEOFContext ctx) {
        return visitQuery(ctx.query());
    }

    @Override
    public MatchQuery visitMatchEOF(GraqlParser.MatchEOFContext ctx) {
        return visitMatchQuery(ctx.matchQuery());
    }

    @Override
    public AskQuery visitAskEOF(GraqlParser.AskEOFContext ctx) {
        return visitAskQuery(ctx.askQuery());
    }

    @Override
    public InsertQuery visitInsertEOF(GraqlParser.InsertEOFContext ctx) {
        return visitInsertQuery(ctx.insertQuery());
    }

    @Override
    public DeleteQuery visitDeleteEOF(GraqlParser.DeleteEOFContext ctx) {
        return visitDeleteQuery(ctx.deleteQuery());
    }

    @Override
    public ComputeQuery visitComputeEOF(GraqlParser.ComputeEOFContext ctx) {
        return visitComputeQuery(ctx.computeQuery());
    }

    @Override
    public Query<?> visitQuery(GraqlParser.QueryContext ctx) {
        return (Query<?>) super.visitQuery(ctx);
    }

    @Override
    public MatchQuery visitMatchBase(GraqlParser.MatchBaseContext ctx) {
        Collection<Pattern> patterns = visitPatterns(ctx.patterns());
        return queryBuilder.match(patterns);
    }

    @Override
    public MatchQuery visitMatchSelect(GraqlParser.MatchSelectContext ctx) {
        Set<VarName> names = ctx.VARIABLE().stream().map(this::getVariable).collect(toSet());
        return visitMatchQuery(ctx.matchQuery()).select(names);
    }

    @Override
    public MatchQuery visitMatchOffset(GraqlParser.MatchOffsetContext ctx) {
        return visitMatchQuery(ctx.matchQuery()).offset(getInteger(ctx.INTEGER()));
    }

    @Override
    public MatchQuery visitMatchOrderBy(GraqlParser.MatchOrderByContext ctx) {
        MatchQuery matchQuery = visitMatchQuery(ctx.matchQuery());

        // decide which ordering method to use
        VarName var = getVariable(ctx.VARIABLE());
        if (ctx.ORDER() != null) {
            return matchQuery.orderBy(var, getOrder(ctx.ORDER()));
        } else {
            return matchQuery.orderBy(var);
        }
    }

    @Override
    public MatchQuery visitMatchLimit(GraqlParser.MatchLimitContext ctx) {
        return visitMatchQuery(ctx.matchQuery()).limit(getInteger(ctx.INTEGER()));
    }

    @Override
    public MatchQuery visitMatchDistinct(GraqlParser.MatchDistinctContext ctx) {
        return visitMatchQuery(ctx.matchQuery()).distinct();
    }

    @Override
    public AggregateQuery<?> visitAggregateEOF(GraqlParser.AggregateEOFContext ctx) {
        return visitAggregateQuery(ctx.aggregateQuery());
    }

    @Override
    public AskQuery visitAskQuery(GraqlParser.AskQueryContext ctx) {
        return visitMatchQuery(ctx.matchQuery()).ask();
    }

    @Override
    public InsertQuery visitInsertQuery(GraqlParser.InsertQueryContext ctx) {
        return (InsertQuery) super.visitInsertQuery(ctx);
    }

    @Override
    public Object visitInsertOnly(GraqlParser.InsertOnlyContext ctx) {
        Collection<Var> vars = visitVarPatterns(ctx.varPatterns());
        return queryBuilder.insert(vars);
    }

    @Override
    public Object visitMatchInsert(GraqlParser.MatchInsertContext ctx) {
        Collection<Var> vars = visitVarPatterns(ctx.varPatterns());
        return visitMatchQuery(ctx.matchQuery()).insert(vars);
    }

    @Override
    public DeleteQuery visitDeleteQuery(GraqlParser.DeleteQueryContext ctx) {
        Collection<Var> getters = visitVarPatterns(ctx.varPatterns());
        return visitMatchQuery(ctx.matchQuery()).delete(getters);
    }

    @Override
    public ComputeQuery<?> visitComputeQuery(GraqlParser.ComputeQueryContext ctx) {
        return visitComputeMethod(ctx.computeMethod());
    }

    @Override
    public MinQuery visitMin(GraqlParser.MinContext ctx) {
        MinQuery min = queryBuilder.compute().min().of(visitOfList(ctx.ofList()));

        if (ctx.inList() != null) {
            min = min.in(visitInList(ctx.inList()));
        }

        return min;
    }

    @Override
    public MaxQuery visitMax(GraqlParser.MaxContext ctx) {
        MaxQuery max = queryBuilder.compute().max().of(visitOfList(ctx.ofList()));

        if (ctx.inList() != null) {
            max = max.in(visitInList(ctx.inList()));
        }

        return max;
    }

    @Override
    public MedianQuery visitMedian(GraqlParser.MedianContext ctx) {
        MedianQuery median = queryBuilder.compute().median().of(visitOfList(ctx.ofList()));

        if (ctx.inList() != null) {
            median = median.in(visitInList(ctx.inList()));
        }

        return median;
    }

    @Override
    public MeanQuery visitMean(GraqlParser.MeanContext ctx) {
        MeanQuery mean = queryBuilder.compute().mean();

        if (ctx.ofList() != null) {
            mean = mean.of(visitOfList(ctx.ofList()));
        }

        if (ctx.inList() != null) {
            mean = mean.in(visitInList(ctx.inList()));
        }

        return mean;
    }

    @Override
    public StdQuery visitStd(GraqlParser.StdContext ctx) {
        StdQuery std = queryBuilder.compute().std().of(visitOfList(ctx.ofList()));

        if (ctx.inList() != null) {
            std = std.in(visitInList(ctx.inList()));
        }

        return std;
    }

    @Override
    public SumQuery visitSum(GraqlParser.SumContext ctx) {
        SumQuery sum = queryBuilder.compute().sum().of(visitOfList(ctx.ofList()));

        if (ctx.inList() != null) {
            sum = sum.in(visitInList(ctx.inList()));
        }

        return sum;
    }

    @Override
    public CountQuery visitCount(GraqlParser.CountContext ctx) {
        CountQuery count = queryBuilder.compute().count();

        if (ctx.inList() != null) {
            count = count.in(visitInList(ctx.inList()));
        }

        return count;
    }

    @Override
    public PathQuery visitPath(GraqlParser.PathContext ctx) {
        PathQuery path = queryBuilder.compute().path().from(visitId(ctx.id(0))).to(visitId(ctx.id(1)));

        if (ctx.inList() != null) {
            path = path.in(visitInList(ctx.inList()));
        }

        return path;
    }

    @Override
    public ClusterQuery<?> visitCluster(GraqlParser.ClusterContext ctx) {
        ClusterQuery<?> cluster = queryBuilder.compute().cluster();

        if (ctx.MEMBERS() != null) cluster = cluster.members();

        if (ctx.SIZE() != null) cluster = cluster.clusterSize(getInteger(ctx.INTEGER()));

        if (ctx.inList() != null) {
            cluster = cluster.in(visitInList(ctx.inList()));
        }

        return cluster;
    }

    @Override
    public DegreeQuery visitDegrees(GraqlParser.DegreesContext ctx) {
        DegreeQuery degree = queryBuilder.compute().degree();

        if (ctx.ofList() != null) {
            degree = degree.of(visitOfList(ctx.ofList()));
        }

        if (ctx.inList() != null) {
            degree = degree.in(visitInList(ctx.inList()));
        }

        return degree;
    }

    @Override
    public ComputeQuery<?> visitComputeMethod(GraqlParser.ComputeMethodContext ctx) {
        return (ComputeQuery<?>) super.visitComputeMethod(ctx);
    }

    @Override
    public Set<TypeLabel> visitInList(GraqlParser.InListContext ctx) {
        return visitLabelList(ctx.labelList());
    }

    @Override
    public Set<TypeLabel> visitOfList(GraqlParser.OfListContext ctx) {
        return visitLabelList(ctx.labelList());
    }

    @Override
    public Set<TypeLabel> visitLabelList(GraqlParser.LabelListContext ctx) {
        return ctx.label().stream().map(this::visitLabel).collect(toSet());
    }

    @Override
    public AggregateQuery<?> visitAggregateQuery(GraqlParser.AggregateQueryContext ctx) {
        Aggregate aggregate = visitAggregate(ctx.aggregate());
        return visitMatchQuery(ctx.matchQuery()).aggregate(aggregate);
    }

    @Override
    public Aggregate<?, ?> visitCustomAgg(GraqlParser.CustomAggContext ctx) {
        String name = visitIdentifier(ctx.identifier());
        Function<List<Object>, Aggregate> aggregateMethod = aggregateMethods.get(name);

        if (aggregateMethod == null) {
            throw new IllegalArgumentException(ErrorMessage.UNKNOWN_AGGREGATE.getMessage(name));
        }

        List<Object> arguments = ctx.argument().stream().map(this::visit).collect(toList());

        return aggregateMethod.apply(arguments);
    }

    @Override
    public Aggregate<?, ? extends Map<String, ?>> visitSelectAgg(GraqlParser.SelectAggContext ctx) {
        Set aggregates = ctx.namedAgg().stream().map(this::visitNamedAgg).collect(toSet());

        // We can't handle cases when the aggregate types are wrong, because the user can provide custom aggregates
        return Graql.select(aggregates);
    }

    @Override
    public VarName visitVariableArgument(GraqlParser.VariableArgumentContext ctx) {
        return getVariable(ctx.VARIABLE());
    }

    @Override
    public Aggregate<?, ?> visitAggregateArgument(GraqlParser.AggregateArgumentContext ctx) {
        return visitAggregate(ctx.aggregate());
    }

    @Override
    public NamedAggregate<?, ?> visitNamedAgg(GraqlParser.NamedAggContext ctx) {
        String name = visitIdentifier(ctx.identifier());
        return visitAggregate(ctx.aggregate()).as(name);
    }

    @Override
    public List<Pattern> visitPatterns(GraqlParser.PatternsContext ctx) {
        return ctx.pattern().stream()
                .map(this::visitPattern)
                .collect(toList());
    }

    @Override
    public Pattern visitOrPattern(GraqlParser.OrPatternContext ctx) {
        return Graql.or(ctx.pattern().stream().map(this::visitPattern).collect(toList()));
    }

    @Override
    public List<Var> visitVarPatterns(GraqlParser.VarPatternsContext ctx) {
        return ctx.varPattern().stream().map(this::visitVarPattern).collect(toList());
    }

    @Override
    public Pattern visitAndPattern(GraqlParser.AndPatternContext ctx) {
        return and(visitPatterns(ctx.patterns()));
    }

    @Override
    public Var visitVarPattern(GraqlParser.VarPatternContext ctx) {
        Var var;
        if (ctx.VARIABLE() != null) {
            var = var(getVariable(ctx.VARIABLE()));
        } else {
            var = visitVariable(ctx.variable());
        }
        return getVarProperties(ctx.property()).apply(var);
    }

    @Override
    public UnaryOperator<Var> visitPropId(GraqlParser.PropIdContext ctx) {
        return var -> var.id(visitId(ctx.id()));
    }

    @Override
    public UnaryOperator<Var> visitPropLabel(GraqlParser.PropLabelContext ctx) {
        return var -> var.label(visitLabel(ctx.label()));
    }

    @Override
    public UnaryOperator<Var> visitPropValue(GraqlParser.PropValueContext ctx) {
        return var -> var.val(visitPredicate(ctx.predicate()));
    }

    @Override
    public UnaryOperator<Var> visitPropLhs(GraqlParser.PropLhsContext ctx) {
        return var -> var.lhs(and(visitPatterns(ctx.patterns())));
    }

    @Override
    public UnaryOperator<Var> visitPropRhs(GraqlParser.PropRhsContext ctx) {
        return var -> var.rhs(and(visitVarPatterns(ctx.varPatterns())));
    }

    @Override
    public UnaryOperator<Var> visitPropHasVariable(GraqlParser.PropHasVariableContext ctx) {
        Var resource = var(getVariable(ctx.VARIABLE()));

        if (ctx.label() != null) {
            TypeLabel type = visitLabel(ctx.label());
            return var -> var.has(type, resource);
        } else {
            return var -> var.has(resource);
        }
    }

    @Override
    public UnaryOperator<Var> visitPropHas(GraqlParser.PropHasContext ctx) {
<<<<<<< HEAD
        TypeLabel type = visitLabel(ctx.label());
        Var resource = var().value(visitPredicate(ctx.predicate()));
=======
        TypeName type = visitName(ctx.name());
        Var resource = var().val(visitPredicate(ctx.predicate()));
>>>>>>> 2054a42c
        return var -> var.has(type, resource);
    }

    @Override
    public UnaryOperator<Var> visitPropResource(GraqlParser.PropResourceContext ctx) {
        return var -> var.hasResource(visitVariable(ctx.variable()));
    }

    @Override
    public UnaryOperator<Var> visitPropKey(GraqlParser.PropKeyContext ctx) {
        return var -> var.hasKey(visitVariable(ctx.variable()));
    }

    @Override
    public UnaryOperator<Var> visitIsAbstract(GraqlParser.IsAbstractContext ctx) {
        return Var::isAbstract;
    }

    @Override
    public UnaryOperator<Var> visitPropDatatype(GraqlParser.PropDatatypeContext ctx) {
        return var -> var.datatype(getDatatype(ctx.DATATYPE()));
    }

    @Override
    public UnaryOperator<Var> visitPropRegex(GraqlParser.PropRegexContext ctx) {
        return var -> var.regex(getRegex(ctx.REGEX()));
    }

    @Override
    public UnaryOperator<Var> visitPropRel(GraqlParser.PropRelContext ctx) {
        return getVarProperties(ctx.casting());
    }

    @Override
    public UnaryOperator<Var> visitPropNeq(GraqlParser.PropNeqContext ctx) {
        return var -> var.neq(visitVariable(ctx.variable()));
    }

    @Override
    public UnaryOperator<Var> visitCasting(GraqlParser.CastingContext ctx) {
        if (ctx.VARIABLE() == null) {
            return var -> var.rel(visitVariable(ctx.variable()));
        } else {
            return var -> var.rel(visitVariable(ctx.variable()), var(getVariable(ctx.VARIABLE())));
        }
    }

    @Override
    public UnaryOperator<Var> visitIsa(GraqlParser.IsaContext ctx) {
        return var -> var.isa(visitVariable(ctx.variable()));
    }

    @Override
    public UnaryOperator<Var> visitSub(GraqlParser.SubContext ctx) {
        return var -> var.sub(visitVariable(ctx.variable()));
    }

    @Override
    public UnaryOperator<Var> visitRelates(GraqlParser.RelatesContext ctx) {
        return var -> var.relates(visitVariable(ctx.variable()));
    }

    @Override
    public UnaryOperator<Var> visitPlaysRole(GraqlParser.PlaysRoleContext ctx) {
        return var -> var.playsRole(visitVariable(ctx.variable()));
    }

    @Override
    public UnaryOperator<Var> visitHasScope(GraqlParser.HasScopeContext ctx) {
        return var -> var.hasScope(var(getVariable(ctx.VARIABLE())));
    }

    @Override
    public TypeLabel visitLabel(GraqlParser.LabelContext ctx) {
        return TypeLabel.of(visitIdentifier(ctx.identifier()));
    }

    @Override
    public ConceptId visitId(GraqlParser.IdContext ctx) {
        return ConceptId.of(visitIdentifier(ctx.identifier()));
    }

    @Override
    public String visitIdentifier(GraqlParser.IdentifierContext ctx) {
        if (ctx.STRING() != null) {
            return getString(ctx.STRING());
        } else {
            return ctx.getText();
        }
    }

    @Override
    public Var visitVariable(GraqlParser.VariableContext ctx) {
        if (ctx == null) {
            return var();
        } else if (ctx.label() != null) {
            return Graql.label(visitLabel(ctx.label()));
        } else {
            return var(getVariable(ctx.VARIABLE()));
        }
    }

    @Override
    public ValuePredicate visitPredicateEq(GraqlParser.PredicateEqContext ctx) {
        return eq(visitValue(ctx.value()));
    }

    @Override
    public ValuePredicate visitPredicateVariable(GraqlParser.PredicateVariableContext ctx) {
        return eq(var(getVariable(ctx.VARIABLE())));
    }

    @Override
    public ValuePredicate visitPredicateNeq(GraqlParser.PredicateNeqContext ctx) {
        return applyPredicate(Graql::neq, Graql::neq, visitValueOrVar(ctx.valueOrVar()));
    }

    @Override
    public ValuePredicate visitPredicateGt(GraqlParser.PredicateGtContext ctx) {
        return applyPredicate((Function<Comparable<?>, ValuePredicate>) Graql::gt, Graql::gt, visitValueOrVar(ctx.valueOrVar()));
    }

    @Override
    public ValuePredicate visitPredicateGte(GraqlParser.PredicateGteContext ctx) {
        return applyPredicate((Function<Comparable<?>, ValuePredicate>) Graql::gte, Graql::gte, visitValueOrVar(ctx.valueOrVar()));
    }

    @Override
    public ValuePredicate visitPredicateLt(GraqlParser.PredicateLtContext ctx) {
        return applyPredicate((Function<Comparable<?>, ValuePredicate>) Graql::lt, Graql::lt, visitValueOrVar(ctx.valueOrVar()));
    }

    @Override
    public ValuePredicate visitPredicateLte(GraqlParser.PredicateLteContext ctx) {
        return applyPredicate((Function<Comparable<?>, ValuePredicate>) Graql::lte, Graql::lte, visitValueOrVar(ctx.valueOrVar()));
    }

    @Override
    public ValuePredicate visitPredicateContains(GraqlParser.PredicateContainsContext ctx) {
        return applyPredicate((Function<String, ValuePredicate>) Graql::contains, Graql::contains, getString(ctx.STRING()));
    }

    @Override
    public ValuePredicate visitPredicateRegex(GraqlParser.PredicateRegexContext ctx) {
        return Graql.regex(getRegex(ctx.REGEX()));
    }

    @Override
    public Var visitValueVariable(GraqlParser.ValueVariableContext ctx) {
        return var(getVariable(ctx.VARIABLE()));
    }

    @Override
    public String visitValueString(GraqlParser.ValueStringContext ctx) {
        return getString(ctx.STRING());
    }

    @Override
    public Long visitValueInteger(GraqlParser.ValueIntegerContext ctx) {
        return getInteger(ctx.INTEGER());
    }

    @Override
    public Double visitValueReal(GraqlParser.ValueRealContext ctx) {
        return Double.valueOf(ctx.REAL().getText());
    }

    @Override
    public Boolean visitValueBoolean(GraqlParser.ValueBooleanContext ctx) {
        return Boolean.valueOf(ctx.BOOLEAN().getText());
    }

    private MatchQuery visitMatchQuery(GraqlParser.MatchQueryContext ctx) {
        return (MatchQuery) visit(ctx);
    }

    private Aggregate<?, ?> visitAggregate(GraqlParser.AggregateContext ctx) {
        return (Aggregate) visit(ctx);
    }

    public Pattern visitPattern(GraqlParser.PatternContext ctx) {
        return (Pattern) visit(ctx);
    }

    private ValuePredicate visitPredicate(GraqlParser.PredicateContext ctx) {
        return (ValuePredicate) visit(ctx);
    }

    private Object visitValueOrVar(GraqlParser.ValueOrVarContext ctx) {
        return visit(ctx);
    }

    private Object visitValue(GraqlParser.ValueContext ctx) {
        return visit(ctx);
    }

    private VarName getVariable(TerminalNode variable) {
        // Remove '$' prefix
        return VarName.of(variable.getText().substring(1));
    }

    private String getRegex(TerminalNode string) {
        // Remove surrounding /.../
        return getString(string);
    }

    private String getString(TerminalNode string) {
        // Remove surrounding quotes
        String unquoted = string.getText().substring(1, string.getText().length() - 1);
        return StringConverter.unescapeString(unquoted);
    }

    /**
     * Compose two functions together into a single function
     */
    private <T> UnaryOperator<T> compose(UnaryOperator<T> before, UnaryOperator<T> after) {
        return x -> after.apply(before.apply(x));
    }

    /**
     * Chain a stream of functions into a single function, which applies each one after the other
     */
    private <T> UnaryOperator<T> chainOperators(Stream<UnaryOperator<T>> operators) {
        return operators.reduce(UnaryOperator.identity(), this::compose);
    }

    private UnaryOperator<Var> getVarProperties(List<? extends ParserRuleContext> contexts) {
        return chainOperators(contexts.stream().map(ctx -> (UnaryOperator<Var>) visit(ctx)));
    }

    private long getInteger(TerminalNode integer) {
        return Long.parseLong(integer.getText());
    }

    private Order getOrder(TerminalNode order) {
        if (order.getText().equals("asc")) {
            return Order.asc;
        } else {
            return Order.desc;
        }
    }

    private <T> ValuePredicate applyPredicate(
            Function<T, ValuePredicate> valPred, Function<Var, ValuePredicate> varPred, Object obj
    ) {
        if (obj instanceof Var) {
            return varPred.apply((Var) obj);
        } else {
            return valPred.apply((T) obj);
        }
    }

    private ResourceType.DataType getDatatype(TerminalNode datatype) {
        switch (datatype.getText()) {
            case "long":
                return ResourceType.DataType.LONG;
            case "double":
                return ResourceType.DataType.DOUBLE;
            case "string":
                return ResourceType.DataType.STRING;
            case "boolean":
                return ResourceType.DataType.BOOLEAN;
            default:
                throw new RuntimeException("Unrecognized datatype " + datatype.getText());
        }
    }
}<|MERGE_RESOLUTION|>--- conflicted
+++ resolved
@@ -466,13 +466,8 @@
 
     @Override
     public UnaryOperator<Var> visitPropHas(GraqlParser.PropHasContext ctx) {
-<<<<<<< HEAD
         TypeLabel type = visitLabel(ctx.label());
-        Var resource = var().value(visitPredicate(ctx.predicate()));
-=======
-        TypeName type = visitName(ctx.name());
         Var resource = var().val(visitPredicate(ctx.predicate()));
->>>>>>> 2054a42c
         return var -> var.has(type, resource);
     }
 
