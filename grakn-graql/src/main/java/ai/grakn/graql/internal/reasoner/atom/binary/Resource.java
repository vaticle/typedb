--- conflicted
+++ resolved
@@ -75,13 +75,8 @@
     @Override
     protected ConceptId extractTypeId(VarAdmin var) {
         HasResourceProperty resProp = var.getProperties(HasResourceProperty.class).findFirst().orElse(null);
-<<<<<<< HEAD
-        TypeLabel typeLabel = resProp != null? resProp.getType().orElse(null) : null;
+        TypeLabel typeLabel = resProp != null? resProp.getType() : null;
         return typeLabel != null ? getParentQuery().graph().getType(typeLabel).getId() : null;
-=======
-        TypeName typeName = resProp != null? resProp.getType() : null;
-        return typeName != null ? getParentQuery().graph().getType(typeName).getId() : null;
->>>>>>> 95d0c699
     }
 
     @Override
