--- conflicted
+++ resolved
@@ -29,6 +29,7 @@
 import ai.grakn.graql.admin.Atomic;
 import ai.grakn.graql.internal.reasoner.atom.AtomicFactory;
 import ai.grakn.graql.internal.reasoner.atom.ResolutionStrategy;
+import ai.grakn.graql.internal.reasoner.atom.predicate.Predicate;
 import ai.grakn.graql.internal.reasoner.atom.predicate.ValuePredicate;
 import ai.grakn.graql.internal.reasoner.query.UnifierImpl;
 import ai.grakn.graql.internal.reasoner.rule.InferenceRule;
@@ -62,15 +63,9 @@
     }
 
     @Override
-<<<<<<< HEAD
-    protected boolean hasEquivalentPredicatesWith(BinaryBase at) {
-        if (!(at instanceof Resource)) return false;
-        Resource atom = (Resource) at;
-=======
     public String toString(){
         String multiPredicateString = getMultiPredicate().isEmpty()? getValueVariable().toString() : getMultiPredicate().stream().map(Predicate::getPredicate).collect(Collectors.toSet()).toString();
         return getVarName() + " has " + getType().getLabel() + " " + multiPredicateString;
-
     }
 
     @Override
@@ -78,7 +73,6 @@
         if (!(at instanceof Resource)) return false;
         Resource atom = (Resource) at;
         if(this.getMultiPredicate().size() != atom.getMultiPredicate().size()) return false;
->>>>>>> e3dc265c
         for (ValuePredicate predicate : getMultiPredicate()) {
             Iterator<ValuePredicate> objIt = atom.getMultiPredicate().iterator();
             boolean predicateHasEquivalent = false;
@@ -106,8 +100,6 @@
             if (!predicateCompatible) return false;
         }
         return true;
-<<<<<<< HEAD
-=======
     }
 
     @Override
@@ -115,7 +107,6 @@
         Set<VarName> vars = super.getVarNames();
         getMultiPredicate().stream().flatMap(p -> p.getVarNames().stream()).forEach(vars::add);
         return vars;
->>>>>>> e3dc265c
     }
 
     @Override
@@ -147,18 +138,6 @@
     @Override
     public boolean isSelectable(){ return true;}
 
-<<<<<<< HEAD
-=======
-    @Override
-    public boolean isAllowedToFormRuleHead(){
-        if (getType() == null || getMultiPredicate().size() > 1) return false;
-        if (getMultiPredicate().isEmpty()) return true;
-
-        ValuePredicate predicate = getMultiPredicate().iterator().next();
-        return predicate.getPredicate().isSpecific();
-    }
-
->>>>>>> e3dc265c
     @Override
     public boolean isAllowedToFormRuleHead(){
         if (getType() == null || getMultiPredicate().size() > 1) return false;
