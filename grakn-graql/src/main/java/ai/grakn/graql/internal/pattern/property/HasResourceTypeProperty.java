--- conflicted
+++ resolved
@@ -95,17 +95,8 @@
             relationType = relationType.label(KEY.getLabel(resourceLabel));
         }
 
-<<<<<<< HEAD
-        this.ownerRole = ownerRole.admin();
-        this.valueRole = valueRole.admin();
-        this.relationOwner = relationType.relates(this.ownerRole).admin();
-        this.relationValue = relationType.admin().var().relates(this.valueRole).admin();
-
-    }
-=======
         VarPatternAdmin relationOwner = relationType.relates(ownerRole).admin();
-        VarPatternAdmin relationValue = relationType.admin().getVarName().relates(valueRole).admin();
->>>>>>> 9b0426d9
+        VarPatternAdmin relationValue = relationType.admin().var().relates(valueRole).admin();
 
         return new AutoValue_HasResourceTypeProperty(
                 resourceType, ownerRole, valueRole, relationOwner, relationValue, required);
@@ -127,13 +118,8 @@
 
         traversals.addAll(PlaysProperty.of(ownerRole(), required()).match(start));
         //TODO: Get this to use real constraints no just the required flag
-<<<<<<< HEAD
-        traversals.addAll(new PlaysProperty(valueRole, false).match(resourceType.var()));
-        traversals.addAll(new NeqProperty(ownerRole).match(valueRole.var()));
-=======
-        traversals.addAll(PlaysProperty.of(valueRole(), false).match(resourceType().getVarName()));
-        traversals.addAll(NeqProperty.of(ownerRole()).match(valueRole().getVarName()));
->>>>>>> 9b0426d9
+        traversals.addAll(PlaysProperty.of(valueRole(), false).match(resourceType().var()));
+        traversals.addAll(NeqProperty.of(ownerRole()).match(valueRole().var()));
 
         return traversals;
     }
@@ -144,33 +130,19 @@
     }
 
     @Override
-<<<<<<< HEAD
     public Stream<VarPatternAdmin> innerVarPatterns() {
-        return Stream.of(resourceType);
+        return Stream.of(resourceType());
     }
 
     @Override
     public Stream<VarPatternAdmin> implicitInnerVarPatterns() {
-        return Stream.of(resourceType, ownerRole, valueRole, relationOwner, relationValue);
-=======
-    public Stream<VarPatternAdmin> getInnerVars() {
-        return Stream.of(resourceType());
-    }
-
-    @Override
-    public Stream<VarPatternAdmin> getImplicitInnerVars() {
         return Stream.of(resourceType(), ownerRole(), valueRole(), relationOwner(), relationValue());
->>>>>>> 9b0426d9
     }
 
     @Override
     public void insert(Var var, InsertQueryExecutor executor) throws GraqlQueryException {
         Type entityTypeConcept = executor.get(var).asType();
-<<<<<<< HEAD
-        ResourceType resourceTypeConcept = executor.get(resourceType.var()).asResourceType();
-=======
-        ResourceType resourceTypeConcept = executor.get(resourceType().getVarName()).asResourceType();
->>>>>>> 9b0426d9
+        ResourceType resourceTypeConcept = executor.get(resourceType().var()).asResourceType();
 
         if (required()) {
             entityTypeConcept.key(resourceTypeConcept);
@@ -181,39 +153,14 @@
 
     @Override
     public Set<Var> requiredVars(Var var) {
-<<<<<<< HEAD
-        return ImmutableSet.of(var, resourceType.var());
-    }
-
-    @Override
-    public boolean equals(Object o) {
-        if (this == o) return true;
-        if (o == null || getClass() != o.getClass()) return false;
-
-        HasResourceTypeProperty that = (HasResourceTypeProperty) o;
-
-        return resourceType.equals(that.resourceType);
-
-    }
-
-    @Override
-    public int hashCode() {
-        return resourceType.hashCode();
-=======
-        return ImmutableSet.of(var, resourceType().getVarName());
->>>>>>> 9b0426d9
+        return ImmutableSet.of(var, resourceType().var());
     }
 
     @Override
     public Atomic mapToAtom(VarPatternAdmin var, Set<VarPatternAdmin> vars, ReasonerQuery parent) {
         //TODO NB: HasResourceType is a special case and it doesn't allow variables as resource types
-<<<<<<< HEAD
         Var varName = var.var().asUserDefined();
-        Label label = this.getResourceType().getTypeLabel().orElse(null);
-=======
-        Var varName = var.getVarName().asUserDefined();
         Label label = this.resourceType().getTypeLabel().orElse(null);
->>>>>>> 9b0426d9
 
         Var predicateVar = var().asUserDefined();
         OntologyConcept ontologyConcept = parent.graph().getOntologyConcept(label);
