--- conflicted
+++ resolved
@@ -36,11 +36,8 @@
 import ai.grakn.graql.internal.reasoner.atom.binary.type.HasAtom;
 import ai.grakn.graql.internal.reasoner.atom.predicate.IdPredicate;
 import ai.grakn.util.Schema;
-<<<<<<< HEAD
 import com.google.auto.value.AutoValue;
-=======
 import com.google.common.collect.ImmutableSet;
->>>>>>> 79f25f29
 
 import java.util.Collection;
 import java.util.HashSet;
@@ -143,15 +140,9 @@
     }
 
     @Override
-<<<<<<< HEAD
-    public void insert(InsertQueryExecutor insertQueryExecutor, Concept concept) throws GraqlQueryException {
-        Type entityTypeConcept = concept.asType();
-        ResourceType resourceTypeConcept = insertQueryExecutor.getConcept(resourceType()).asResourceType();
-=======
     public void insert(Var var, InsertQueryExecutor executor) throws GraqlQueryException {
         Type entityTypeConcept = executor.get(var).asType();
-        ResourceType resourceTypeConcept = executor.get(resourceType.getVarName()).asResourceType();
->>>>>>> 79f25f29
+        ResourceType resourceTypeConcept = executor.get(resourceType().getVarName()).asResourceType();
 
         if (required()) {
             entityTypeConcept.key(resourceTypeConcept);
@@ -161,30 +152,11 @@
     }
 
     @Override
-<<<<<<< HEAD
-=======
     public Set<Var> requiredVars(Var var) {
-        return ImmutableSet.of(var, resourceType.getVarName());
+        return ImmutableSet.of(var, resourceType().getVarName());
     }
 
     @Override
-    public boolean equals(Object o) {
-        if (this == o) return true;
-        if (o == null || getClass() != o.getClass()) return false;
-
-        HasResourceTypeProperty that = (HasResourceTypeProperty) o;
-
-        return resourceType.equals(that.resourceType);
-
-    }
-
-    @Override
-    public int hashCode() {
-        return resourceType.hashCode();
-    }
-
-    @Override
->>>>>>> 79f25f29
     public Atomic mapToAtom(VarPatternAdmin var, Set<VarPatternAdmin> vars, ReasonerQuery parent) {
         //TODO NB: HasResourceType is a special case and it doesn't allow variables as resource types
         Var varName = var.getVarName().asUserDefined();
