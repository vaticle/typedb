--- conflicted
+++ resolved
@@ -168,11 +168,7 @@
         if (var.equals(from))
             setValueVariable(to);
         else if (var.equals(to))
-<<<<<<< HEAD
-            setValueVariable(var.map(name -> "captured->" + name));
-=======
-            setValueVariable(CAPTURE_MARK + var);
->>>>>>> b2fd19c5
+            setValueVariable(var.map(name -> CAPTURE_MARK + name));
     }
 
     @Override
@@ -182,11 +178,7 @@
         if (unifiers.containsKey(var))
             setValueVariable(unifiers.get(var));
         else if (unifiers.containsValue(var))
-<<<<<<< HEAD
-            setValueVariable(var.map(name -> "captured->" + name));
-=======
-            setValueVariable(CAPTURE_MARK + var);
->>>>>>> b2fd19c5
+            setValueVariable(var.map(name -> CAPTURE_MARK + name));
     }
 
     @Override
