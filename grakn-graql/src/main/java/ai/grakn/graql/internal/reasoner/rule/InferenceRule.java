/*
 * Grakn - A Distributed Semantic Database
 * Copyright (C) 2016  Grakn Labs Limited
 *
 * Grakn is free software: you can redistribute it and/or modify
 * it under the terms of the GNU General Public License as published by
 * the Free Software Foundation, either version 3 of the License, or
 * (at your option) any later version.
 *
 * Grakn is distributed in the hope that it will be useful,
 * but WITHOUT ANY WARRANTY; without even the implied warranty of
 * MERCHANTABILITY or FITNESS FOR A PARTICULAR PURPOSE.  See the
 * GNU General Public License for more details.
 *
 * You should have received a copy of the GNU General Public License
 * along with Grakn. If not, see <http://www.gnu.org/licenses/gpl.txt>.
 */

package ai.grakn.graql.internal.reasoner.rule;

import ai.grakn.GraknGraph;
import ai.grakn.concept.ConceptId;
import ai.grakn.concept.Rule;
import ai.grakn.concept.Type;
import ai.grakn.graql.VarName;
import ai.grakn.graql.admin.Atomic;
import ai.grakn.graql.admin.Conjunction;
import ai.grakn.graql.admin.PatternAdmin;
import ai.grakn.graql.admin.Unifier;
import ai.grakn.graql.admin.VarPatternAdmin;
import ai.grakn.graql.internal.pattern.Patterns;
import ai.grakn.graql.internal.reasoner.atom.Atom;
import ai.grakn.graql.internal.reasoner.atom.AtomicFactory;
import ai.grakn.graql.internal.reasoner.atom.binary.Relation;
import ai.grakn.graql.internal.reasoner.atom.binary.Resource;
import ai.grakn.graql.internal.reasoner.atom.binary.TypeAtom;
import ai.grakn.graql.internal.reasoner.atom.predicate.ValuePredicate;
import ai.grakn.graql.internal.reasoner.query.ReasonerAtomicQuery;
import ai.grakn.graql.internal.reasoner.query.ReasonerQueries;
import ai.grakn.graql.internal.reasoner.query.ReasonerQueryImpl;
import ai.grakn.graql.internal.reasoner.UnifierImpl;
import ai.grakn.util.ErrorMessage;
import com.google.common.collect.Sets;
import java.util.Map;

import java.util.Objects;
import java.util.Set;
import java.util.stream.Collectors;

import static java.util.stream.Collectors.toSet;

/**
 *
 * <p>
 * Class providing resolution and higher level facilities for {@link Rule} objects.
 * </p>
 *
 * @author Kasper Piskorski
 *
 */
public class InferenceRule {

    private final ConceptId ruleId;
    private final ReasonerQueryImpl body;
    private final ReasonerAtomicQuery head;

    public InferenceRule(Rule rule, GraknGraph graph){
        ruleId = rule.getId();
        //TODO simplify once changes propagated to rule objects
        body = ReasonerQueries.create(conjunction(rule.getLHS().admin()), graph);
        head = ReasonerQueries.atomic(conjunction(rule.getRHS().admin()), graph);

        //run time check for head atom validity
        if (!getHead().getAtom().isAllowedToFormRuleHead()){
            throw new IllegalArgumentException(ErrorMessage.DISALLOWED_ATOM_IN_RULE_HEAD.getMessage(getHead().getAtom(), this.toString()));
        }
    }

    public InferenceRule(InferenceRule r){
        this.ruleId = r.getRuleId();
        this.body = ReasonerQueries.create(r.getBody());
        this.head = ReasonerQueries.atomic(r.getHead());
    }

    @Override
    public String toString(){
        return  "\n" + this.body.toString() + "->" + this.head.toString() + "\n";
    }

    @Override
    public boolean equals(Object obj) {
        if (obj == null || this.getClass() != obj.getClass()) return false;
        InferenceRule rule = (InferenceRule) obj;
        return this.getBody().equals(rule.getBody())
                && this.getHead().equals(rule.getHead());
    }

    @Override
    public int hashCode() {
        int hashCode = 1;
        hashCode = hashCode * 37 + getBody().hashCode();
        hashCode = hashCode * 37 + getHead().hashCode();
        return hashCode;
    }

    private static Conjunction<VarPatternAdmin> conjunction(PatternAdmin pattern){
        Set<VarPatternAdmin> vars = pattern
                .getDisjunctiveNormalForm().getPatterns()
                .stream().flatMap(p -> p.getPatterns().stream()).collect(toSet());
        return Patterns.conjunction(vars);
    }

    public ConceptId getRuleId(){ return ruleId;}

    /**
     * @return true if head and body do not share any variables
     */
    public boolean hasDisconnectedHead(){
        return Sets.intersection(body.getVarNames(), head.getVarNames()).isEmpty();
    }

    /**
     * rule requires materialisation in the context of resolving parentatom
     * if parent atom requires materialisation, head atom requires materialisation or if the head contains only fresh variables
     *
     * @return true if the rule needs to be materialised
     */
    public boolean requiresMaterialisation(Atom parentAtom){
        return parentAtom.requiresMaterialisation()
            || getHead().getAtom().requiresMaterialisation()
            || hasDisconnectedHead();}

    /**
     * @return body of the rule of the form head :- body
     */
    public ReasonerQueryImpl getBody(){ return body;}

    /**
     * @return head of the rule of the form head :- body
     */
    public ReasonerAtomicQuery getHead(){ return head;}

    /**
     * @return a conclusion atom which parent contains all atoms in the rule
     */
    public Atom getRuleConclusionAtom() {
        ReasonerAtomicQuery ruleQuery = ReasonerQueries.atomic(head);
        Atom atom = ruleQuery.getAtom();
        body.getAtoms().forEach(at -> ruleQuery.addAtomic(at.copy()));
        return atom;
    }

    /**
     * @param parentAtom atom containing constraints (parent)
<<<<<<< HEAD
     * @param u rule unifier
     * @param pu permutation unifier
     * @return rule with propagated constraints from parent
     */
    public InferenceRule propagateConstraints(Atom parentAtom, Unifier u, Unifier pu){
=======
     * @param ruleUnifier rule unifier
     * @param permutationUnifier permutation unifier
     * @return rule with propagated constraints from parent
     */
    public InferenceRule propagateConstraints(Atom parentAtom, Unifier ruleUnifier, Unifier permutationUnifier){
>>>>>>> 1755c22e
        if (!parentAtom.isRelation() && !parentAtom.isResource()) return this;

        //only transfer value predicates if head has a user specified value variable
        Atom headAtom = head.getAtom();
        if(headAtom.isResource() && ((Resource) headAtom).getMultiPredicate().isEmpty()){
            Set<ValuePredicate> valuePredicates = parentAtom.getValuePredicates().stream()
                    .map(ValuePredicate::copy)
<<<<<<< HEAD
                    .map(type -> type.unify(pu))
                    .map(type -> type.unify(u))
=======
                    .map(type -> type.unify(permutationUnifier))
                    .map(type -> type.unify(ruleUnifier))
>>>>>>> 1755c22e
                    .map(type -> (ValuePredicate) type)
                    .collect(toSet());
            head.addAtomConstraints(valuePredicates);
            body.addAtomConstraints(valuePredicates);
        }

        Set<TypeAtom> unifiedTypes = parentAtom.getTypeConstraints().stream()
                .map(TypeAtom::copy)
<<<<<<< HEAD
                .map(type -> type.unify(pu))
                .map(type -> type.unify(u))
=======
                .map(type -> type.unify(permutationUnifier))
                .map(type -> type.unify(ruleUnifier))
>>>>>>> 1755c22e
                .map(type -> (TypeAtom) type)
                .collect(toSet());

        //remove less specific types if present
        Map<VarName, Type> unifiedVarTypeMap = unifiedTypes.stream()
                .collect(Collectors.toMap(Atomic::getVarName, TypeAtom::getType));
        Set<VarName> unifiedTypeVars = unifiedTypes.stream()
                .map(Atom::getVarName)
                .collect(toSet());
        body.getTypeConstraints().stream()
                .filter(type -> unifiedTypeVars.contains(type.getVarName()))
                .filter(type -> !type.equals(unifiedVarTypeMap.get(type.getVarName())))
                .filter(type -> type.getType().subTypes().contains(unifiedVarTypeMap.get(type.getVarName())))
                .forEach(body::removeAtomic);

        body.addAtomConstraints(unifiedTypes.stream().filter(type -> !body.getTypeConstraints().contains(type)).collect(toSet()));
        return this;
    }

    private InferenceRule rewriteHead(){
        Atom childAtom = head.getAtom();
        Atom newAtom = childAtom.rewriteToUserDefined();
        head.removeAtomic(childAtom);
        head.addAtomic(newAtom);
        return this;
    }

    private InferenceRule rewriteBody(){
        body.getAtoms().stream()
                .filter(Atomic::isAtom).map(at -> (Atom) at)
                .filter(Atom::isRelation)
                .filter(at -> !at.isUserDefinedName())
                .filter(at -> Objects.nonNull(at.getType()))
                .filter(at -> at.getType().equals(head.getAtom().getType()))
                .forEach(at -> {
                    Atom rewrite = at.rewriteToUserDefined();
                    body.removeAtomic(at);
                    body.addAtomic(rewrite);
                    });
        return this;
    }

    /**
     * rewrite the rule to a form with user defined variables
     * @param parentAtom reference parent atom
     * @return rewritten rule
     */
    public InferenceRule rewriteToUserDefined(Atom parentAtom){
        return parentAtom.isUserDefinedName()? this.rewriteHead().rewriteBody() : this;
    }

    /**
     * @param parentAtom atom to unify the rule with
     * @return corresponding unifier
     */
    public Unifier getUnifier(Atom parentAtom) {
        Atom childAtom = getRuleConclusionAtom();
        Unifier unifier = new UnifierImpl();
        if (parentAtom.getType() != null){
            unifier.merge(childAtom.getUnifier(parentAtom));
        }
        //case of match all relation atom
        else{
            Relation extendedParent = ((Relation) AtomicFactory
                    .create(parentAtom, parentAtom.getParentQuery()))
                    .addType(childAtom.getType());
            unifier.merge(childAtom.getUnifier(extendedParent));
        }
        return unifier;
    }
}<|MERGE_RESOLUTION|>--- conflicted
+++ resolved
@@ -152,19 +152,11 @@
 
     /**
      * @param parentAtom atom containing constraints (parent)
-<<<<<<< HEAD
-     * @param u rule unifier
-     * @param pu permutation unifier
-     * @return rule with propagated constraints from parent
-     */
-    public InferenceRule propagateConstraints(Atom parentAtom, Unifier u, Unifier pu){
-=======
      * @param ruleUnifier rule unifier
      * @param permutationUnifier permutation unifier
      * @return rule with propagated constraints from parent
      */
     public InferenceRule propagateConstraints(Atom parentAtom, Unifier ruleUnifier, Unifier permutationUnifier){
->>>>>>> 1755c22e
         if (!parentAtom.isRelation() && !parentAtom.isResource()) return this;
 
         //only transfer value predicates if head has a user specified value variable
@@ -172,13 +164,8 @@
         if(headAtom.isResource() && ((Resource) headAtom).getMultiPredicate().isEmpty()){
             Set<ValuePredicate> valuePredicates = parentAtom.getValuePredicates().stream()
                     .map(ValuePredicate::copy)
-<<<<<<< HEAD
-                    .map(type -> type.unify(pu))
-                    .map(type -> type.unify(u))
-=======
                     .map(type -> type.unify(permutationUnifier))
                     .map(type -> type.unify(ruleUnifier))
->>>>>>> 1755c22e
                     .map(type -> (ValuePredicate) type)
                     .collect(toSet());
             head.addAtomConstraints(valuePredicates);
@@ -187,13 +174,8 @@
 
         Set<TypeAtom> unifiedTypes = parentAtom.getTypeConstraints().stream()
                 .map(TypeAtom::copy)
-<<<<<<< HEAD
-                .map(type -> type.unify(pu))
-                .map(type -> type.unify(u))
-=======
                 .map(type -> type.unify(permutationUnifier))
                 .map(type -> type.unify(ruleUnifier))
->>>>>>> 1755c22e
                 .map(type -> (TypeAtom) type)
                 .collect(toSet());
 
