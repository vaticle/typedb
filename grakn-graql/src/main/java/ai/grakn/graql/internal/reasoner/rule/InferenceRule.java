/*
 * Grakn - A Distributed Semantic Database
 * Copyright (C) 2016  Grakn Labs Limited
 *
 * Grakn is free software: you can redistribute it and/or modify
 * it under the terms of the GNU General Public License as published by
 * the Free Software Foundation, either version 3 of the License, or
 * (at your option) any later version.
 *
 * Grakn is distributed in the hope that it will be useful,
 * but WITHOUT ANY WARRANTY; without even the implied warranty of
 * MERCHANTABILITY or FITNESS FOR A PARTICULAR PURPOSE.  See the
 * GNU General Public License for more details.
 *
 * You should have received a copy of the GNU General Public License
 * along with Grakn. If not, see <http://www.gnu.org/licenses/gpl.txt>.
 */

package ai.grakn.graql.internal.reasoner.rule;

import ai.grakn.GraknGraph;
import ai.grakn.concept.ConceptId;
import ai.grakn.concept.Rule;
import ai.grakn.concept.Type;
import ai.grakn.graql.VarName;
import ai.grakn.graql.admin.Atomic;
import ai.grakn.graql.admin.Conjunction;
import ai.grakn.graql.admin.PatternAdmin;
import ai.grakn.graql.admin.Unifier;
import ai.grakn.graql.admin.VarAdmin;
import ai.grakn.graql.internal.pattern.Patterns;
import ai.grakn.graql.internal.reasoner.atom.Atom;
import ai.grakn.graql.internal.reasoner.atom.AtomicFactory;
import ai.grakn.graql.internal.reasoner.atom.binary.Relation;
import ai.grakn.graql.internal.reasoner.atom.binary.Resource;
import ai.grakn.graql.internal.reasoner.atom.binary.TypeAtom;
import ai.grakn.graql.internal.reasoner.atom.predicate.IdPredicate;
import ai.grakn.graql.internal.reasoner.atom.predicate.ValuePredicate;
import ai.grakn.graql.internal.reasoner.query.ReasonerAtomicQuery;
import ai.grakn.graql.internal.reasoner.query.ReasonerQueryImpl;
import ai.grakn.graql.internal.reasoner.query.UnifierImpl;
import ai.grakn.util.ErrorMessage;
import com.google.common.collect.Sets;
import java.util.Map;
import javafx.util.Pair;

import java.util.Objects;
import java.util.Set;

import static java.util.stream.Collectors.toSet;

/**
 *
 * <p>
 * Class providing resolution and higher level facilities for rule objects.
 * </p>
 *
 * @author Kasper Piskorski
 *
 */
public class InferenceRule {

    private final ConceptId ruleId;
    private final ReasonerQueryImpl body;
    private final ReasonerAtomicQuery head;

    public InferenceRule(Rule rule, GraknGraph graph){
        ruleId = rule.getId();
        //TODO simplify once changes propagated to rule objects
        body = new ReasonerQueryImpl(conjunction(rule.getLHS().admin()), graph);
        head = new ReasonerAtomicQuery(conjunction(rule.getRHS().admin()), graph);

<<<<<<< HEAD
        //if head query is a relation query, require roles to be specified
        if (head.getAtom().isRelation()){
            Relation headAtom = (Relation) head.getAtom();
            if (headAtom.hasMetaRoles()) {
                throw new IllegalArgumentException(ErrorMessage.HEAD_ROLES_MISSING.getMessage(this.toString()));
            }
=======
        //run time check for head atom validity
        if (!getHead().getAtom().isAllowedToFormRuleHead()){
            throw new IllegalArgumentException(ErrorMessage.DISALLOWED_ATOM_IN_RULE_HEAD.getMessage(getHead().getAtom(), this.toString()));
>>>>>>> f3690b44
        }
    }

    public InferenceRule(InferenceRule r){
        this.ruleId = r.getRuleId();
        this.body = new ReasonerQueryImpl(r.getBody());
        this.head = new ReasonerAtomicQuery(r.getHead());
    }

    @Override
    public String toString(){
        return  "\n" + this.body.toString() + "\n->\n" + this.head.toString() + "\n";
    }

    @Override
    public boolean equals(Object obj) {
        if (obj == null || this.getClass() != obj.getClass()) return false;
        InferenceRule rule = (InferenceRule) obj;
        return this.getBody().equals(rule.getBody())
                && this.getHead().equals(rule.getHead());
    }

    @Override
    public int hashCode() {
        int hashCode = 1;
        hashCode = hashCode * 37 + getBody().hashCode();
        hashCode = hashCode * 37 + getHead().hashCode();
        return hashCode;
    }

    private static Conjunction<VarAdmin> conjunction(PatternAdmin pattern){
        Set<VarAdmin> vars = pattern
                .getDisjunctiveNormalForm().getPatterns()
                .stream().flatMap(p -> p.getPatterns().stream()).collect(toSet());
        return Patterns.conjunction(vars);
    }

    public ConceptId getRuleId(){ return ruleId;}

    /**
     * @return true if head and body do not share any variables
     */
    public boolean hasDisconnectedHead(){
        return Sets.intersection(body.getVarNames(), head.getVarNames()).isEmpty();
    }

    /**
     * rule requires materialisation in the context of resolving parentatom
     * if parent atom requires materialisation, head atom requires materialisation or if the head contains only fresh variables
     *
     * @return true if the rule needs to be materialised
     */
    public boolean requiresMaterialisation(Atom parentAtom){
        return parentAtom.requiresMaterialisation()
            || getHead().getAtom().requiresMaterialisation()
            || hasDisconnectedHead();}

    /**
     * @return body of the rule of the form head :- body
     */
    public ReasonerQueryImpl getBody(){ return body;}

    /**
     * @return head of the rule of the form head :- body
     */
    public ReasonerAtomicQuery getHead(){ return head;}

    /**
     * @return a conclusion atom which parent contains all atoms in the rule
     */
    public Atom getRuleConclusionAtom() {
        ReasonerQueryImpl ruleQuery = new ReasonerQueryImpl(head);
        Atom atom = ruleQuery.selectAtoms().iterator().next();
        body.getAtoms().forEach(at -> ruleQuery.addAtomic(at.copy()));
        return atom;
    }

    /**
     * @param parentAtom from which constrained are propagated
     * @return the inference rule with constraints
     */
    public  InferenceRule propagateConstraints(Atom parentAtom){
        if (!parentAtom.isRelation() && !parentAtom.isResource()) return this;

        Set<IdPredicate> idPredicates = parentAtom.getIdPredicates();
        body.addAtomConstraints(idPredicates);
        head.addAtomConstraints(idPredicates);

        //only transfer value predicates if head has a user specified value variable
        Atom headAtom = head.getAtom();
        if(headAtom.isResource() && ((Resource) headAtom).getMultiPredicate().isEmpty()){
            Set<ValuePredicate> valuePredicates = parentAtom.getValuePredicates();
            head.addAtomConstraints(valuePredicates);
            body.addAtomConstraints(valuePredicates);
        }

        Set<TypeAtom> types = parentAtom.getTypeConstraints().stream()
                .collect(toSet());
        Set<VarName> typeVars = types.stream().map(Atom::getVarName).collect(toSet());
        Map<VarName, Type> varTypeMap = parentAtom.getParentQuery().getVarTypeMap();

        //remove less specific types if present
        body.getTypeConstraints().stream()
                .filter(type -> typeVars.contains(type.getVarName()))
                .filter(type -> !type.equals(varTypeMap.get(type.getVarName())))
                .filter(type -> type.getType().subTypes().contains(varTypeMap.get(type.getVarName())))
                .forEach(body::removeAtomic);

        body.addAtomConstraints(types.stream().filter(type -> !body.getTypeConstraints().contains(type)).collect(toSet()));
        return this;
    }

    private void rewriteHead(Atom parentAtom){
        Atom childAtom = head.getAtom();
        Pair<Atom, Unifier> rewrite = childAtom.rewriteToUserDefinedWithUnifiers();
        Unifier rewriteUnifiers = rewrite.getValue();
        Atom newAtom = rewrite.getKey();
        if (newAtom != childAtom){
            head.removeAtomic(childAtom);
            head.addAtomic(newAtom);
            body.unify(rewriteUnifiers);

            //resolve captures
            Set<VarName> varIntersection = Sets.intersection(body.getVarNames(), parentAtom.getVarNames());
            varIntersection = Sets.difference(varIntersection, rewriteUnifiers.keySet());
            varIntersection.forEach(var -> body.unify(var, VarName.anon()));
        }
    }

    private void rewriteBody(){
        body.getAtoms().stream()
                .filter(Atomic::isAtom).map(at -> (Atom) at)
                .filter(Atom::isRelation)
                .filter(at -> !at.isUserDefinedName())
                .filter(at -> Objects.nonNull(at.getType()))
                .filter(at -> at.getType().equals(head.getAtom().getType()))
                .forEach(at -> {
                    Atom rewrite = at.rewriteToUserDefined();
                    body.removeAtomic(at);
                    body.addAtomic(rewrite);
                    });
    }

    private InferenceRule unifyViaAtom(Atom parentAtom) {
        Atom childAtom = getRuleConclusionAtom();
        Unifier unifier = new UnifierImpl();
        if (parentAtom.getType() != null){
            unifier.merge(childAtom.getUnifier(parentAtom));
        }
        //case of match all relation atom
        else{
            Relation extendedParent = ((Relation) AtomicFactory
                    .create(parentAtom, parentAtom.getParentQuery()))
                    .addType(childAtom.getType());
            unifier.merge(childAtom.getUnifier(extendedParent));
        }
        return this.unify(unifier);
    }

    /**
     * @param unifier to be applied on this rule
     * @return unified rule
     */
    public InferenceRule unify(Unifier unifier){
        //do alpha-conversion
        head.unify(unifier);
        body.unify(unifier);
        return this;
    }

    /**
     * make rule consistent variable-wise with the parent atom by means of unification
     * @param parentAtom atom the rule should be unified with
     */
    public InferenceRule unify(Atom parentAtom) {
        if (parentAtom.isUserDefinedName()) rewriteHead(parentAtom);
        unifyViaAtom(parentAtom);
        if (head.getAtom().isUserDefinedName()) rewriteBody();
        return this;
    }
}<|MERGE_RESOLUTION|>--- conflicted
+++ resolved
@@ -70,18 +70,9 @@
         body = new ReasonerQueryImpl(conjunction(rule.getLHS().admin()), graph);
         head = new ReasonerAtomicQuery(conjunction(rule.getRHS().admin()), graph);
 
-<<<<<<< HEAD
-        //if head query is a relation query, require roles to be specified
-        if (head.getAtom().isRelation()){
-            Relation headAtom = (Relation) head.getAtom();
-            if (headAtom.hasMetaRoles()) {
-                throw new IllegalArgumentException(ErrorMessage.HEAD_ROLES_MISSING.getMessage(this.toString()));
-            }
-=======
         //run time check for head atom validity
         if (!getHead().getAtom().isAllowedToFormRuleHead()){
             throw new IllegalArgumentException(ErrorMessage.DISALLOWED_ATOM_IN_RULE_HEAD.getMessage(getHead().getAtom(), this.toString()));
->>>>>>> f3690b44
         }
     }
 
