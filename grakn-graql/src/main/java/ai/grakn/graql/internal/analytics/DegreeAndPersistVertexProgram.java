/*
 * Grakn - A Distributed Semantic Database
 * Copyright (C) 2016  Grakn Labs Limited
 *
 * Grakn is free software: you can redistribute it and/or modify
 * it under the terms of the GNU General Public License as published by
 * the Free Software Foundation, either version 3 of the License, or
 * (at your option) any later version.
 *
 * Grakn is distributed in the hope that it will be useful,
 * but WITHOUT ANY WARRANTY; without even the implied warranty of
 * MERCHANTABILITY or FITNESS FOR A PARTICULAR PURPOSE.  See the
 * GNU General Public License for more details.
 *
 * You should have received a copy of the GNU General Public License
 * along with Grakn. If not, see <http://www.gnu.org/licenses/gpl.txt>.
 */

package ai.grakn.graql.internal.analytics;

<<<<<<< HEAD
=======
import ai.grakn.concept.TypeName;
import ai.grakn.util.Schema;
>>>>>>> 1152ac39
import org.apache.commons.configuration.Configuration;
import org.apache.tinkerpop.gremlin.process.computer.Memory;
import org.apache.tinkerpop.gremlin.structure.Graph;

import java.util.HashSet;
import java.util.Set;

public class DegreeAndPersistVertexProgram extends DegreeVertexProgram {

    private static final String KEYSPACE_KEY = "degreeAndPersistVertexProgram.keyspace";
    private static final String OF_TYPE_NAMES = "degreeAndPersistVertexProgram.ofTypeNames";
    private static final String DEGREE_NAME = "degreeAndPersistVertexProgram.degreeName";

    private BulkResourceMutate<Long> bulkResourceMutate;
    private Set<TypeName> ofTypeNames = new HashSet<>();

    public DegreeAndPersistVertexProgram() {
    }

<<<<<<< HEAD
    public DegreeAndPersistVertexProgram(Set<String> types, Set<String> ofTypeNames,
                                         String keySpace, String degreeName) {
        super(types, ofTypeNames);
=======
    public DegreeAndPersistVertexProgram(Set<TypeName> types, Set<TypeName> ofTypeNames,
                                         String keySpace, TypeName degreeName) {
>>>>>>> 1152ac39
        this.persistentProperties.put(KEYSPACE_KEY, keySpace);
        this.persistentProperties.put(DEGREE_NAME, degreeName);
    }

    @Override
    public void storeState(final Configuration configuration) {
        super.storeState(configuration);
        ofTypeNames.forEach(type -> configuration.addProperty(OF_TYPE_NAMES + "." + type, type));
    }

    @Override
    public void loadState(final Graph graph, final Configuration configuration) {
        super.loadState(graph, configuration);
        configuration.subset(OF_TYPE_NAMES).getKeys().forEachRemaining(key ->
                ofTypeNames.add(TypeName.of((String) configuration.getProperty(OF_TYPE_NAMES + "." + key))));
    }

    @Override
<<<<<<< HEAD
=======
    public void safeExecute(final Vertex vertex, Messenger<Long> messenger, final Memory memory) {
        switch (memory.getIteration()) {
            case 0:
                if (selectedTypes.contains(Utility.getVertexType(vertex))) {
                    degreeStep0(vertex, messenger);
                }
                break;

            case 1:
                if (vertex.label().equals(Schema.BaseType.CASTING.name())) {
                    degreeStep1(messenger);
                }
                break;

            case 2:
                TypeName type = Utility.getVertexType(vertex);
                if (selectedTypes.contains(type) && ofTypeNames.contains(type)) {
                    bulkResourceMutate.putValue(vertex, getEdgeCount(messenger));
                }
                break;
        }
    }

    @Override
>>>>>>> 1152ac39
    public void workerIterationStart(Memory memory) {
        if (memory.getIteration() == 2) {
            bulkResourceMutate = new BulkResourceMutate<>((String) persistentProperties.get(KEYSPACE_KEY),
                    TypeName.of((String) persistentProperties.get(DEGREE_NAME)));
        }
    }

    @Override
    public void workerIterationEnd(Memory memory) {
        if (memory.getIteration() == 2) {
            bulkResourceMutate.flush();
        }
    }

    @Override
    public boolean terminate(final Memory memory) {
        LOGGER.debug("Finished Iteration " + memory.getIteration());
        return memory.getIteration() == 2;
    }

}<|MERGE_RESOLUTION|>--- conflicted
+++ resolved
@@ -18,11 +18,7 @@
 
 package ai.grakn.graql.internal.analytics;
 
-<<<<<<< HEAD
-=======
 import ai.grakn.concept.TypeName;
-import ai.grakn.util.Schema;
->>>>>>> 1152ac39
 import org.apache.commons.configuration.Configuration;
 import org.apache.tinkerpop.gremlin.process.computer.Memory;
 import org.apache.tinkerpop.gremlin.structure.Graph;
@@ -42,14 +38,9 @@
     public DegreeAndPersistVertexProgram() {
     }
 
-<<<<<<< HEAD
-    public DegreeAndPersistVertexProgram(Set<String> types, Set<String> ofTypeNames,
-                                         String keySpace, String degreeName) {
-        super(types, ofTypeNames);
-=======
     public DegreeAndPersistVertexProgram(Set<TypeName> types, Set<TypeName> ofTypeNames,
                                          String keySpace, TypeName degreeName) {
->>>>>>> 1152ac39
+        super(types, ofTypeNames);
         this.persistentProperties.put(KEYSPACE_KEY, keySpace);
         this.persistentProperties.put(DEGREE_NAME, degreeName);
     }
@@ -68,33 +59,6 @@
     }
 
     @Override
-<<<<<<< HEAD
-=======
-    public void safeExecute(final Vertex vertex, Messenger<Long> messenger, final Memory memory) {
-        switch (memory.getIteration()) {
-            case 0:
-                if (selectedTypes.contains(Utility.getVertexType(vertex))) {
-                    degreeStep0(vertex, messenger);
-                }
-                break;
-
-            case 1:
-                if (vertex.label().equals(Schema.BaseType.CASTING.name())) {
-                    degreeStep1(messenger);
-                }
-                break;
-
-            case 2:
-                TypeName type = Utility.getVertexType(vertex);
-                if (selectedTypes.contains(type) && ofTypeNames.contains(type)) {
-                    bulkResourceMutate.putValue(vertex, getEdgeCount(messenger));
-                }
-                break;
-        }
-    }
-
-    @Override
->>>>>>> 1152ac39
     public void workerIterationStart(Memory memory) {
         if (memory.getIteration() == 2) {
             bulkResourceMutate = new BulkResourceMutate<>((String) persistentProperties.get(KEYSPACE_KEY),
