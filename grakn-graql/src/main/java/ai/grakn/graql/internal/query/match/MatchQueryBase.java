--- conflicted
+++ resolved
@@ -96,12 +96,7 @@
         }
 
         return traversal.toStream()
-<<<<<<< HEAD
                 .map(elements -> makeResults(graph, elements))
-                .filter(result -> shouldShowResult(graph, result))
-=======
-                .map(vertices -> makeResults(graph, vertices))
->>>>>>> d879d33d
                 .sequential()
                 .map(QueryAnswer::new);
     }
@@ -157,7 +152,6 @@
         ));
     }
 
-<<<<<<< HEAD
     private Concept buildConcept(GraknAdmin graph, Element element) {
         if (element instanceof Vertex) {
             return graph.buildConcept((Vertex) element);
@@ -166,26 +160,6 @@
         }
     }
 
-    /**
-     * Only show results if all concepts in them should be shown
-     */
-    private boolean shouldShowResult(GraknGraph graph, Map<Var, Concept> result) {
-        return result.values().stream().allMatch(concept -> shouldShowConcept(graph, concept));
-    }
-
-    /**
-     * Only show a concept if it not an implicit type and not explicitly mentioned
-     */
-    private boolean shouldShowConcept(GraknGraph graph, Concept concept) {
-        if (graph.implicitConceptsVisible() || !concept.isType()) return true;
-
-        Type type = concept.asType();
-
-        return !type.isImplicit() || labels.contains(type.getLabel());
-    }
-
-=======
->>>>>>> d879d33d
     @Override
     public boolean equals(Object o) {
         if (this == o) return true;
