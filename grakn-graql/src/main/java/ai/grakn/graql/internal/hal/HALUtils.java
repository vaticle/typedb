/*
 * Grakn - A Distributed Semantic Database
 * Copyright (C) 2016  Grakn Labs Limited
 *
 * Grakn is free software: you can redistribute it and/or modify
 * it under the terms of the GNU General Public License as published by
 * the Free Software Foundation, either version 3 of the License, or
 * (at your option) any later version.
 *
 * Grakn is distributed in the hope that it will be useful,
 * but WITHOUT ANY WARRANTY; without even the implied warranty of
 * MERCHANTABILITY or FITNESS FOR A PARTICULAR PURPOSE.  See the
 * GNU General Public License for more details.
 *
 * You should have received a copy of the GNU General Public License
 * along with Grakn. If not, see <http://www.gnu.org/licenses/gpl.txt>.
 */

package ai.grakn.graql.internal.hal;

import ai.grakn.concept.Concept;
import ai.grakn.concept.Label;
import ai.grakn.concept.SchemaConcept;
import ai.grakn.concept.Thing;
import ai.grakn.graql.GetQuery;
import ai.grakn.graql.Var;
import ai.grakn.graql.admin.Answer;
import ai.grakn.graql.admin.AnswerExplanation;
import ai.grakn.graql.admin.VarPatternAdmin;
import ai.grakn.graql.internal.pattern.property.IsaProperty;
import ai.grakn.graql.internal.pattern.property.RelationProperty;
import ai.grakn.graql.internal.reasoner.atom.Atom;
import ai.grakn.graql.internal.reasoner.atom.binary.RelationAtom;
import ai.grakn.graql.internal.reasoner.query.ReasonerAtomicQuery;
import ai.grakn.graql.internal.reasoner.utils.Pair;
import ai.grakn.util.CommonUtil;
import ai.grakn.util.Schema;
import com.google.common.collect.Sets;
import com.theoryinpractise.halbuilder.api.Representation;

import java.util.HashMap;
import java.util.Map;
import java.util.Optional;
import java.util.Set;
import java.util.stream.Collectors;

/**
 * Utils class used by HALBuilders
 *
 * @author Marco Scoppetta
 */
public class HALUtils {

    final static String EXPLORE_CONCEPT_LINK = "explore";

    // - Edges names

    final static String ISA_EDGE = Schema.EdgeLabel.ISA.getLabel();
    final static String SUB_EDGE = Schema.EdgeLabel.SUB.getLabel();
    final static String OUTBOUND_EDGE = "OUT";
    final static String INBOUND_EDGE = "IN";
    final static String RELATES_EDGE = Schema.EdgeLabel.RELATES.getLabel();
    final static String HAS_EDGE = "has";
    final static String PLAYS_EDGE = Schema.EdgeLabel.PLAYS.getLabel();
    final static String HAS_EMPTY_ROLE_EDGE = "EMPTY-GRAKN-ROLE";


    // - State properties

    public final static String ID_PROPERTY = "_id";
    public final static String TYPE_PROPERTY = "_type";
    public final static String BASETYPE_PROPERTY = "_baseType";
    public final static String DIRECTION_PROPERTY = "_direction";
    public final static String VALUE_PROPERTY = "_value";
    public final static String DATATYPE_PROPERTY = "_dataType";
    public final static String NAME_PROPERTY = "_name";
    public final static String LINKS_PROPERTY = "_links";

    public final static String INFERRED_RELATIONSHIP = "inferred-relationship";
    public final static String GENERATED_RELATIONSHIP = "generated-relationship";
    public final static String IMPLICIT_PROPERTY = "_implicit";


    static Schema.BaseType getBaseType(Thing thing) {
        if (thing.isEntity()) {
            return Schema.BaseType.ENTITY;
        } else if (thing.isRelationship()) {
            return Schema.BaseType.RELATIONSHIP;
        } else if (thing.isAttribute()) {
            return Schema.BaseType.ATTRIBUTE;
        } else {
            throw CommonUtil.unreachableStatement("Unrecognised base type of " + thing);
        }
    }

    static Schema.BaseType getBaseType(SchemaConcept schemaConcept) {
        if (schemaConcept.isEntityType()) {
            return Schema.BaseType.ENTITY_TYPE;
        } else if (schemaConcept.isRelationshipType()) {
            return Schema.BaseType.RELATIONSHIP_TYPE;
        } else if (schemaConcept.isAttributeType()) {
            return Schema.BaseType.ATTRIBUTE_TYPE;
        } else if (schemaConcept.isRule()) {
            return Schema.BaseType.RULE;
        } else if (schemaConcept.isRole()) {
            return Schema.BaseType.ROLE;
        } else if (schemaConcept.getLabel().equals(Schema.MetaSchema.THING.getLabel())) {
            return Schema.BaseType.TYPE;
        } else {
            throw CommonUtil.unreachableStatement("Unrecognised base type of " + schemaConcept);
        }
    }

    static void generateConceptState(Representation resource, Concept concept) {

        resource.withProperty(ID_PROPERTY, concept.getId().getValue());

        if (concept.isThing()) {
            Thing thing = concept.asThing();
            resource.withProperty(TYPE_PROPERTY, thing.type().getLabel().getValue())
                    .withProperty(BASETYPE_PROPERTY, getBaseType(thing).name());
        } else {
            resource.withProperty(BASETYPE_PROPERTY, getBaseType(concept.asSchemaConcept()).name());
        }

        if (concept.isAttribute()) {
            resource.withProperty(VALUE_PROPERTY, concept.asAttribute().getValue());
            resource.withProperty(DATATYPE_PROPERTY, concept.asAttribute().dataType().getName());
        }

        if (concept.isType()) {
            resource.withProperty(NAME_PROPERTY, concept.asType().getLabel().getValue());
            resource.withProperty(IMPLICIT_PROPERTY, ((SchemaConcept)concept).isImplicit());
            if(concept.isAttributeType()){
                String dataType = Optional.ofNullable(concept.asAttributeType().getDataType()).map(x->x.getName()).orElse("");
                resource.withProperty(DATATYPE_PROPERTY, dataType);
            }
        }
    }

    static Map<VarPatternAdmin, Pair<Map<Var, String>, String>> computeRoleTypesFromQuery(GetQuery getQuery, Answer firstAnswer) {
        final Map<VarPatternAdmin, Pair<Map<Var, String>, String>> roleTypes = new HashMap<>();
        AnswerExplanation firstExplanation = firstAnswer.getExplanation();
        if (firstExplanation.isEmpty()) {
            return computeRoleTypesFromQueryNoReasoner(getQuery);
        } else {
            if (firstExplanation.isRuleExplanation() || firstExplanation.isLookupExplanation()) {
                updateRoleTypesFromAnswer(roleTypes, firstAnswer, getQuery);
            } else {
                firstAnswer.getExplanation().getAnswers().forEach(answer -> updateRoleTypesFromAnswer(roleTypes, answer, getQuery));
            }
            return roleTypes;
        }
    }

    private static void updateRoleTypesFromAnswer(Map<VarPatternAdmin, Pair<Map<Var, String>, String>> roleTypes, Answer answer, GetQuery getQuery) {
        Atom atom = ((ReasonerAtomicQuery) answer.getExplanation().getQuery()).getAtom();
        if (atom.isRelation()) {
            Optional<VarPatternAdmin> var = atom.getPattern().varPatterns().stream().filter(x -> x.hasProperty(RelationProperty.class)).findFirst();
            VarPatternAdmin varAdmin = atom.getPattern().asVarPattern();
<<<<<<< HEAD
            if (var.isPresent() && !var.get().var().isUserDefinedName() && bothRolePlayersAreSelected(atom, matchQuery)) {
                roleTypes.put(varAdmin, pairVarNamesRelationshipType(atom));
=======
            if (var.isPresent() && !var.get().var().isUserDefinedName() && bothRolePlayersAreSelected(atom, getQuery)) {
                roleTypes.put(varAdmin, pairVarNamesRelationType(atom));
>>>>>>> 91be200a
            }
        }
    }

    private static boolean bothRolePlayersAreSelected(Atom atom, GetQuery getQuery) {
        RelationAtom reasonerRel = ((RelationAtom) atom);
        Set<Var> rolePlayersInAtom = reasonerRel.getRolePlayers().stream().collect(Collectors.toSet());
<<<<<<< HEAD
        Set<Var> selectedVars = matchQuery.admin().getSelectedNames();
        //If all the role players contained in the current relationship are also selected in the user query
=======
        Set<Var> selectedVars = getQuery.vars();
        //If all the role players contained in the current relation are also selected in the user query
>>>>>>> 91be200a
        return Sets.intersection(rolePlayersInAtom, selectedVars).equals(rolePlayersInAtom);
    }

    private static boolean bothRolePlayersAreSelectedNoReasoner(VarPatternAdmin var, GetQuery getQuery) {
        Set<Var> rolePlayersInVar =  var.getProperty(RelationProperty.class).get().relationPlayers().stream().map(x->x.getRolePlayer().var()).collect(Collectors.toSet());
<<<<<<< HEAD
        Set<Var> selectedVars = matchQuery.admin().getSelectedNames();
        //If all the role players contained in the current relationship are also selected in the user query
=======
        Set<Var> selectedVars = getQuery.vars();
        //If all the role players contained in the current relation are also selected in the user query
>>>>>>> 91be200a
        return Sets.intersection(rolePlayersInVar, selectedVars).equals(rolePlayersInVar);
    }

    private static Map<VarPatternAdmin, Pair<Map<Var, String>, String>> computeRoleTypesFromQueryNoReasoner(GetQuery getQuery) {
        final Map<VarPatternAdmin, Pair<Map<Var, String>, String>> roleTypes = new HashMap<>();
        getQuery.match().admin().getPattern().varPatterns().forEach(var -> {
            if (var.getProperty(RelationProperty.class).isPresent() && !var.var().isUserDefinedName() && bothRolePlayersAreSelectedNoReasoner(var,getQuery)) {
                Map<Var, String> tempMap = new HashMap<>();
                var.getProperty(RelationProperty.class).get()
                        .relationPlayers().forEach(x -> {
                            tempMap.put(x.getRolePlayer().var(),
                                    (x.getRole().isPresent()) ? x.getRole().get().getPrintableName() : HAS_EMPTY_ROLE_EDGE);
                        }
                );
                String relationshipType = null;
                if (var.getProperty(IsaProperty.class).isPresent()) {
                    Optional<Label> relOptional = var.getProperty(IsaProperty.class).get().type().getTypeLabel();
                    relationshipType = (relOptional.isPresent()) ? relOptional.get().getValue() : "";
                } else {
                    relationshipType = "";
                }

                roleTypes.put(var, new Pair<>(tempMap, relationshipType));
            }
        });
        return roleTypes;
    }

    private static Pair<Map<Var, String>, String> pairVarNamesRelationshipType(Atom atom) {
        RelationAtom reasonerRel = ((RelationAtom) atom);
        Map<Var, String> varNamesToRole = new HashMap<>();
        // Put all the varNames in the map with EMPTY-ROLE role
        reasonerRel.getRolePlayers().forEach(varName -> varNamesToRole.put(varName, HAS_EMPTY_ROLE_EDGE));
        // Overrides the varNames that have roles in the previous map
        reasonerRel.getRoleVarMap().entries().stream().filter(entry -> !Schema.MetaSchema.isMetaLabel(entry.getKey().getLabel())).forEach(entry -> varNamesToRole.put(entry.getValue(), entry.getKey().getLabel().getValue()));

        String relationshipType = (reasonerRel.getSchemaConcept() != null) ? reasonerRel.getSchemaConcept().getLabel().getValue() : "";
        return new Pair<>(varNamesToRole, relationshipType);
    }

    static Map<VarPatternAdmin, Boolean> buildInferredRelationshipsMap(Answer firstAnswer) {
        final Map<VarPatternAdmin, Boolean> inferredRelationships = new HashMap<>();
        AnswerExplanation firstExplanation = firstAnswer.getExplanation();
        if (firstExplanation.isRuleExplanation() || firstExplanation.isLookupExplanation()) {
            Atom atom = ((ReasonerAtomicQuery) firstAnswer.getExplanation().getQuery()).getAtom();
            if (atom.isRelation()) {
                VarPatternAdmin varAdmin = atom.getPattern().asVarPattern();
                inferredRelationships.put(varAdmin, firstAnswer.getExplanation().isRuleExplanation());
            }
        } else {
            firstAnswer.getExplanation().getAnswers().forEach(answer -> {
                Atom atom = ((ReasonerAtomicQuery) answer.getExplanation().getQuery()).getAtom();
                if (atom.isRelation()) {
                    VarPatternAdmin varAdmin = atom.getPattern().asVarPattern();
                    inferredRelationships.put(varAdmin, answer.getExplanation().isRuleExplanation());
                }
            });
        }

        return inferredRelationships;
    }

}<|MERGE_RESOLUTION|>--- conflicted
+++ resolved
@@ -158,13 +158,8 @@
         if (atom.isRelation()) {
             Optional<VarPatternAdmin> var = atom.getPattern().varPatterns().stream().filter(x -> x.hasProperty(RelationProperty.class)).findFirst();
             VarPatternAdmin varAdmin = atom.getPattern().asVarPattern();
-<<<<<<< HEAD
-            if (var.isPresent() && !var.get().var().isUserDefinedName() && bothRolePlayersAreSelected(atom, matchQuery)) {
+            if (var.isPresent() && !var.get().var().isUserDefinedName() && bothRolePlayersAreSelected(atom, getQuery)) {
                 roleTypes.put(varAdmin, pairVarNamesRelationshipType(atom));
-=======
-            if (var.isPresent() && !var.get().var().isUserDefinedName() && bothRolePlayersAreSelected(atom, getQuery)) {
-                roleTypes.put(varAdmin, pairVarNamesRelationType(atom));
->>>>>>> 91be200a
             }
         }
     }
@@ -172,25 +167,15 @@
     private static boolean bothRolePlayersAreSelected(Atom atom, GetQuery getQuery) {
         RelationAtom reasonerRel = ((RelationAtom) atom);
         Set<Var> rolePlayersInAtom = reasonerRel.getRolePlayers().stream().collect(Collectors.toSet());
-<<<<<<< HEAD
-        Set<Var> selectedVars = matchQuery.admin().getSelectedNames();
+        Set<Var> selectedVars = getQuery.vars();
         //If all the role players contained in the current relationship are also selected in the user query
-=======
-        Set<Var> selectedVars = getQuery.vars();
-        //If all the role players contained in the current relation are also selected in the user query
->>>>>>> 91be200a
         return Sets.intersection(rolePlayersInAtom, selectedVars).equals(rolePlayersInAtom);
     }
 
     private static boolean bothRolePlayersAreSelectedNoReasoner(VarPatternAdmin var, GetQuery getQuery) {
         Set<Var> rolePlayersInVar =  var.getProperty(RelationProperty.class).get().relationPlayers().stream().map(x->x.getRolePlayer().var()).collect(Collectors.toSet());
-<<<<<<< HEAD
-        Set<Var> selectedVars = matchQuery.admin().getSelectedNames();
+        Set<Var> selectedVars = getQuery.vars();
         //If all the role players contained in the current relationship are also selected in the user query
-=======
-        Set<Var> selectedVars = getQuery.vars();
-        //If all the role players contained in the current relation are also selected in the user query
->>>>>>> 91be200a
         return Sets.intersection(rolePlayersInVar, selectedVars).equals(rolePlayersInVar);
     }
 
