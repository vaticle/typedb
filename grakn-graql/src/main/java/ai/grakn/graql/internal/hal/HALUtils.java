/*
 * Grakn - A Distributed Semantic Database
 * Copyright (C) 2016  Grakn Labs Limited
 *
 * Grakn is free software: you can redistribute it and/or modify
 * it under the terms of the GNU General Public License as published by
 * the Free Software Foundation, either version 3 of the License, or
 * (at your option) any later version.
 *
 * Grakn is distributed in the hope that it will be useful,
 * but WITHOUT ANY WARRANTY; without even the implied warranty of
 * MERCHANTABILITY or FITNESS FOR A PARTICULAR PURPOSE.  See the
 * GNU General Public License for more details.
 *
 * You should have received a copy of the GNU General Public License
 * along with Grakn. If not, see <http://www.gnu.org/licenses/gpl.txt>.
 */

package ai.grakn.graql.internal.hal;

import ai.grakn.concept.Concept;
import ai.grakn.concept.Instance;
import ai.grakn.concept.Type;
import ai.grakn.concept.TypeLabel;
import ai.grakn.graql.MatchQuery;
import ai.grakn.graql.Var;
import ai.grakn.graql.admin.Answer;
import ai.grakn.graql.admin.AnswerExplanation;
import ai.grakn.graql.admin.VarPatternAdmin;
import ai.grakn.graql.internal.pattern.property.IsaProperty;
import ai.grakn.graql.internal.pattern.property.RelationProperty;
import ai.grakn.graql.internal.reasoner.atom.Atom;
import ai.grakn.graql.internal.reasoner.atom.binary.Relation;
import ai.grakn.graql.internal.reasoner.query.ReasonerAtomicQuery;
import ai.grakn.util.Schema;
import com.google.common.collect.Sets;
import com.theoryinpractise.halbuilder.api.Representation;
import javafx.util.Pair;

import java.util.HashMap;
import java.util.Map;
import java.util.Optional;
import java.util.Set;
import java.util.stream.Collectors;

/**
 * Utils class used by HALBuilders
 *
 * @author Marco Scoppetta
 */
public class HALUtils {

    final static String EXPLORE_CONCEPT_LINK = "explore";

    // - Edges names

    final static String ISA_EDGE = "isa";
    final static String SUB_EDGE = "sub";
    final static String OUTBOUND_EDGE = "OUT";
    final static String INBOUND_EDGE = "IN";
    final static String HAS_ROLE_EDGE = "has-role";
    final static String HAS_RESOURCE_EDGE = "has-resource";
    final static String PLAYS_ROLE_EDGE = "plays-role";
    final static String HAS_EMPTY_ROLE_EDGE = "EMPTY-GRAKN-ROLE";


    // - State properties

    final static String ID_PROPERTY = "_id";
    final static String TYPE_PROPERTY = "_type";
    final static String BASETYPE_PROPERTY = "_baseType";
    final static String DIRECTION_PROPERTY = "_direction";
    final static String VALUE_PROPERTY = "_value";
    final static String NAME_PROPERTY = "_name";


    static Schema.BaseType getBaseType(Instance instance) {
        if (instance.isEntity()) {
            return Schema.BaseType.ENTITY;
        } else if (instance.isRelation()) {
            return Schema.BaseType.RELATION;
        } else if (instance.isResource()) {
            return Schema.BaseType.RESOURCE;
        } else if (instance.isRule()) {
            return Schema.BaseType.RULE;
        } else {
            throw new RuntimeException("Unrecognized base type of " + instance);
        }
    }

    static Schema.BaseType getBaseType(Type type) {
        if (type.isEntityType()) {
            return Schema.BaseType.ENTITY_TYPE;
        } else if (type.isRelationType()) {
            return Schema.BaseType.RELATION_TYPE;
        } else if (type.isResourceType()) {
            return Schema.BaseType.RESOURCE_TYPE;
        } else if (type.isRuleType()) {
            return Schema.BaseType.RULE_TYPE;
        } else if (type.isRoleType()) {
            return Schema.BaseType.ROLE_TYPE;
        } else if (type.getLabel().equals(Schema.MetaSchema.CONCEPT.getLabel())) {
            return Schema.BaseType.TYPE;
        } else {
            throw new RuntimeException("Unrecognized base type of " + type);
        }
    }

    static void generateConceptState(Representation resource, Concept concept) {

        resource.withProperty(ID_PROPERTY, concept.getId().getValue());

        if (concept.isInstance()) {
            Instance instance = concept.asInstance();
            resource.withProperty(TYPE_PROPERTY, instance.type().getLabel().getValue())
                    .withProperty(BASETYPE_PROPERTY, getBaseType(instance).name());
        } else {
            resource.withProperty(BASETYPE_PROPERTY, getBaseType(concept.asType()).name());
        }

        if (concept.isResource()) {
            resource.withProperty(VALUE_PROPERTY, concept.asResource().getValue());
        }
        if (concept.isType()) {
            resource.withProperty(NAME_PROPERTY, concept.asType().getLabel().getValue());
        }
    }

    static Map<VarPatternAdmin, Pair<Map<Var, String>, String>> computeRoleTypesFromQuery(MatchQuery matchQuery, Answer firstAnswer) {
        final Map<VarPatternAdmin, Pair<Map<Var, String>, String>> roleTypes = new HashMap<>();
        AnswerExplanation firstExplanation = firstAnswer.getExplanation();
        if (firstExplanation.isEmpty()) {
            return computeRoleTypesFromQueryNoReasoner(matchQuery);
        } else {
            if (firstExplanation.isRuleExplanation() || firstExplanation.isLookupExplanation()) {
                updateRoleTypesFromAnswer(roleTypes, firstAnswer, matchQuery);
            } else {
                firstAnswer.getExplanation().getAnswers().forEach(answer -> updateRoleTypesFromAnswer(roleTypes, answer, matchQuery));
            }
            return roleTypes;
        }
    }

    private static void updateRoleTypesFromAnswer(Map<VarPatternAdmin, Pair<Map<Var, String>, String>> roleTypes, Answer answer, MatchQuery matchQuery) {
        Atom atom = ((ReasonerAtomicQuery) answer.getExplanation().getQuery()).getAtom();
        if (atom.isRelation()) {
            Optional<VarPatternAdmin> var = atom.getPattern().getVars().stream().filter(x -> x.hasProperty(RelationProperty.class)).findFirst();
            VarPatternAdmin varAdmin = atom.getPattern().asVar();
<<<<<<< HEAD
            if (var.isPresent() && !var.get().getVarName().isUserDefinedName()) {
=======
            if (var.isPresent() && !var.get().isUserDefinedName() && bothRolePlayersAreSelected(atom, matchQuery)) {
>>>>>>> 4998f30f
                roleTypes.put(varAdmin, pairVarNamesRelationType(atom));
            }
        }
    }

    private static boolean bothRolePlayersAreSelected(Atom atom, MatchQuery matchQuery) {
        Relation reasonerRel = ((Relation) atom);
        Set<Var> rolePlayersInAtom = reasonerRel.getRolePlayers().stream().collect(Collectors.toSet());
        Set<Var> selectedVars = matchQuery.admin().getSelectedNames();
        //If all the role players contained in the current relation are also selected in the user query
        return Sets.intersection(rolePlayersInAtom, selectedVars).equals(rolePlayersInAtom);
    }

    private static boolean bothRolePlayersAreSelectedNoReasoner(VarPatternAdmin var, MatchQuery matchQuery) {
        Set<Var> rolePlayersInVar =  var.getProperty(RelationProperty.class).get().getRelationPlayers().map(x->x.getRolePlayer().getVarName()).collect(Collectors.toSet());
        Set<Var> selectedVars = matchQuery.admin().getSelectedNames();
        //If all the role players contained in the current relation are also selected in the user query
        return Sets.intersection(rolePlayersInVar, selectedVars).equals(rolePlayersInVar);
    }

    private static Map<VarPatternAdmin, Pair<Map<Var, String>, String>> computeRoleTypesFromQueryNoReasoner(MatchQuery matchQuery) {
        final Map<VarPatternAdmin, Pair<Map<Var, String>, String>> roleTypes = new HashMap<>();
        matchQuery.admin().getPattern().getVars().forEach(var -> {
<<<<<<< HEAD
            if (var.getProperty(RelationProperty.class).isPresent() && !var.getVarName().isUserDefinedName()) {
=======
            if (var.getProperty(RelationProperty.class).isPresent() && !var.isUserDefinedName() && bothRolePlayersAreSelectedNoReasoner(var,matchQuery)) {
>>>>>>> 4998f30f
                Map<Var, String> tempMap = new HashMap<>();
                var.getProperty(RelationProperty.class).get()
                        .getRelationPlayers().forEach(x -> {
                            tempMap.put(x.getRolePlayer().getVarName(),
                                    (x.getRoleType().isPresent()) ? x.getRoleType().get().getPrintableName() : HAS_EMPTY_ROLE_EDGE);
                        }
                );
                String relationType = null;
                if (var.getProperty(IsaProperty.class).isPresent()) {
                    Optional<TypeLabel> relOptional = var.getProperty(IsaProperty.class).get().getType().getTypeLabel();
                    relationType = (relOptional.isPresent()) ? relOptional.get().getValue() : "";
                } else {
                    relationType = "";
                }

                roleTypes.put(var, new Pair<>(tempMap, relationType));
            }
        });
        return roleTypes;
    }

    private static Pair<Map<Var, String>, String> pairVarNamesRelationType(Atom atom) {
        Relation reasonerRel = ((Relation) atom);
        Map<Var, String> varNamesToRole = new HashMap<>();
        // Put all the varNames in the map with EMPTY-ROLE role
        reasonerRel.getRolePlayers().forEach(varName -> varNamesToRole.put(varName, HAS_EMPTY_ROLE_EDGE));
        // Overrides the varNames that have roles in the previous map
        reasonerRel.getRoleVarMap().entries().stream().filter(entry -> !Schema.MetaSchema.isMetaLabel(entry.getKey().getLabel())).forEach(entry -> varNamesToRole.put(entry.getValue(), entry.getKey().getLabel().getValue()));

        String relationType = (reasonerRel.getType() != null) ? reasonerRel.getType().getLabel().getValue() : "";
        return new Pair<>(varNamesToRole, relationType);
    }

    static Map<VarPatternAdmin, Boolean> buildInferredRelationsMap(Answer firstAnswer) {
        final Map<VarPatternAdmin, Boolean> inferredRelations = new HashMap<>();
        AnswerExplanation firstExplanation = firstAnswer.getExplanation();
        if (firstExplanation.isRuleExplanation() || firstExplanation.isLookupExplanation()) {
            Atom atom = ((ReasonerAtomicQuery) firstAnswer.getExplanation().getQuery()).getAtom();
            if (atom.isRelation()) {
                VarPatternAdmin varAdmin = atom.getPattern().asVar();
                inferredRelations.put(varAdmin, firstAnswer.getExplanation().isRuleExplanation());
            }
        } else {
            firstAnswer.getExplanation().getAnswers().forEach(answer -> {
                Atom atom = ((ReasonerAtomicQuery) answer.getExplanation().getQuery()).getAtom();
                if (atom.isRelation()) {
                    VarPatternAdmin varAdmin = atom.getPattern().asVar();
                    inferredRelations.put(varAdmin, answer.getExplanation().isRuleExplanation());
                }
            });
        }

        return inferredRelations;
    }

}<|MERGE_RESOLUTION|>--- conflicted
+++ resolved
@@ -146,11 +146,7 @@
         if (atom.isRelation()) {
             Optional<VarPatternAdmin> var = atom.getPattern().getVars().stream().filter(x -> x.hasProperty(RelationProperty.class)).findFirst();
             VarPatternAdmin varAdmin = atom.getPattern().asVar();
-<<<<<<< HEAD
-            if (var.isPresent() && !var.get().getVarName().isUserDefinedName()) {
-=======
-            if (var.isPresent() && !var.get().isUserDefinedName() && bothRolePlayersAreSelected(atom, matchQuery)) {
->>>>>>> 4998f30f
+            if (var.isPresent() && !var.get().getVarName().isUserDefinedName() && bothRolePlayersAreSelected(atom, matchQuery)) {
                 roleTypes.put(varAdmin, pairVarNamesRelationType(atom));
             }
         }
@@ -174,11 +170,7 @@
     private static Map<VarPatternAdmin, Pair<Map<Var, String>, String>> computeRoleTypesFromQueryNoReasoner(MatchQuery matchQuery) {
         final Map<VarPatternAdmin, Pair<Map<Var, String>, String>> roleTypes = new HashMap<>();
         matchQuery.admin().getPattern().getVars().forEach(var -> {
-<<<<<<< HEAD
-            if (var.getProperty(RelationProperty.class).isPresent() && !var.getVarName().isUserDefinedName()) {
-=======
-            if (var.getProperty(RelationProperty.class).isPresent() && !var.isUserDefinedName() && bothRolePlayersAreSelectedNoReasoner(var,matchQuery)) {
->>>>>>> 4998f30f
+            if (var.getProperty(RelationProperty.class).isPresent() && !var.getVarName().isUserDefinedName() && bothRolePlayersAreSelectedNoReasoner(var,matchQuery)) {
                 Map<Var, String> tempMap = new HashMap<>();
                 var.getProperty(RelationProperty.class).get()
                         .getRelationPlayers().forEach(x -> {
