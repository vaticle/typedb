--- conflicted
+++ resolved
@@ -106,16 +106,12 @@
                 .getProperty(RelationProperty.class)
                 .ifPresent(prop -> prop.relationPlayers().forEach(rps::add));
         this.relationPlayers = ImmutableList.copyOf(rps);
-<<<<<<< HEAD
-
         this.roleLabels = relationPlayers.stream()
                 .map(RelationPlayer::getRole)
                 .flatMap(CommonUtil::optionalToStream)
                 .map(VarPatternAdmin::getTypeLabel)
                 .flatMap(CommonUtil::optionalToStream)
                 .collect(toSet());
-=======
->>>>>>> 2d8f91bd
     }
 
     private RelationAtom(RelationAtom a) {
@@ -133,21 +129,8 @@
         return relationString + getPredicates(IdPredicate.class).map(IdPredicate::toString).collect(Collectors.joining(""));
     }
 
-<<<<<<< HEAD
-    private List<RelationPlayer> getRelationPlayers() { return relationPlayers;}
     private Set<Label> getRoleLabels() { return roleLabels;}
-=======
     private ImmutableList<RelationPlayer> getRelationPlayers() { return relationPlayers;}
-
-    private Set<Label> getRoleLabels() {
-        return getRelationPlayers().stream()
-                .map(RelationPlayer::getRole)
-                .flatMap(CommonUtil::optionalToStream)
-                .map(VarPatternAdmin::getTypeLabel)
-                .flatMap(CommonUtil::optionalToStream)
-                .collect(toSet());
-    }
->>>>>>> 2d8f91bd
 
     /**
      * @return set constituting the role player var names
