--- conflicted
+++ resolved
@@ -110,11 +110,7 @@
         String relationString = (isUserDefinedName()? getVarName() + " ": "") +
                 (getOntologyConcept() != null? getOntologyConcept().getLabel() : "") +
                 getRelationPlayers().toString();
-<<<<<<< HEAD
-        return relationString + getPredicates().stream().map(Predicate::toString).collect(Collectors.joining(""));
-=======
         return relationString + getPredicates(IdPredicate.class).map(IdPredicate::toString).collect(Collectors.joining(""));
->>>>>>> 5bd8387f
     }
 
     private List<RelationPlayer> getRelationPlayers() {
