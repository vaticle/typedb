--- conflicted
+++ resolved
@@ -18,15 +18,11 @@
 
 package ai.grakn.graql.internal.reasoner.atom.property;
 
-<<<<<<< HEAD
-=======
-import ai.grakn.graql.Graql;
->>>>>>> d4593213
 import ai.grakn.graql.Var;
+import ai.grakn.graql.admin.Atomic;
 import ai.grakn.graql.admin.ReasonerQuery;
 import ai.grakn.graql.internal.pattern.property.RegexProperty;
 import ai.grakn.graql.internal.reasoner.atom.AtomicBase;
-import ai.grakn.graql.admin.Atomic;
 
 /**
  *
@@ -42,11 +38,7 @@
     private final String regex;
 
     public RegexAtom(Var varName, RegexProperty prop, ReasonerQuery parent){
-<<<<<<< HEAD
         super(varName.regex(prop.getRegex()).admin(), parent);
-=======
-        super(Graql.var(varName).regex(prop.getRegex()).admin(), parent);
->>>>>>> d4593213
         this.regex = prop.getRegex();
     }
 
