/*
 * Grakn - A Distributed Semantic Database
 * Copyright (C) 2016  Grakn Labs Limited
 *
 * Grakn is free software: you can redistribute it and/or modify
 * it under the terms of the GNU General Public License as published by
 * the Free Software Foundation, either version 3 of the License, or
 * (at your option) any later version.
 *
 * Grakn is distributed in the hope that it will be useful,
 * but WITHOUT ANY WARRANTY; without even the implied warranty of
 * MERCHANTABILITY or FITNESS FOR A PARTICULAR PURPOSE.  See the
 * GNU General Public License for more details.
 *
 * You should have received a copy of the GNU General Public License
 * along with Grakn. If not, see <http://www.gnu.org/licenses/gpl.txt>.
 */

package ai.grakn.graql.internal.reasoner.query;

import ai.grakn.graql.admin.Answer;
import ai.grakn.graql.admin.ReasonerQuery;
import ai.grakn.graql.internal.query.QueryAnswer;
import ai.grakn.graql.internal.reasoner.cache.QueryCache;
import ai.grakn.graql.internal.reasoner.iterator.ReasonerQueryIterator;
import java.util.Iterator;
import java.util.LinkedList;
import java.util.Set;
import java.util.stream.Collectors;
import org.slf4j.Logger;
import org.slf4j.LoggerFactory;

/**
 *
 * <p>
 * Tuple-at-a-time iterator for {@link ReasonerQueryImpl}, wraps around a {@link ReasonerQueryImplCumulativeIterator}.
 * For a starting conjunctive query Q it constructs a resolution plan by decomposing it to atomic queries {@link ReasonerAtomicQuery}
 * ordering them by their resolution priority. The ordered list is then passed to {@link ReasonerQueryImplCumulativeIterator}
 * which takes care of substitution propagation leading to a final answer.
 * </p>
 *
 * @author Kasper Piskorski
 *
 */
class ReasonerQueryImplIterator extends ReasonerQueryIterator {

    private final Iterator<Answer> queryIterator;
    private static final Logger LOG = LoggerFactory.getLogger(ReasonerQueryImpl.class);

    ReasonerQueryImplIterator(ReasonerQueryImpl q,
                              Answer sub,
                              Set<ReasonerAtomicQuery> subGoals,
                              QueryCache<ReasonerAtomicQuery> cache){

        ReasonerQueryImpl query = new ReasonerQueryImpl(q);
        query.addSubstitution(sub);

        LOG.trace("CQ: " + query);

        LinkedList<ReasonerAtomicQuery> queries = query.getResolutionPlan();

<<<<<<< HEAD
        LOG.trace("CQ: " + query);
        LOG.debug("CQ plan:\n" + queries.stream()
                .map(ReasonerAtomicQuery::getAtom)
                .map(AtomicBase::toString)
=======
        LOG.trace("CQ plan:\n" + queries.stream()
                .map(ReasonerQuery::toString)
>>>>>>> dc7fe7b9
                .collect(Collectors.joining("\n"))
        );

        queryIterator = new ReasonerQueryImplCumulativeIterator(new QueryAnswer(), queries, subGoals, cache);
    }

    @Override
    public boolean hasNext() {
        return queryIterator.hasNext();
    }

    @Override
    public Answer next() {
        return queryIterator.next();
    }
}<|MERGE_RESOLUTION|>--- conflicted
+++ resolved
@@ -59,15 +59,8 @@
 
         LinkedList<ReasonerAtomicQuery> queries = query.getResolutionPlan();
 
-<<<<<<< HEAD
-        LOG.trace("CQ: " + query);
-        LOG.debug("CQ plan:\n" + queries.stream()
-                .map(ReasonerAtomicQuery::getAtom)
-                .map(AtomicBase::toString)
-=======
         LOG.trace("CQ plan:\n" + queries.stream()
                 .map(ReasonerQuery::toString)
->>>>>>> dc7fe7b9
                 .collect(Collectors.joining("\n"))
         );
 
