--- conflicted
+++ resolved
@@ -147,13 +147,8 @@
         Optional<ValuePredicateAdmin> predicate =
                 resource.getProperties(ValueProperty.class).map(ValueProperty::getPredicate).findAny();
 
-<<<<<<< HEAD
-        RoleType owner = graph.getType(Schema.ImplicitType.HAS_OWNER.getName(resourceType));
-        RoleType value = graph.getType(Schema.ImplicitType.HAS_VALUE.getName(resourceType));
-=======
-        RoleType owner = graph.getType(Schema.ImplicitType.HAS_RESOURCE_OWNER.getLabel(resourceType));
-        RoleType value = graph.getType(Schema.ImplicitType.HAS_RESOURCE_VALUE.getLabel(resourceType));
->>>>>>> 5ae0249a
+        RoleType owner = graph.getType(Schema.ImplicitType.HAS_OWNER.getLabel(resourceType));
+        RoleType value = graph.getType(Schema.ImplicitType.HAS_VALUE.getLabel(resourceType));
 
         concept.asInstance().relations(owner).stream()
                 .filter(relation -> testPredicate(predicate, relation, value))
