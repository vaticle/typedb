/*
 * Grakn - A Distributed Semantic Database
 * Copyright (C) 2016  Grakn Labs Limited
 *
 * Grakn is free software: you can redistribute it and/or modify
 * it under the terms of the GNU General Public License as published by
 * the Free Software Foundation, either version 3 of the License, or
 * (at your option) any later version.
 *
 * Grakn is distributed in the hope that it will be useful,
 * but WITHOUT ANY WARRANTY; without even the implied warranty of
 * MERCHANTABILITY or FITNESS FOR A PARTICULAR PURPOSE.  See the
 * GNU General Public License for more details.
 *
 * You should have received a copy of the GNU General Public License
 * along with Grakn. If not, see <http://www.gnu.org/licenses/gpl.txt>.
 */

package ai.grakn.graql.internal.pattern.property;

import ai.grakn.GraknTx;
import ai.grakn.concept.Concept;
import ai.grakn.concept.ConceptId;
import ai.grakn.concept.Label;
import ai.grakn.concept.Relationship;
import ai.grakn.concept.Resource;
import ai.grakn.concept.Role;
import ai.grakn.concept.SchemaConcept;
import ai.grakn.concept.Thing;
import ai.grakn.exception.GraqlQueryException;
import ai.grakn.graql.Graql;
import ai.grakn.graql.Var;
import ai.grakn.graql.admin.Atomic;
import ai.grakn.graql.admin.ReasonerQuery;
import ai.grakn.graql.admin.ValuePredicateAdmin;
import ai.grakn.graql.admin.VarPatternAdmin;
import ai.grakn.graql.internal.gremlin.EquivalentFragmentSet;
import ai.grakn.graql.internal.query.InsertQueryExecutor;
import ai.grakn.graql.internal.reasoner.atom.binary.ResourceAtom;
import ai.grakn.graql.internal.reasoner.atom.predicate.IdPredicate;
import ai.grakn.graql.internal.reasoner.atom.predicate.ValuePredicate;
import ai.grakn.util.Schema;
import com.google.auto.value.AutoValue;
import com.google.common.collect.ImmutableSet;

import java.util.Collection;
import java.util.Optional;
import java.util.Set;
import java.util.stream.Stream;

import static ai.grakn.graql.Graql.label;
import static ai.grakn.graql.internal.gremlin.sets.EquivalentFragmentSets.neq;
import static ai.grakn.graql.internal.gremlin.sets.EquivalentFragmentSets.shortcut;
import static ai.grakn.graql.internal.reasoner.utils.ReasonerUtils.getIdPredicate;
import static ai.grakn.graql.internal.reasoner.utils.ReasonerUtils.getValuePredicates;
import static ai.grakn.graql.internal.util.StringConverter.typeLabelToString;
import static java.util.stream.Collectors.joining;

/**
 * Represents the {@code has} property on an {@link Thing}.
 *
 * This property can be queried, inserted or deleted.
 *
 * The property is defined as a relationship between an {@link Thing} and a {@link Resource}, where the
 * {@link Resource} is of a particular type.
 *
 * When matching, shortcut edges are used to speed up the traversal. The type of the relationship does not matter.
 *
 * When inserting, an implicit relation is created between the instance and the resource, using type labels derived from
 * the label of the resource type.
 *
 * @author Felix Chapman
 */
@AutoValue
public abstract class HasResourceProperty extends AbstractVarProperty implements NamedProperty {

    public static HasResourceProperty of(Label resourceType, VarPatternAdmin resource, VarPatternAdmin relation) {
        resource = resource.isa(label(resourceType)).admin();
        return new AutoValue_HasResourceProperty(resourceType, resource, relation);
    }

    public abstract Label type();
    public abstract VarPatternAdmin resource();
    public abstract VarPatternAdmin relation();

    @Override
    public String getName() {
        return "has";
    }

    @Override
    public String getProperty() {
        Stream.Builder<String> repr = Stream.builder();

        repr.add(typeLabelToString(type()));

        if (resource().getVarName().isUserDefinedName()) {
            repr.add(resource().getVarName().toString());
        } else {
            resource().getProperties(ValueProperty.class).forEach(prop -> repr.add(prop.predicate().toString()));
        }

        if (hasReifiedRelation()) {
            // TODO: Replace with actual reification syntax
            repr.add("as").add(relation().getPrintableName());
        }

        return repr.build().collect(joining(" "));
    }

    @Override
    public Collection<EquivalentFragmentSet> match(Var start) {
        Var edge1 = Graql.var();
        Var edge2 = Graql.var();

        return ImmutableSet.of(
                shortcut(this, relation().getVarName(), edge1, start, Optional.empty()),
                shortcut(this, relation().getVarName(), edge2, resource().getVarName(), Optional.empty()),
                neq(this, edge1, edge2)
        );
    }

    @Override
    public Stream<VarPatternAdmin> getInnerVars() {
        return Stream.of(resource(), relation());
    }

    @Override
    void checkValidProperty(GraknTx graph, VarPatternAdmin var) {
        SchemaConcept ontologyConcept = graph.getSchemaConcept(type());
        if(ontologyConcept == null || !ontologyConcept.isResourceType()) {
            throw GraqlQueryException.mustBeResourceType(type());
        }
    }

    @Override
    public void insert(Var var, InsertQueryExecutor executor) throws GraqlQueryException {
        Resource resourceConcept = executor.get(resource().getVarName()).asResource();
        Thing thing = executor.get(var).asThing();
        ConceptId relationId = thing.resourceRelation(resourceConcept).getId();
        executor.builder(relation().getVarName()).id(relationId);
    }

    @Override
    public Set<Var> requiredVars(Var var) {
        return ImmutableSet.of(var, resource().getVarName());
    }

    @Override
<<<<<<< HEAD
    public Set<Var> producedVars(Var var) {
        return ImmutableSet.of(relation().getVarName());
    }

    @Override
    public void delete(GraknGraph graph, Concept concept) {
=======
    public void delete(GraknTx graph, Concept concept) {
>>>>>>> 4ff3f300
        Optional<ValuePredicateAdmin> predicate =
                resource().getProperties(ValueProperty.class).map(ValueProperty::predicate).findAny();

        Role owner = graph.getSchemaConcept(Schema.ImplicitType.HAS_OWNER.getLabel(type()));
        Role value = graph.getSchemaConcept(Schema.ImplicitType.HAS_VALUE.getLabel(type()));

        concept.asThing().relations(owner)
                .filter(relation -> testPredicate(predicate, relation, value))
                .forEach(Concept::delete);
    }

    private boolean testPredicate(Optional<ValuePredicateAdmin> optPredicate, Relationship relationship, Role resourceRole) {
        Object value = relationship.rolePlayers(resourceRole).iterator().next().asResource().getValue();

        return optPredicate
                .flatMap(ValuePredicateAdmin::getPredicate)
                .map(predicate -> predicate.test(value))
                .orElse(true);
    }

    @Override
    public Stream<VarPatternAdmin> getTypes() {
        return Stream.of(label(type()).admin());
    }

    private boolean hasReifiedRelation() {
        return relation().getProperties().findAny().isPresent() || relation().getVarName().isUserDefinedName();
    }

    @Override
    public boolean equals(Object o) {
        if (this == o) return true;
        if (o == null || getClass() != o.getClass()) return false;

        HasResourceProperty that = (HasResourceProperty) o;

        if (!type().equals(that.type())) return false;
        if (!resource().equals(that.resource())) return false;

        // TODO: Having to check this is pretty dodgy
        // This check is necessary for `equals` and `hashCode` because `VarPattern` equality is defined
        // s.t. `var() != var()`, but `var().label("movie") == var().label("movie")`
        // i.e., a `Var` is compared by name, but a `VarPattern` ignores the name if the var is not user-defined
        return !hasReifiedRelation() || relation().equals(that.relation());
    }

    @Override
    public int hashCode() {
        int result = type().hashCode();
        result = 31 * result + resource().hashCode();

        // TODO: Having to check this is pretty dodgy, explanation in #equals
        if (hasReifiedRelation()) {
            result = 31 * result + relation().hashCode();
        }

        return result;
    }

    @Override
    public Atomic mapToAtom(VarPatternAdmin var, Set<VarPatternAdmin> vars, ReasonerQuery parent) {
        // TODO: Support relation variable in reasoner
        Var varName = var.getVarName().asUserDefined();

        Label type = this.type();
        VarPatternAdmin resource = this.resource();
        Var resourceVariable = resource.getVarName().asUserDefined();
        Set<ValuePredicate> predicates = getValuePredicates(resourceVariable, resource, vars, parent);

        IsaProperty isaProp = resource.getProperties(IsaProperty.class).findFirst().orElse(null);
        VarPatternAdmin typeVar = isaProp != null? isaProp.type() : null;
        IdPredicate idPredicate = typeVar != null? getIdPredicate(resourceVariable, typeVar, vars, parent) : null;

        //add resource atom
        VarPatternAdmin resVar = varName.has(type, resourceVariable).admin();
        return new ResourceAtom(resVar, resourceVariable, idPredicate, predicates, parent);
    }
}<|MERGE_RESOLUTION|>--- conflicted
+++ resolved
@@ -137,7 +137,7 @@
     public void insert(Var var, InsertQueryExecutor executor) throws GraqlQueryException {
         Resource resourceConcept = executor.get(resource().getVarName()).asResource();
         Thing thing = executor.get(var).asThing();
-        ConceptId relationId = thing.resourceRelation(resourceConcept).getId();
+        ConceptId relationId = thing.resourceRelationship(resourceConcept).getId();
         executor.builder(relation().getVarName()).id(relationId);
     }
 
@@ -147,16 +147,12 @@
     }
 
     @Override
-<<<<<<< HEAD
     public Set<Var> producedVars(Var var) {
         return ImmutableSet.of(relation().getVarName());
     }
 
     @Override
-    public void delete(GraknGraph graph, Concept concept) {
-=======
     public void delete(GraknTx graph, Concept concept) {
->>>>>>> 4ff3f300
         Optional<ValuePredicateAdmin> predicate =
                 resource().getProperties(ValueProperty.class).map(ValueProperty::predicate).findAny();
 
