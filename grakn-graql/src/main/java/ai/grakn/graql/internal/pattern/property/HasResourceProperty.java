--- conflicted
+++ resolved
@@ -46,6 +46,7 @@
 import java.util.Set;
 import java.util.stream.Stream;
 
+import static ai.grakn.graql.Graql.label;
 import static ai.grakn.graql.internal.gremlin.sets.EquivalentFragmentSets.shortcut;
 import static ai.grakn.graql.internal.reasoner.Utility.getValuePredicates;
 import static ai.grakn.graql.internal.util.StringConverter.typeLabelToString;
@@ -68,41 +69,20 @@
  */
 public class HasResourceProperty extends AbstractVarProperty implements NamedProperty {
 
-<<<<<<< HEAD
-    private final Optional<TypeLabel> resourceType;
+    private final TypeLabel resourceType;
     private final VarAdmin resource;
 
-    private HasResourceProperty(Optional<TypeLabel> resourceType, VarAdmin resource) {
-=======
-    private final TypeName resourceType;
-    private final VarAdmin resource;
-
-    private HasResourceProperty(TypeName resourceType, VarAdmin resource) {
->>>>>>> 95d0c699
+    private HasResourceProperty(TypeLabel resourceType, VarAdmin resource) {
         this.resourceType = resourceType;
         this.resource = resource;
     }
 
-<<<<<<< HEAD
-    public static HasResourceProperty of(VarAdmin resource) {
-        resource = resource.isa(Graql.label(Schema.MetaSchema.RESOURCE.getLabel())).admin();
-        return new HasResourceProperty(Optional.empty(), resource);
-    }
-
     public static HasResourceProperty of(TypeLabel resourceType, VarAdmin resource) {
-        resource = resource.isa(Graql.label(resourceType)).admin();
-        return new HasResourceProperty(Optional.of(resourceType), resource);
-    }
-
-    public Optional<TypeLabel> getType() {
-=======
-    public static HasResourceProperty of(TypeName resourceType, VarAdmin resource) {
-        resource = resource.isa(name(resourceType)).admin();
+        resource = resource.isa(label(resourceType)).admin();
         return new HasResourceProperty(resourceType, resource);
     }
 
-    public TypeName getType() {
->>>>>>> 95d0c699
+    public TypeLabel getType() {
         return resourceType;
     }
 
@@ -125,11 +105,7 @@
     public String getProperty() {
         Stream.Builder<String> repr = Stream.builder();
 
-<<<<<<< HEAD
-        resourceType.ifPresent(type -> repr.add(typeLabelToString(type)));
-=======
-        repr.add(typeNameToString(resourceType));
->>>>>>> 95d0c699
+        repr.add(typeLabelToString(resourceType));
 
         if (resource.isUserDefinedName()) {
             repr.add(resource.getPrintableName());
@@ -171,15 +147,8 @@
         Optional<ValuePredicateAdmin> predicate =
                 resource.getProperties(ValueProperty.class).map(ValueProperty::getPredicate).findAny();
 
-<<<<<<< HEAD
-        TypeLabel type = resourceType.orElseThrow(() -> failDelete(this));
-
-        RoleType owner = graph.getType(Schema.ImplicitType.HAS_RESOURCE_OWNER.getLabel(type));
-        RoleType value = graph.getType(Schema.ImplicitType.HAS_RESOURCE_VALUE.getLabel(type));
-=======
-        RoleType owner = graph.getType(Schema.ImplicitType.HAS_RESOURCE_OWNER.getName(resourceType));
-        RoleType value = graph.getType(Schema.ImplicitType.HAS_RESOURCE_VALUE.getName(resourceType));
->>>>>>> 95d0c699
+        RoleType owner = graph.getType(Schema.ImplicitType.HAS_RESOURCE_OWNER.getLabel(resourceType));
+        RoleType value = graph.getType(Schema.ImplicitType.HAS_RESOURCE_VALUE.getLabel(resourceType));
 
         concept.asInstance().relations(owner).stream()
                 .filter(relation -> testPredicate(predicate, relation, value))
@@ -197,15 +166,7 @@
 
     @Override
     public Stream<VarAdmin> getTypes() {
-<<<<<<< HEAD
-        if (resourceType.isPresent()) {
-            return Stream.of(Graql.label(resourceType.get()).admin());
-        } else {
-            return Stream.empty();
-        }
-=======
-        return Stream.of(name(resourceType).admin());
->>>>>>> 95d0c699
+        return Stream.of(label(resourceType).admin());
     }
 
     @Override
@@ -229,11 +190,7 @@
     @Override
     public Atomic mapToAtom(VarAdmin var, Set<VarAdmin> vars, ReasonerQuery parent) {
         VarName varName = var.getVarName();
-<<<<<<< HEAD
-        Optional<TypeLabel> type = this.getType();
-=======
-        TypeName type = this.getType();
->>>>>>> 95d0c699
+        TypeLabel type = this.getType();
         VarAdmin valueVar = this.getResource();
         VarName valueVariable = valueVar.getVarName();
         Set<Predicate> predicates = getValuePredicates(valueVariable, valueVar, vars, parent);
