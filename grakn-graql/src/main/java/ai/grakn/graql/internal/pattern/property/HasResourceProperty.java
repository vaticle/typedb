--- conflicted
+++ resolved
@@ -197,8 +197,8 @@
     @Override
     public Atomic mapToAtom(VarPatternAdmin var, Set<VarPatternAdmin> vars, ReasonerQuery parent) {
         Var varName = var.getVarName().asUserDefined();
-<<<<<<< HEAD
-        TypeLabel type = this.getType();
+
+        Label type = this.getType();
         VarPatternAdmin resource = this.getResource();
         Var valueVariable = resource.getVarName().asUserDefined();
         Set<ValuePredicate> predicates = getValuePredicates(valueVariable, resource, vars, parent);
@@ -206,12 +206,6 @@
         IsaProperty isaProp = resource.getProperties(IsaProperty.class).findFirst().orElse(null);
         VarPatternAdmin typeVar = isaProp != null? isaProp.getType() : null;
         IdPredicate idPredicate = typeVar != null? getIdPredicate(typeVar.getVarName(), typeVar, vars, parent) : null;
-=======
-        Label type = this.getType();
-        VarPatternAdmin valueVar = this.getResource();
-        Var valueVariable = valueVar.getVarName().asUserDefined();
-        Set<ValuePredicate> predicates = getValuePredicates(valueVariable, valueVar, vars, parent);
->>>>>>> fe692427
 
         //add resource atom
         VarPatternAdmin resVar = varName.has(type, valueVariable).admin();
