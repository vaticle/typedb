/*
 * Grakn - A Distributed Semantic Database
 * Copyright (C) 2016  Grakn Labs Limited
 *
 * Grakn is free software: you can redistribute it and/or modify
 * it under the terms of the GNU General Public License as published by
 * the Free Software Foundation, either version 3 of the License, or
 * (at your option) any later version.
 *
 * Grakn is distributed in the hope that it will be useful,
 * but WITHOUT ANY WARRANTY; without even the implied warranty of
 * MERCHANTABILITY or FITNESS FOR A PARTICULAR PURPOSE.  See the
 * GNU General Public License for more details.
 *
 * You should have received a copy of the GNU General Public License
 * along with Grakn. If not, see <http://www.gnu.org/licenses/gpl.txt>.
 */

package ai.grakn.graql.internal.pattern.property;

import ai.grakn.GraknTx;
import ai.grakn.concept.Attribute;
import ai.grakn.concept.AttributeType;
import ai.grakn.concept.Concept;
import ai.grakn.concept.ConceptId;
import ai.grakn.concept.Label;
import ai.grakn.concept.Relationship;
import ai.grakn.concept.Role;
import ai.grakn.concept.SchemaConcept;
import ai.grakn.concept.Thing;
import ai.grakn.exception.GraqlQueryException;
import ai.grakn.graql.Graql;
import ai.grakn.graql.Var;
import ai.grakn.graql.admin.Atomic;
import ai.grakn.graql.admin.ReasonerQuery;
import ai.grakn.graql.admin.VarPatternAdmin;
import ai.grakn.graql.internal.gremlin.EquivalentFragmentSet;
import ai.grakn.graql.internal.reasoner.atom.binary.ResourceAtom;
import ai.grakn.graql.internal.reasoner.atom.predicate.IdPredicate;
import ai.grakn.graql.internal.reasoner.atom.predicate.ValuePredicate;
import ai.grakn.util.Schema;
import com.google.auto.value.AutoValue;
import com.google.common.collect.ImmutableSet;

import java.util.Collection;
import java.util.Optional;
import java.util.Set;
import java.util.stream.Stream;

import static ai.grakn.graql.Graql.label;
import static ai.grakn.graql.internal.gremlin.sets.EquivalentFragmentSets.neq;
import static ai.grakn.graql.internal.gremlin.sets.EquivalentFragmentSets.shortcut;
import static ai.grakn.graql.internal.reasoner.utils.ReasonerUtils.getIdPredicate;
import static ai.grakn.graql.internal.reasoner.utils.ReasonerUtils.getValuePredicates;
import static ai.grakn.graql.internal.util.StringConverter.typeLabelToString;
import static java.util.stream.Collectors.joining;

/**
 * Represents the {@code has} property on an {@link Thing}.
 *
 * This property can be queried, inserted or deleted.
 *
 * The property is defined as a {@link Relationship} between an {@link Thing} and a {@link Attribute}, where the
 * {@link Attribute} is of a particular type.
 *
 * When matching, shortcut edges are used to speed up the traversal. The type of the {@link Relationship} does not
 * matter.
 *
 * When inserting, an implicit {@link Relationship} is created between the instance and the {@link Attribute}, using
 * type labels derived from the label of the {@link AttributeType}.
 *
 * @author Felix Chapman
 */
@AutoValue
public abstract class HasResourceProperty extends AbstractVarProperty implements NamedProperty {

    public static final String NAME = "has";

    public static HasResourceProperty of(Label attributeType, VarPatternAdmin attribute, VarPatternAdmin relationship) {
        attribute = attribute.isa(label(attributeType)).admin();
        return new AutoValue_HasResourceProperty(attributeType, attribute, relationship);
    }

    public abstract Label type();
    public abstract VarPatternAdmin attribute();
    public abstract VarPatternAdmin relationship();

    @Override
    public String getName() {
        return NAME;
    }

    @Override
    public String getProperty() {
        Stream.Builder<String> repr = Stream.builder();

        repr.add(typeLabelToString(type()));

        if (attribute().var().isUserDefinedName()) {
            repr.add(attribute().var().toString());
        } else {
            attribute().getProperties(ValueProperty.class).forEach(prop -> repr.add(prop.predicate().toString()));
        }

        if (hasReifiedRelationship()) {
            // TODO: Replace with actual reification syntax
            repr.add("as").add(relationship().getPrintableName());
        }

        return repr.build().collect(joining(" "));
    }

    @Override
    public Collection<EquivalentFragmentSet> match(Var start) {
        Var edge1 = Graql.var();
        Var edge2 = Graql.var();

        return ImmutableSet.of(
                shortcut(this, relationship().var(), edge1, start, Optional.empty()),
                shortcut(this, relationship().var(), edge2, attribute().var(), Optional.empty()),
                neq(this, edge1, edge2)
        );
    }

    @Override
    public Stream<VarPatternAdmin> innerVarPatterns() {
        return Stream.of(attribute(), relationship());
    }

    @Override
    void checkValidProperty(GraknTx graph, VarPatternAdmin var) {
        SchemaConcept schemaConcept = graph.getSchemaConcept(type());
        if(schemaConcept == null || !schemaConcept.isAttributeType()) {
            throw GraqlQueryException.mustBeResourceType(type());
        }
    }

    @Override
    public PropertyExecutor insert(Var var) throws GraqlQueryException {
        PropertyExecutor.Method method = executor -> {
            Attribute attributeConcept = executor.get(attribute().var()).asAttribute();
            Thing thing = executor.get(var).asThing();
            ConceptId relationshipId = thing.attributeRelationship(attributeConcept).getId();
            executor.builder(relationship().var()).id(relationshipId);
        };

        return PropertyExecutor.builder(method).produces(relationship().var()).requires(var, attribute().var()).build();
    }

    @Override
    public void delete(GraknTx graph, Concept concept) {
<<<<<<< HEAD
        Optional<ai.grakn.graql.ValuePredicate> predicate =
                resource().getProperties(ValueProperty.class).map(ValueProperty::predicate).findAny();
=======
        Optional<ValuePredicateAdmin> predicate =
                attribute().getProperties(ValueProperty.class).map(ValueProperty::predicate).findAny();
>>>>>>> 2d3798bd

        Role owner = graph.getSchemaConcept(Schema.ImplicitType.HAS_OWNER.getLabel(type()));
        Role value = graph.getSchemaConcept(Schema.ImplicitType.HAS_VALUE.getLabel(type()));

        concept.asThing().relationships(owner)
                .filter(relationship -> testPredicate(predicate, relationship, value))
                .forEach(Concept::delete);
    }

<<<<<<< HEAD
    private boolean testPredicate(Optional<ai.grakn.graql.ValuePredicate> optPredicate, Relationship relationship, Role resourceRole) {
        Object value = relationship.rolePlayers(resourceRole).iterator().next().asAttribute().getValue();
=======
    private boolean testPredicate(
            Optional<ValuePredicateAdmin> optPredicate, Relationship relationship, Role attributeRole) {
        Object value = relationship.rolePlayers(attributeRole).iterator().next().asAttribute().getValue();
>>>>>>> 2d3798bd

        return optPredicate
                .flatMap(ai.grakn.graql.ValuePredicate::getPredicate)
                .map(predicate -> predicate.test(value))
                .orElse(true);
    }

    @Override
    public Stream<VarPatternAdmin> getTypes() {
        return Stream.of(label(type()).admin());
    }

    private boolean hasReifiedRelationship() {
        return relationship().getProperties().findAny().isPresent() || relationship().var().isUserDefinedName();
    }

    @Override
    public boolean equals(Object o) {
        if (this == o) return true;
        if (o == null || getClass() != o.getClass()) return false;

        HasResourceProperty that = (HasResourceProperty) o;

        if (!type().equals(that.type())) return false;
        if (!attribute().equals(that.attribute())) return false;

        // TODO: Having to check this is pretty dodgy
        // This check is necessary for `equals` and `hashCode` because `VarPattern` equality is defined
        // s.t. `var() != var()`, but `var().label("movie") == var().label("movie")`
        // i.e., a `Var` is compared by name, but a `VarPattern` ignores the name if the var is not user-defined
        return !hasReifiedRelationship() || relationship().equals(that.relationship());
    }

    @Override
    public int hashCode() {
        int result = type().hashCode();
        result = 31 * result + attribute().hashCode();

        // TODO: Having to check this is pretty dodgy, explanation in #equals
        if (hasReifiedRelationship()) {
            result = 31 * result + relationship().hashCode();
        }

        return result;
    }

    @Override
    public Atomic mapToAtom(VarPatternAdmin var, Set<VarPatternAdmin> vars, ReasonerQuery parent) {
        //NB: HasResourceProperty always has (type) label specified
        Var varName = var.var().asUserDefined();

        Var relationVariable = relationship().var();
        Var attributeVariable = attribute().var().asUserDefined();
        Set<ValuePredicate> predicates = getValuePredicates(attributeVariable, attribute(), vars, parent);

        IsaProperty isaProp = attribute().getProperties(IsaProperty.class).findFirst().orElse(null);
        VarPatternAdmin typeVar = isaProp != null? isaProp.type() : null;
        IdPredicate idPredicate = typeVar != null? getIdPredicate(attributeVariable, typeVar, vars, parent) : null;

        //add resource atom
        VarPatternAdmin resVar = relationVariable.isUserDefinedName()?
                varName.has(type(), attributeVariable, relationVariable).admin() :
                varName.has(type(), attributeVariable).admin();
        return new ResourceAtom(resVar, attributeVariable, relationVariable, idPredicate, predicates, parent);
    }
}<|MERGE_RESOLUTION|>--- conflicted
+++ resolved
@@ -149,13 +149,8 @@
 
     @Override
     public void delete(GraknTx graph, Concept concept) {
-<<<<<<< HEAD
         Optional<ai.grakn.graql.ValuePredicate> predicate =
-                resource().getProperties(ValueProperty.class).map(ValueProperty::predicate).findAny();
-=======
-        Optional<ValuePredicateAdmin> predicate =
                 attribute().getProperties(ValueProperty.class).map(ValueProperty::predicate).findAny();
->>>>>>> 2d3798bd
 
         Role owner = graph.getSchemaConcept(Schema.ImplicitType.HAS_OWNER.getLabel(type()));
         Role value = graph.getSchemaConcept(Schema.ImplicitType.HAS_VALUE.getLabel(type()));
@@ -165,14 +160,9 @@
                 .forEach(Concept::delete);
     }
 
-<<<<<<< HEAD
-    private boolean testPredicate(Optional<ai.grakn.graql.ValuePredicate> optPredicate, Relationship relationship, Role resourceRole) {
-        Object value = relationship.rolePlayers(resourceRole).iterator().next().asAttribute().getValue();
-=======
     private boolean testPredicate(
-            Optional<ValuePredicateAdmin> optPredicate, Relationship relationship, Role attributeRole) {
+            Optional<ai.grakn.graql.ValuePredicate> optPredicate, Relationship relationship, Role attributeRole) {
         Object value = relationship.rolePlayers(attributeRole).iterator().next().asAttribute().getValue();
->>>>>>> 2d3798bd
 
         return optPredicate
                 .flatMap(ai.grakn.graql.ValuePredicate::getPredicate)
