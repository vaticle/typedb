--- conflicted
+++ resolved
@@ -166,12 +166,7 @@
         VarName varName = var.getVarName();
         TypeName type = this.getType();
         VarAdmin valueVar = this.getResource();
-<<<<<<< HEAD
-        VarName valueVariable = valueVar.isUserDefinedName() ?
-                valueVar.getVarName() : varName.map(name -> name + "-" + type + "-" + UUID.randomUUID().toString());
-=======
         VarName valueVariable = valueVar.getVarName();
->>>>>>> d20e3b82
         Set<Predicate> predicates = getValuePredicates(valueVariable, valueVar, vars, parent);
 
         //add resource atom
