/*
 * Grakn - A Distributed Semantic Database
 * Copyright (C) 2016  Grakn Labs Limited
 *
 * Grakn is free software: you can redistribute it and/or modify
 * it under the terms of the GNU General Public License as published by
 * the Free Software Foundation, either version 3 of the License, or
 * (at your option) any later version.
 *
 * Grakn is distributed in the hope that it will be useful,
 * but WITHOUT ANY WARRANTY; without even the implied warranty of
 * MERCHANTABILITY or FITNESS FOR A PARTICULAR PURPOSE.  See the
 * GNU General Public License for more details.
 *
 * You should have received a copy of the GNU General Public License
 * along with Grakn. If not, see <http://www.gnu.org/licenses/gpl.txt>.
 *
 */

package ai.grakn.graql.internal.query;

import ai.grakn.concept.Attribute;
import ai.grakn.concept.AttributeType;
import ai.grakn.concept.Concept;
import ai.grakn.concept.ConceptId;
import ai.grakn.concept.Label;
<<<<<<< HEAD
import ai.grakn.concept.OntologyConcept;
=======
import ai.grakn.concept.SchemaConcept;
import ai.grakn.concept.Resource;
import ai.grakn.concept.ResourceType;
>>>>>>> 45605392
import ai.grakn.concept.Rule;
import ai.grakn.concept.Thing;
import ai.grakn.concept.Type;
import ai.grakn.exception.GraqlQueryException;
import ai.grakn.graql.Pattern;
import ai.grakn.graql.Var;
import ai.grakn.graql.internal.pattern.property.DataTypeProperty;
import ai.grakn.graql.internal.pattern.property.IdProperty;
import ai.grakn.graql.internal.pattern.property.IsaProperty;
import ai.grakn.graql.internal.pattern.property.LabelProperty;
import ai.grakn.graql.internal.pattern.property.SubProperty;
import ai.grakn.graql.internal.pattern.property.ThenProperty;
import ai.grakn.graql.internal.pattern.property.ValueProperty;
import ai.grakn.graql.internal.pattern.property.WhenProperty;
import ai.grakn.util.CommonUtil;
import ai.grakn.util.Schema;

import javax.annotation.Nullable;
import java.util.HashMap;
import java.util.HashSet;
import java.util.Map;
import java.util.Objects;
import java.util.Set;
import java.util.function.Function;

import static com.google.common.base.Preconditions.checkNotNull;

/**
 * Class for building a {@link Concept}, by providing properties.
 *
 * <p>
 *     A {@link ai.grakn.graql.admin.VarProperty} is responsible for inserting itself into the graph. However,
 *     some properties can only operate in <i>combination</i>. For example, to create a {@link Attribute} you need both
 *     an {@link IsaProperty} and a {@link ValueProperty}.
 * </p>
 * <p>
 *     Therefore, these properties do not create the {@link Concept} themselves.
 *     instead they provide the necessary information to the {@link ConceptBuilder}, which will create the
 *     {@link Concept} at a later time:
 * </p>
 * <pre>
 *     // Executor:
 *     ConceptBuilder builder = ConceptBuilder.of(executor, var);
 *     // IsaProperty:
 *     builder.isa(name);
 *     // ValueProperty:
 *     builder.value("Bob");
 *     // Executor:
 *     Concept concept = builder.build();
 * </pre>
 *
 * @author Felix Chapman
 */
public class ConceptBuilder {

    private final InsertQueryExecutor executor;

    private final Var var;

    /**
     * A map of parameters that have been specified for this concept.
     */
    private final Map<BuilderParam<?>, Object> preProvidedParams = new HashMap<>();

    /**
     * A set of parameters that were used for building the concept. Modified while executing {@link #build()}.
     * <p>
     * This set starts empty. Every time {@link #use(BuilderParam)} or {@link #useOrDefault(BuilderParam, Object)}
     * is called, the parameter is added to this set. After the concept is built, any parameter not in this set is
     * considered "unexpected". If it is present in the field {@link #preProvidedParams}, then an error is thrown.
     * </p>
     *
     * <p>
     *     Simplified example of how this operates:
     * </p>
     *
     * <pre>
     * // preProvidedParams = {LABEL: actor, SUPER_CONCEPT: role, VALUE: "Bob"}
     * // usedParams = {}
     *
     * if (has(LABEL)) {
     *      Label label = expect(LABEL);                          // usedParams = {LABEL}
     *      // Retrieve SUPER_CONCEPT and adds it to usedParams
     *      SchemaConcept superConcept = expect(SUPER_CONCEPT); // usedParams = {LABEL, SUPER_CONCEPT}
     *      return graph.putEntityType(label).sup(superConcept.asRole());
     * }
     *
     * // Check for any unexpected parameters
     * preProvidedParams.forEach((providedParam, value) -> {
     *     if (!usedParams.contains(providedParam)) {
     *         // providedParam = VALUE
     *         // Throws because VALUE was provided, but not used!
     *     }
     * });
     * </pre>
     */
    private final Set<BuilderParam<?>> usedParams = new HashSet<>();

    public ConceptBuilder isa(Type type) {
        return set(TYPE, type);
    }

    public ConceptBuilder sub(SchemaConcept superConcept) {
        return set(SUPER_CONCEPT, superConcept);
    }

    public ConceptBuilder label(Label label) {
        return set(LABEL, label);
    }

    public ConceptBuilder id(ConceptId id) {
        return set(ID, id);
    }

    public ConceptBuilder value(Object value) {
        return set(VALUE, value);
    }

    public ConceptBuilder dataType(AttributeType.DataType<?> dataType) {
        return set(DATA_TYPE, dataType);
    }

    public ConceptBuilder when(Pattern when) {
        return set(WHEN, when);
    }

    public ConceptBuilder then(Pattern then) {
        return set(THEN, then);
    }

    static ConceptBuilder of(InsertQueryExecutor executor, Var var) {
        return new ConceptBuilder(executor, var);
    }

    /**
     * Build the {@link Concept} and return it, using the properties given.
     *
     * @throws GraqlQueryException if the properties provided are inconsistent
     */
    Concept build() {

        // If a label or ID is provided, attempt to `get` the concept
        Concept concept = tryGetConcept();

        if (concept != null) {
            return concept;
        } else {
            return tryPutConcept();
        }
    }

    @Nullable
    private Concept tryGetConcept() {
        Concept concept = null;

        if (has(ID)) {
            concept = executor.graph().getConcept(use(ID));
        } else if (has(LABEL)) {
            concept = executor.graph().getSchemaConcept(use(LABEL));
        }

        if (concept != null) {
            // The super can be changed on an existing concept
            if (has(SUPER_CONCEPT)) {
                SchemaConcept superConcept = use(SUPER_CONCEPT);
                setSuper(concept.asSchemaConcept(), superConcept);
            }

            validate(concept);
        }

        return concept;
    }

    private Concept tryPutConcept() {
        usedParams.clear();

        Concept concept;

        if (has(SUPER_CONCEPT)) {
            concept = putOntologyConcept();
        } else if (has(TYPE)) {
            concept = putInstance();
        } else {
            throw GraqlQueryException.insertUndefinedVariable(executor.printableRepresentation(var));
        }

        // Check for any unexpected parameters
        preProvidedParams.forEach((param, value) -> {
            if (!usedParams.contains(param)) {
                throw GraqlQueryException.insertUnexpectedProperty(param.name(), value, concept);
            }
        });

        return concept;
    }

    /**
     * Describes a parameter that can be set on a {@link ConceptBuilder}.
     * <p>
     *     We could instead just represent these parameters as fields of {@link ConceptBuilder}. Instead, we use a
     *     {@code Map<BuilderParam<?>, Object>}. This allows us to do clever stuff like iterate over the parameters,
     *     or check for unexpected parameters without lots of boilerplate.
     * </p>
     */
    // The generic is technically unused, but is useful to constrain the values of the parameter
    @SuppressWarnings("unused")
    @FunctionalInterface
    private interface BuilderParam<T> {
        String name();
    }

    private static final BuilderParam<Type> TYPE = () -> IsaProperty.NAME;
    private static final BuilderParam<SchemaConcept> SUPER_CONCEPT = () -> SubProperty.NAME;
    private static final BuilderParam<Label> LABEL = () -> LabelProperty.NAME;
    private static final BuilderParam<ConceptId> ID = () -> IdProperty.NAME;
    private static final BuilderParam<Object> VALUE = () -> ValueProperty.NAME;
    private static final BuilderParam<AttributeType.DataType<?>> DATA_TYPE = () -> DataTypeProperty.NAME;
    private static final BuilderParam<Pattern> WHEN = () -> WhenProperty.NAME;
    private static final BuilderParam<Pattern> THEN = () -> ThenProperty.NAME;

    private ConceptBuilder(InsertQueryExecutor executor, Var var) {
        this.executor = executor;
        this.var = var;
    }

    private <T> T useOrDefault(BuilderParam<T> param, @Nullable T defaultValue) {
        usedParams.add(param);

        // This is safe, assuming we only add to the map with the `set` method
        //noinspection unchecked
        T value = (T) preProvidedParams.get(param);

        if (value == null) value = defaultValue;

        if (value == null) {
            throw GraqlQueryException.insertNoExpectedProperty(param.name(), executor.printableRepresentation(var));
        }

        return value;
    }

    /**
     * Called during {@link #build()} whenever a particular parameter is expected in order to build the {@link Concept}.
     * <p>
     *     This method will return the parameter, if present and also record that it was expected, so that we can later
     *     check for any unexpected properties.
     * </p>
     *
     * @throws GraqlQueryException if the parameter is not present
     */
    private <T> T use(BuilderParam<T> param) {
        return useOrDefault(param, null);
    }

    private boolean has(BuilderParam<?> param) {
        return preProvidedParams.containsKey(param);
    }

    private <T> ConceptBuilder set(BuilderParam<T> param, T value) {
        if (preProvidedParams.containsKey(param) && !preProvidedParams.get(param).equals(value)) {
            throw GraqlQueryException.insertMultipleProperties(param.name(), value, preProvidedParams.get(param));
        }
        preProvidedParams.put(param, checkNotNull(value));
        return this;
    }

    /**
     * Check if this pre-existing concept conforms to all specified parameters
     *
     * @throws GraqlQueryException if any parameter does not match
     */
    private void validate(Concept concept) {
        validateParam(concept, TYPE, Thing.class, Thing::type);
        validateParam(concept, SUPER_CONCEPT, SchemaConcept.class, SchemaConcept::sup);
        validateParam(concept, LABEL, SchemaConcept.class, SchemaConcept::getLabel);
        validateParam(concept, ID, Concept.class, Concept::getId);
        validateParam(concept, VALUE, Attribute.class, Attribute::getValue);
        validateParam(concept, DATA_TYPE, AttributeType.class, AttributeType::getDataType);
        validateParam(concept, WHEN, Rule.class, Rule::getWhen);
        validateParam(concept, THEN, Rule.class, Rule::getThen);
    }

    /**
     * Check if the concept is of the given type and has a property that matches the given parameter.
     *
     * @throws GraqlQueryException if the concept does not satisfy the parameter
     */
    private <S extends Concept, T> void validateParam(
            Concept concept, BuilderParam<T> param, Class<S> conceptType, Function<S, T> getter) {

        if (has(param)) {
            T value = use(param);

            boolean isInstance = conceptType.isInstance(concept);

            if (!isInstance || !Objects.equals(getter.apply(conceptType.cast(concept)), value)) {
                throw GraqlQueryException.insertPropertyOnExistingConcept(param.name(), value, concept);
            }
        }
    }

    private Thing putInstance() {
        Type type = use(TYPE);

        if (type.isEntityType()) {
            return type.asEntityType().addEntity();
<<<<<<< HEAD
        } else if (type.isRelationType()) {
            return type.asRelationType().addRelation();
        } else if (type.isAttributeType()) {
            return type.asAttributeType().putAttribute(use(VALUE));
=======
        } else if (type.isRelationshipType()) {
            return type.asRelationshipType().addRelationship();
        } else if (type.isResourceType()) {
            return type.asResourceType().putResource(use(VALUE));
>>>>>>> 45605392
        } else if (type.isRuleType()) {
            return type.asRuleType().putRule(use(WHEN), use(THEN));
        } else if (type.getLabel().equals(Schema.MetaSchema.THING.getLabel())) {
            throw GraqlQueryException.createInstanceOfMetaConcept(var, type);
        } else {
            throw CommonUtil.unreachableStatement("Can't recognize type " + type);
        }
    }

    private SchemaConcept putOntologyConcept() {
        SchemaConcept superConcept = use(SUPER_CONCEPT);
        Label label = use(LABEL);

        SchemaConcept concept;

        if (superConcept.isEntityType()) {
            concept = executor.graph().putEntityType(label);
        } else if (superConcept.isRelationshipType()) {
            concept = executor.graph().putRelationshipType(label);
        } else if (superConcept.isRole()) {
            concept = executor.graph().putRole(label);
        } else if (superConcept.isAttributeType()) {
            AttributeType attributeType = superConcept.asAttributeType();
            AttributeType.DataType<?> dataType = useOrDefault(DATA_TYPE, attributeType.getDataType());
            concept = executor.graph().putAttributeType(label, dataType);
        } else if (superConcept.isRuleType()) {
            concept = executor.graph().putRuleType(label);
        } else {
            throw GraqlQueryException.insertMetaType(label, superConcept);
        }

        setSuper(concept, superConcept);

        return concept;
    }

    /**
     * Make the second argument the super of the first argument
     *
     * @throws GraqlQueryException if the types are different, or setting the super to be a meta-type
     */
    public static void setSuper(SchemaConcept subConcept, SchemaConcept superConcept) {
        if (superConcept.isEntityType()) {
            subConcept.asEntityType().sup(superConcept.asEntityType());
        } else if (superConcept.isRelationshipType()) {
            subConcept.asRelationshipType().sup(superConcept.asRelationshipType());
        } else if (superConcept.isRole()) {
            subConcept.asRole().sup(superConcept.asRole());
        } else if (superConcept.isAttributeType()) {
            subConcept.asAttributeType().sup(superConcept.asAttributeType());
        } else if (superConcept.isRuleType()) {
            subConcept.asRuleType().sup(superConcept.asRuleType());
        } else {
            throw GraqlQueryException.insertMetaType(subConcept.getLabel(), superConcept);
        }
    }
}<|MERGE_RESOLUTION|>--- conflicted
+++ resolved
@@ -24,13 +24,7 @@
 import ai.grakn.concept.Concept;
 import ai.grakn.concept.ConceptId;
 import ai.grakn.concept.Label;
-<<<<<<< HEAD
-import ai.grakn.concept.OntologyConcept;
-=======
 import ai.grakn.concept.SchemaConcept;
-import ai.grakn.concept.Resource;
-import ai.grakn.concept.ResourceType;
->>>>>>> 45605392
 import ai.grakn.concept.Rule;
 import ai.grakn.concept.Thing;
 import ai.grakn.concept.Type;
@@ -338,17 +332,10 @@
 
         if (type.isEntityType()) {
             return type.asEntityType().addEntity();
-<<<<<<< HEAD
-        } else if (type.isRelationType()) {
-            return type.asRelationType().addRelation();
+        } else if (type.isRelationshipType()) {
+            return type.asRelationshipType().addRelationship();
         } else if (type.isAttributeType()) {
             return type.asAttributeType().putAttribute(use(VALUE));
-=======
-        } else if (type.isRelationshipType()) {
-            return type.asRelationshipType().addRelationship();
-        } else if (type.isResourceType()) {
-            return type.asResourceType().putResource(use(VALUE));
->>>>>>> 45605392
         } else if (type.isRuleType()) {
             return type.asRuleType().putRule(use(WHEN), use(THEN));
         } else if (type.getLabel().equals(Schema.MetaSchema.THING.getLabel())) {
