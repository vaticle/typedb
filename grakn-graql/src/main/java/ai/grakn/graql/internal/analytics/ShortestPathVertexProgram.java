--- conflicted
+++ resolved
@@ -216,14 +216,9 @@
                     Tuple message = iterator.next();
                     if ((int) message.getValue(DIRECTION) == -1) {
                         LOGGER.debug("Found path");
-<<<<<<< HEAD
                         //memory.or(FOUND_PATH, true);
-                        memory.set(PREDECESSORS, vertex.id().toString() + DIVIDER + message.getValue(ID));
-=======
-                        memory.or(FOUND_PATH, true);
                         memory.set(PREDECESSORS, vertex.value(Schema.VertexProperty.ID.name()) +
                                 DIVIDER + message.getValue(ID));
->>>>>>> 6a5f85ed
                         return;
                     }
                 }
@@ -233,14 +228,9 @@
                     Tuple message = iterator.next();
                     if ((int) message.getValue(DIRECTION) == 1) {
                         LOGGER.debug("Found path");
-<<<<<<< HEAD
                         //memory.or(FOUND_PATH, true);
-                        memory.set(PREDECESSORS, message.getValue(ID) + DIVIDER + vertex.id().toString());
-=======
-                        memory.or(FOUND_PATH, true);
                         memory.set(PREDECESSORS, message.getValue(ID) + DIVIDER +
                                 vertex.value(Schema.VertexProperty.ID.name()));
->>>>>>> 6a5f85ed
                         return;
                     }
                 }
