/*
 * Grakn - A Distributed Semantic Database
 * Copyright (C) 2016  Grakn Labs Limited
 *
 * Grakn is free software: you can redistribute it and/or modify
 * it under the terms of the GNU General Public License as published by
 * the Free Software Foundation, either version 3 of the License, or
 * (at your option) any later version.
 *
 * Grakn is distributed in the hope that it will be useful,
 * but WITHOUT ANY WARRANTY; without even the implied warranty of
 * MERCHANTABILITY or FITNESS FOR A PARTICULAR PURPOSE.  See the
 * GNU General Public License for more details.
 *
 * You should have received a copy of the GNU General Public License
 * along with Grakn. If not, see <http://www.gnu.org/licenses/gpl.txt>.
 */
package ai.grakn.graql.internal.reasoner.atom.binary;

import ai.grakn.GraknGraph;
import ai.grakn.concept.RelationType;
import ai.grakn.concept.RoleType;
import ai.grakn.concept.Type;
import ai.grakn.concept.TypeLabel;
import ai.grakn.graql.Graql;
import ai.grakn.graql.Var;
import ai.grakn.graql.VarPattern;
import ai.grakn.graql.admin.Atomic;
import ai.grakn.graql.admin.ReasonerQuery;
import ai.grakn.graql.admin.RelationPlayer;
import ai.grakn.graql.admin.Unifier;
import ai.grakn.graql.admin.VarPatternAdmin;
import ai.grakn.graql.internal.pattern.property.IsaProperty;
import ai.grakn.graql.internal.pattern.property.RelationProperty;
import ai.grakn.graql.internal.reasoner.ReasonerUtils;
import ai.grakn.graql.internal.reasoner.atom.Atom;
import ai.grakn.graql.internal.reasoner.atom.AtomicFactory;
import ai.grakn.graql.internal.reasoner.atom.ResolutionStrategy;
import ai.grakn.graql.internal.reasoner.atom.predicate.IdPredicate;
import ai.grakn.graql.internal.reasoner.atom.predicate.Predicate;
import ai.grakn.graql.internal.reasoner.query.ReasonerQueryImpl;
import ai.grakn.graql.internal.reasoner.UnifierImpl;
import ai.grakn.graql.internal.reasoner.rule.InferenceRule;
import ai.grakn.graql.internal.util.CommonUtil;
import ai.grakn.util.ErrorMessage;
import ai.grakn.util.Schema;
import com.google.common.collect.ArrayListMultimap;
import com.google.common.collect.HashMultimap;
import com.google.common.collect.Multimap;
import com.google.common.collect.Sets;
import javafx.util.Pair;

import java.util.ArrayList;
import java.util.Collection;
import java.util.Comparator;
import java.util.HashMap;
import java.util.HashSet;
import java.util.List;
import java.util.Map;
import java.util.Objects;
import java.util.Set;
import java.util.UUID;
import java.util.function.UnaryOperator;
import java.util.stream.Collectors;

import static ai.grakn.graql.internal.reasoner.ReasonerUtils.capture;
import static ai.grakn.graql.internal.reasoner.ReasonerUtils.checkTypesDisjoint;
import static ai.grakn.graql.internal.reasoner.ReasonerUtils.getCompatibleRelationTypes;
import static ai.grakn.graql.internal.reasoner.ReasonerUtils.getListPermutations;
import static ai.grakn.graql.internal.reasoner.ReasonerUtils.getUnifiersFromPermutations;
import static ai.grakn.graql.internal.reasoner.ReasonerUtils.roleToRelationTypes;
import static ai.grakn.graql.internal.reasoner.ReasonerUtils.typeToRelationTypes;
import static ai.grakn.graql.internal.util.CommonUtil.toImmutableMultiset;
import static java.util.stream.Collectors.toSet;

/**
 *
 * <p>
 * Atom implementation defining a relation atom corresponding to a combined {@link RelationProperty}
 * and (optional) {@link IsaProperty}.
 * </p>
 *
 * @author Kasper Piskorski
 *
 */
public class Relation extends TypeAtom {

    private int hashCode = 0;
    private Multimap<RoleType, Pair<Var, Type>> roleVarTypeMap = null;
    private Multimap<RoleType, String> roleConceptIdMap = null;
    private Set<RelationPlayer> relationPlayers = null;

    public Relation(VarPatternAdmin pattern, IdPredicate predicate, ReasonerQuery par) { super(pattern, predicate, par);}

    public Relation(Var name, Var typeVariable, Map<Var, VarPattern> roleMap, IdPredicate pred, ReasonerQuery par) {
        super(constructRelationVar(name, typeVariable, roleMap), pred, par);
    }

    private Relation(Relation a) { super(a);}

    @Override
    public String toString(){
        String relationString = (isUserDefinedName()? getVarName() + " ": "") +
                        (getType() != null? getType().getLabel() : "") +
                        getRelationPlayers().toString();
        return relationString + getIdPredicates().stream().map(IdPredicate::toString).collect(Collectors.joining(""));
    }

    private Set<RelationPlayer> getRelationPlayers() {
        if (relationPlayers == null) {
            relationPlayers = new HashSet<>();
            this.atomPattern.asVar().getProperty(RelationProperty.class)
                    .ifPresent(prop -> prop.getRelationPlayers().forEach(relationPlayers::add));
        }
        return relationPlayers;
    }

    private void modifyRelationPlayers(UnaryOperator<RelationPlayer> mapper) {
        this.atomPattern = this.atomPattern.asVar().mapProperty(RelationProperty.class,
                prop -> new RelationProperty(prop.getRelationPlayers().map(mapper).collect(toImmutableMultiset())));
        relationPlayers = null;
    }

    @Override
    protected Var extractValueVariableName(VarPatternAdmin var) {
        IsaProperty isaProp = var.getProperty(IsaProperty.class).orElse(null);
        return isaProp != null ? isaProp.getType().getVarName() : Var.of("");
    }

    @Override
    protected void setValueVariable(Var var) {
        IsaProperty isaProp = atomPattern.asVar().getProperty(IsaProperty.class).orElse(null);
        if (isaProp != null) {
            super.setValueVariable(var);
            atomPattern = atomPattern.asVar().mapProperty(IsaProperty.class, prop -> new IsaProperty(prop.getType().setVarName(var)));
        }
    }

    @Override
    public Atomic copy() {
        return new Relation(this);
    }


    private static VarPatternAdmin constructRelationVar(Var varName, Var typeVariable, Map<Var, VarPattern> roleMap) {
        return constructRelationVar(varName, typeVariable, roleMap.entrySet().stream().map(e -> new Pair<>(e.getKey(), e.getValue())).collect(Collectors.toList()));
    }

    /**
     * construct a $varName (rolemap) isa $typeVariable relation
     *
     * @param varName            variable name
     * @param typeVariable       type variable name
     * @param rolePlayerMappings list of rolePlayer-roleType mappings
     * @return corresponding {@link VarPatternAdmin}
     */
    private static VarPatternAdmin constructRelationVar(Var varName, Var typeVariable, List<Pair<Var, VarPattern>> rolePlayerMappings) {
        VarPattern var = !varName.getValue().isEmpty()? Graql.var(varName) : Graql.var();
        for (Pair<Var, VarPattern> mapping : rolePlayerMappings) {
            Var rp = mapping.getKey();
            VarPattern role = mapping.getValue();
            var = role == null? var.rel(Graql.var(rp)) : var.rel(role, Graql.var(rp));
        }
        var = var.isa(Graql.var(typeVariable));
        return var.admin().asVar();
    }

    @Override
    public boolean equals(Object obj) {
        if (obj == null || this.getClass() != obj.getClass()) return false;
        if (obj == this) return true;
        Relation a2 = (Relation) obj;
        return Objects.equals(this.typeId, a2.getTypeId())
                && this.getVarNames().equals(a2.getVarNames())
                && getRelationPlayers().equals(a2.getRelationPlayers());
    }

    @Override
    public int hashCode() {
        if (hashCode == 0) {
            hashCode = 1;
            hashCode = hashCode * 37 + (getTypeId() != null ? getTypeId().hashCode() : 0);
            hashCode = hashCode * 37 + getVarNames().hashCode();
        }
        return hashCode;
    }

    @Override
    public boolean isEquivalent(Object obj) {
        if (obj == null || this.getClass() != obj.getClass()) return false;
        if (obj == this) return true;
        Relation a2 = (Relation) obj;
        return (isUserDefinedName() == a2.isUserDefinedName())
                && Objects.equals(this.typeId, a2.getTypeId())
                && getRoleConceptIdMap().equals(a2.getRoleConceptIdMap())
                && getRoleTypeMap().equals(a2.getRoleTypeMap());
    }

    @Override
    public int equivalenceHashCode() {
        int hashCode = 1;
        hashCode = hashCode * 37 + (this.typeId != null ? this.typeId.hashCode() : 0);
        hashCode = hashCode * 37 + this.getRoleConceptIdMap().hashCode();
        hashCode = hashCode * 37 + this.getRoleTypeMap().hashCode();
        return hashCode;
    }

    @Override
    public boolean isRelation() {
        return true;
    }

    @Override
    public boolean isSelectable() {
        return true;
    }

    @Override
    public boolean isType() {
        return getType() != null;
    }

    @Override
    public boolean requiresMaterialisation() {
        return isUserDefinedName();
    }

    @Override
    public boolean isAllowedToFormRuleHead(){
        //can form a rule head if specified type and all relation players have a specified/unambiguously inferrable role type
        return super.isAllowedToFormRuleHead()
                && !hasMetaRoles();
    }

    @Override
    public int resolutionPriority() {
        int priority = super.resolutionPriority();
        priority += ResolutionStrategy.IS_RELATION_ATOM;
        return priority;
    }

    @Override
    public Set<IdPredicate> getPartialSubstitutions() {
        Set<Var> rolePlayers = getRolePlayers();
        return getIdPredicates().stream()
                .filter(pred -> rolePlayers.contains(pred.getVarName()))
                .collect(toSet());
    }

    /**
     * @return map of pairs role type - Id predicate describing the role player playing this role (substitution)
     */
    private Multimap<RoleType, String> getRoleConceptIdMap() {
        if (roleConceptIdMap != null) return roleConceptIdMap;
        roleConceptIdMap =  ArrayListMultimap.create();
        Map<Var, IdPredicate> varSubMap = getIdPredicates().stream()
                .collect(Collectors.toMap(Atomic::getVarName, pred -> pred));
        Multimap<RoleType, Var> roleMap = getRoleMap();

        roleMap.entries().forEach(e -> {
            RoleType role = e.getKey();
            Var var = e.getValue();
            roleConceptIdMap.put(role, varSubMap.containsKey(var) ? varSubMap.get(var).getPredicateValue() : "");
        });
        return roleConceptIdMap;
    }

    private Multimap<RoleType, Var> getRoleMap() {
        Multimap<RoleType, Var> roleMap = ArrayListMultimap.create();
        getRoleVarTypeMap().entries()
                .forEach(e -> roleMap.put(e.getKey(), e.getValue().getKey()));
        return roleMap;
    }

    private Multimap<RoleType, Type> getRoleTypeMap() {
        Multimap<RoleType, Type> roleTypeMap = ArrayListMultimap.create();
        getRoleVarTypeMap().entries().stream()
                .filter(e -> Objects.nonNull(e.getValue().getValue()))
                .forEach(e -> roleTypeMap.put(e.getKey(), e.getValue().getValue()));
        return roleTypeMap;
    }

    //rule head atom is applicable if it is unifiable
    private boolean isRuleApplicableViaAtom(Relation headAtom) {
        return headAtom.getRelationPlayers().size() >= this.getRelationPlayers().size()
            && headAtom.getRelationPlayerMappings(this).size() == this.getRolePlayers().size();
    }

    @Override
    public boolean isRuleApplicable(InferenceRule child) {
        Atom ruleAtom = child.getRuleConclusionAtom();
        if (!(ruleAtom.isRelation())) return false;

        Relation headAtom = (Relation) ruleAtom;
        Type type = getType();

        Relation atomWithType = type == null?
                ((Relation) AtomicFactory.create(this, this.getParentQuery())).addType(headAtom.getType()) : this;
        return atomWithType.isRuleApplicableViaAtom(headAtom);
    }

    /**
     * @return true if any of the relation's role types are meta role types
     */
    private boolean hasMetaRoles(){
        Set<RoleType> parentRoles = getRoleVarTypeMap().keySet();
        for(RoleType role : parentRoles) {
            if (Schema.MetaSchema.isMetaLabel(role.getLabel())) return true;
        }
        return false;
    }

    private Set<RoleType> getExplicitRoleTypes() {
        Set<RoleType> roleTypes = new HashSet<>();
        ReasonerQueryImpl parent = (ReasonerQueryImpl) getParentQuery();
        GraknGraph graph = parent.graph();

        Set<VarPatternAdmin> roleVars = getRelationPlayers().stream()
                .map(RelationPlayer::getRoleType)
                .flatMap(CommonUtil::optionalToStream)
                .collect(Collectors.toSet());
        //try directly
        roleVars.stream()
                .map(VarPatternAdmin::getTypeLabel)
                .flatMap(CommonUtil::optionalToStream)
                .map(graph::<RoleType>getType)
                .forEach(roleTypes::add);

        //try indirectly
        roleVars.stream()
                .filter(VarPatternAdmin::isUserDefinedName)
                .map(VarPatternAdmin::getVarName)
                .map(parent::getIdPredicate)
                .filter(Objects::nonNull)
                .map(Predicate::getPredicate)
                .map(graph::<RoleType>getConcept)
                .forEach(roleTypes::add);
        return roleTypes;
    }

    public Relation addType(Type type) {
        typeId = type.getId();
        Var typeVariable = getValueVariable().getValue().isEmpty() ?
                Var.of("rel-" + UUID.randomUUID().toString()) : getValueVariable();
        setPredicate(new IdPredicate(Graql.var(typeVariable).id(typeId).admin(), getParentQuery()));
        atomPattern = atomPattern.asVar().isa(Graql.var(typeVariable)).admin();
        setValueVariable(typeVariable);
        return this;
    }

    private void inferRelationTypeFromTypes() {
        //look at available role types
        Type type = null;
        Set<Type> compatibleTypes = ReasonerUtils.getTopTypes(
                getCompatibleRelationTypes(getExplicitRoleTypes(), roleToRelationTypes)
        );
        if (compatibleTypes.size() == 1) type = compatibleTypes.iterator().next();

        //look at types
        if (type == null) {
            Map<Var, Type> varTypeMap = getParentQuery().getVarTypeMap();
            Set<Type> types = getRolePlayers().stream()
                    .filter(varTypeMap::containsKey)
                    .map(varTypeMap::get)
                    .collect(toSet());

            Set<RelationType> compatibleTypesFromTypes = getCompatibleRelationTypes(types, typeToRelationTypes);
            if (compatibleTypesFromTypes.size() == 1) type = compatibleTypesFromTypes.iterator().next();
            else {
                //do intersection with types recovered from role types
                compatibleTypesFromTypes.retainAll(compatibleTypes);
                if (compatibleTypesFromTypes.size() == 1) type = compatibleTypesFromTypes.iterator().next();
            }
        }
        if (type != null) addType(type);
    }

    @Override
    public void inferTypes() {
        if (getPredicate() == null) inferRelationTypeFromTypes();
    }

    @Override
    public Atomic unify(Unifier u) {
        super.unify(u);
        modifyRelationPlayers(c -> {
<<<<<<< HEAD
            Var var = c.getRolePlayer().getVarName();
            if (mappings.containsKey(var)) {
                Var target = mappings.get(var);
=======
            VarName var = c.getRolePlayer().getVarName();
            if (u.containsKey(var)) {
                VarName target = u.get(var);
>>>>>>> 66280ff8
                return c.setRolePlayer(c.getRolePlayer().setVarName(target));
            } else if (u.containsValue(var)) {
                return c.setRolePlayer(c.getRolePlayer().setVarName(capture(var)));
            } else {
                return c;
            }
        });
        return this;
    }

    @Override
    public Set<Var> getVarNames() {
        Set<Var> vars = super.getVarNames();
        vars.addAll(getRolePlayers());
        //add user specified role type vars
        getRelationPlayers().stream()
                .map(RelationPlayer::getRoleType)
                .flatMap(CommonUtil::optionalToStream)
                .filter(VarPatternAdmin::isUserDefinedName)
                .forEach(r -> vars.add(r.getVarName()));
        return vars;
    }

    /**
     * @return set constituting the role player var names
     */
    public Set<Var> getRolePlayers() {
        Set<Var> vars = new HashSet<>();
        getRelationPlayers().forEach(c -> vars.add(c.getRolePlayer().getVarName()));
        return vars;
    }

    private Set<Var> getMappedRolePlayers() {
        return getRoleVarTypeMap().entries().stream()
                .filter(e -> !Schema.MetaSchema.isMetaLabel(e.getKey().getLabel()))
                .map(Map.Entry::getValue)
                .map(Pair::getKey).collect(toSet());
    }

    /**
     * @return set constituting the role player var names that do not have a specified role type
     */
    public Set<Var> getUnmappedRolePlayers() {
        Set<Var> unmappedVars = getRolePlayers();
        unmappedVars.removeAll(getMappedRolePlayers());
        return unmappedVars;
    }

    @Override
    public Set<IdPredicate> getUnmappedIdPredicates() {
        Set<Var> unmappedVars = getUnmappedRolePlayers();
        //filter by checking substitutions
        return getIdPredicates().stream()
                .filter(pred -> unmappedVars.contains(pred.getVarName()))
                .collect(toSet());
    }

    @Override
    public Set<TypeAtom> getMappedTypeConstraints() {
        Set<Var> mappedVars = getMappedRolePlayers();
        return getTypeConstraints().stream()
                .filter(t -> mappedVars.contains(t.getVarName()))
                .filter(t -> Objects.nonNull(t.getType()))
                .collect(toSet());
    }

    @Override
    public Set<TypeAtom> getUnmappedTypeConstraints() {
        Set<Var> unmappedVars = getUnmappedRolePlayers();
        return getTypeConstraints().stream()
                .filter(t -> unmappedVars.contains(t.getVarName()))
                .filter(t -> Objects.nonNull(t.getType()))
                .collect(toSet());
    }

    @Override
    public Set<Unifier> getPermutationUnifiers(Atom headAtom) {
        if (!headAtom.isRelation()) return new HashSet<>();
        List<Var> permuteVars = new ArrayList<>();
        //if atom is match all atom, add type from rule head and find unmapped roles
        Relation relAtom = getValueVariable().getValue().isEmpty() ?
                ((Relation) AtomicFactory.create(this, getParentQuery())).addType(headAtom.getType()) : this;
        relAtom.getUnmappedRolePlayers().forEach(permuteVars::add);

        List<List<Var>> varPermutations = getListPermutations(new ArrayList<>(permuteVars));
        return getUnifiersFromPermutations(permuteVars, varPermutations);
    }

    /**
     * Attempts to infer the implicit roleTypes and matching types based on contents of the parent query
     *
     * @return map containing roleType - (rolePlayer var - rolePlayer type) pairs
     */
    private Multimap<RoleType, Pair<Var, Type>> computeRoleVarTypeMap() {
        this.roleVarTypeMap = ArrayListMultimap.create();
        if (getParentQuery() == null || getType() == null) return roleVarTypeMap;

        GraknGraph graph = getParentQuery().graph();
        RelationType relType = (RelationType) getType();
        Map<Var, Type> varTypeMap = getParentQuery().getVarTypeMap();

        Set<RelationPlayer> allocatedRelationPlayers = new HashSet<>();

        //explicit role types from castings
        List<Pair<Var, VarPattern>> rolePlayerMappings = new ArrayList<>();
        getRelationPlayers().forEach(c -> {
            Var varName = c.getRolePlayer().getVarName();
            VarPatternAdmin role = c.getRoleType().orElse(null);
            if (role != null) {
                Type type = varTypeMap.get(varName);
                rolePlayerMappings.add(new Pair<>(varName, role));
                //try directly
                TypeLabel typeLabel = role.getTypeLabel().orElse(null);
                RoleType roleType = typeLabel != null ? graph.getType(typeLabel) : null;
                //try indirectly
                if (roleType == null && role.isUserDefinedName()) {
                    IdPredicate rolePredicate = ((ReasonerQueryImpl) getParentQuery()).getIdPredicate(role.getVarName());
                    if (rolePredicate != null) roleType = graph.getConcept(rolePredicate.getPredicate());
                }
                allocatedRelationPlayers.add(c);
                if (roleType != null) {
                    roleVarTypeMap.put(roleType, new Pair<>(varName, type));
                }
            }
        });

        //remaining roles
        //role types can repeat so no mather what has been allocated still the full spectrum of possibilities is present
        //TODO make restrictions based on cardinality constraints
        Set<RoleType> possibleRoles = Sets.newHashSet(relType.relates());

        //possible role types for each casting based on its type
        Map<RelationPlayer, Set<RoleType>> mappings = new HashMap<>();
        Sets.difference(getRelationPlayers(), allocatedRelationPlayers)
                .forEach(casting -> {
                    Var varName = casting.getRolePlayer().getVarName();
                    Type type = varTypeMap.get(varName);
                    if (type != null && !Schema.MetaSchema.isMetaLabel(type.getLabel())) {
                        mappings.put(casting, ReasonerUtils.getCompatibleRoleTypes(type, possibleRoles));
                    } else {
                        mappings.put(casting, ReasonerUtils.getTopTypes(possibleRoles).stream().map(t -> (RoleType) t).collect(toSet()));
                    }
                });


        //resolve ambiguities until no unambiguous mapping exist
        while( mappings.values().stream().filter(s -> s.size() == 1).count() != 0) {
            Map.Entry<RelationPlayer, Set<RoleType>> entry = mappings.entrySet().stream()
                    .filter(e -> e.getValue().size() == 1)
                    .findFirst().orElse(null);

            RelationPlayer casting = entry.getKey();
            Var varName = casting.getRolePlayer().getVarName();
            Type type = varTypeMap.get(varName);
            RoleType roleType = entry.getValue().iterator().next();
            VarPatternAdmin roleVar = Graql.var().label(roleType.getLabel()).admin();

            //TODO remove from all mappings if it follows from cardinality constraints
            mappings.get(casting).remove(roleType);

            rolePlayerMappings.add(new Pair<>(varName, roleVar));
            roleVarTypeMap.put(roleType, new Pair<>(varName, type));
            allocatedRelationPlayers.add(casting);
        }

        //fill in unallocated roles with metarole
        RoleType metaRole = graph.admin().getMetaRoleType();
        VarPatternAdmin metaRoleVar = Graql.var().label(metaRole.getLabel()).admin();
        Sets.difference(getRelationPlayers(), allocatedRelationPlayers)
                .forEach(casting -> {
                    Var varName = casting.getRolePlayer().getVarName();
                    roleVarTypeMap.put(metaRole, new Pair<>(varName, varTypeMap.get(varName)));
                    rolePlayerMappings.add(new Pair<>(varName, metaRoleVar));
                });

        //pattern mutation!
        atomPattern = constructRelationVar(isUserDefinedName() ? varName : Var.of(""), getValueVariable(), rolePlayerMappings);
        relationPlayers = null;
        return roleVarTypeMap;
    }

    @Override
    public Multimap<RoleType, Pair<Var, Type>> getRoleVarTypeMap() {
        if (roleVarTypeMap == null) computeRoleVarTypeMap();
        return roleVarTypeMap;
    }

    private Multimap<RoleType, RelationPlayer> getRoleRelationPlayerMap(){
        Multimap<RoleType, RelationPlayer> roleRelationPlayerMap = HashMultimap.create();
        Multimap<RoleType, Pair<Var, Type>> roleVarTypeMap = getRoleVarTypeMap();
        Set<RelationPlayer> relationPlayers = getRelationPlayers();
        roleVarTypeMap.asMap().entrySet()
                .forEach(e -> {
                    RoleType role = e.getKey();
                    TypeLabel roleLabel = role.getLabel();
                    relationPlayers.stream()
                            .filter(rp -> rp.getRoleType().isPresent())
                            .forEach(rp -> {
                                VarPatternAdmin roleTypeVar = rp.getRoleType().orElse(null);
                                TypeLabel rl = roleTypeVar != null ? roleTypeVar.getTypeLabel().orElse(null) : null;
                                if (roleLabel != null && roleLabel.equals(rl)) {
                                    roleRelationPlayerMap.put(role, rp);
                                }
                            });
                });
        return roleRelationPlayerMap;
    }

    private Set<Pair<RelationPlayer, RelationPlayer>> getRelationPlayerMappings(Relation parentAtom) {
        Set<Pair<RelationPlayer, RelationPlayer>> rolePlayerMappings = new HashSet<>();

        //establish compatible castings for each parent casting
        Multimap<RelationPlayer, RelationPlayer> compatibleMappings = HashMultimap.create();
        parentAtom.getRoleRelationPlayerMap();
        Multimap<RoleType, RelationPlayer> childRoleRPMap = getRoleRelationPlayerMap();
        Map<Var, Type> parentVarTypeMap = parentAtom.getParentQuery().getVarTypeMap();
        Map<Var, Type> childVarTypeMap = this.getParentQuery().getVarTypeMap();

        Set<RoleType> relationRoles = new HashSet<>(getType().asRelationType().relates());
        Set<RoleType> childRoles = new HashSet<>(childRoleRPMap.keySet());

        parentAtom.getRelationPlayers().stream()
                .filter(prp -> prp.getRoleType().isPresent())
                .forEach(prp -> {
                    VarPatternAdmin parentRoleTypeVar = prp.getRoleType().orElse(null);
                    TypeLabel parentRoleTypeLabel = parentRoleTypeVar.getTypeLabel().orElse(null);

                    //TODO take into account indirect roles
                    RoleType parentRole = parentRoleTypeLabel != null ? graph().getType(parentRoleTypeLabel) : null;

                    if (parentRole != null) {
                        boolean isMetaRole = Schema.MetaSchema.isMetaLabel(parentRole.getLabel());
                        Var parentRolePlayer = prp.getRolePlayer().getVarName();
                        Type parentType = parentVarTypeMap.get(parentRolePlayer);

                        Set<RoleType> compatibleChildRoles = isMetaRole? childRoles : Sets.intersection(new HashSet<>(parentRole.subTypes()), childRoles);

                        if (parentType != null){
                            boolean isMetaType = Schema.MetaSchema.isMetaLabel(parentType.getLabel());
                            Set<RoleType> typeRoles = isMetaType? childRoles : new HashSet<>(parentType.plays());

                            //incompatible type
                            if (Sets.intersection(relationRoles, typeRoles).isEmpty()) compatibleChildRoles = new HashSet<>();
                            else {
                                compatibleChildRoles = compatibleChildRoles.stream()
                                        .filter(rc -> Schema.MetaSchema.isMetaLabel(rc.getLabel()) || typeRoles.contains(rc))
                                        .collect(toSet());
                            }
                        }

                        compatibleChildRoles.stream()
                                .filter(childRoleRPMap::containsKey)
                                .forEach(r -> {
                                    Collection<RelationPlayer> childRPs = parentType != null ?
                                            childRoleRPMap.get(r).stream()
                                                .filter(rp -> {
                                                    Var childRolePlayer = rp.getRolePlayer().getVarName();
                                                    Type childType = childVarTypeMap.get(childRolePlayer);
                                                    return childType == null || !checkTypesDisjoint(parentType, childType);
                                                }).collect(toSet()) :
                                            childRoleRPMap.get(r);

                                    childRPs.forEach(rp -> compatibleMappings.put(prp, rp));
                                });
                    }
                });

        //self-consistent procedure until no non-empty mappings present
        while( compatibleMappings.asMap().values().stream().filter(s -> !s.isEmpty()).count() > 0) {
            //prioritise mappings with equivalent types and unambiguous mappings
            Map.Entry<RelationPlayer, RelationPlayer> entry = compatibleMappings.entries().stream()
                    .sorted(Comparator.comparing(e -> {
                        Type parentType = parentVarTypeMap.get(e.getKey().getRolePlayer().getVarName());
                        Type childType = childVarTypeMap.get(e.getValue().getRolePlayer().getVarName());
                        return !(parentType != null && childType != null && parentType.equals(childType));
                    }))
                    .sorted(Comparator.comparing(e -> compatibleMappings.get(e.getKey()).size()))
                    .findFirst().orElse(null);

            RelationPlayer parentCasting = entry.getKey();
            RelationPlayer childCasting = entry.getValue();

            rolePlayerMappings.add(new Pair<>(childCasting, parentCasting));
            compatibleMappings.removeAll(parentCasting);
            compatibleMappings.values().remove(childCasting);

        }
        return rolePlayerMappings;
    }

    @Override
    public Unifier getUnifier(Atomic pAtom) {
        if (!(pAtom instanceof TypeAtom)) {
            throw new IllegalArgumentException(ErrorMessage.UNIFICATION_ATOM_INCOMPATIBILITY.getMessage());
        }

        Unifier unifier = super.getUnifier(pAtom);
        if (((Atom) pAtom).isRelation()) {
            Relation parentAtom = (Relation) pAtom;

            getRelationPlayerMappings(parentAtom)
                    .forEach(rpm -> unifier.addMapping(rpm.getKey().getRolePlayer().getVarName(), rpm.getValue().getRolePlayer().getVarName()));
        }
        return unifier.removeTrivialMappings();
    }

    @Override
    public Atom rewriteToUserDefined(){
        VarPattern newVar = Graql.var(Var.anon());
        VarPattern relVar = getPattern().asVar().getProperty(IsaProperty.class)
                .map(prop -> newVar.isa(prop.getType()))
                .orElse(newVar);

        for (RelationPlayer c: getRelationPlayers()) {
            VarPatternAdmin roleType = c.getRoleType().orElse(null);
            if (roleType != null) {
                relVar = relVar.rel(roleType, c.getRolePlayer());
            } else {
                relVar = relVar.rel(c.getRolePlayer());
            }
        }
        return new Relation(relVar.admin(), getPredicate(), getParentQuery());
    }

    /**
     * rewrites the atom to one with user defined name, need unifiers for cases when we have variable clashes
     * between the relation variable and relation players
     * @return pair of (rewritten atom, unifiers required to unify child with rewritten atom)
     */
    @Override
    public Pair<Atom, Unifier> rewriteToUserDefinedWithUnifiers() {
        Unifier unifier = new UnifierImpl();
        VarPattern newVar = Graql.var(Var.anon());
        VarPattern relVar = getPattern().asVar().getProperty(IsaProperty.class)
                .map(prop -> newVar.isa(prop.getType()))
                .orElse(newVar);

        for (RelationPlayer c: getRelationPlayers()) {
            VarPatternAdmin rolePlayer = c.getRolePlayer();
            Var rolePlayerVarName = Var.anon();
            unifier.addMapping(rolePlayer.getVarName(), rolePlayerVarName);
            VarPatternAdmin roleType = c.getRoleType().orElse(null);
            if (roleType != null) {
                relVar = relVar.rel(roleType, Graql.var(rolePlayerVarName));
            } else {
                relVar = relVar.rel(Graql.var(rolePlayerVarName));
            }
        }
        return new Pair<>(new Relation(relVar.admin(), getPredicate(), getParentQuery()), unifier);
    }
}<|MERGE_RESOLUTION|>--- conflicted
+++ resolved
@@ -33,13 +33,13 @@
 import ai.grakn.graql.internal.pattern.property.IsaProperty;
 import ai.grakn.graql.internal.pattern.property.RelationProperty;
 import ai.grakn.graql.internal.reasoner.ReasonerUtils;
+import ai.grakn.graql.internal.reasoner.UnifierImpl;
 import ai.grakn.graql.internal.reasoner.atom.Atom;
 import ai.grakn.graql.internal.reasoner.atom.AtomicFactory;
 import ai.grakn.graql.internal.reasoner.atom.ResolutionStrategy;
 import ai.grakn.graql.internal.reasoner.atom.predicate.IdPredicate;
 import ai.grakn.graql.internal.reasoner.atom.predicate.Predicate;
 import ai.grakn.graql.internal.reasoner.query.ReasonerQueryImpl;
-import ai.grakn.graql.internal.reasoner.UnifierImpl;
 import ai.grakn.graql.internal.reasoner.rule.InferenceRule;
 import ai.grakn.graql.internal.util.CommonUtil;
 import ai.grakn.util.ErrorMessage;
@@ -384,15 +384,9 @@
     public Atomic unify(Unifier u) {
         super.unify(u);
         modifyRelationPlayers(c -> {
-<<<<<<< HEAD
             Var var = c.getRolePlayer().getVarName();
-            if (mappings.containsKey(var)) {
-                Var target = mappings.get(var);
-=======
-            VarName var = c.getRolePlayer().getVarName();
             if (u.containsKey(var)) {
-                VarName target = u.get(var);
->>>>>>> 66280ff8
+                Var target = u.get(var);
                 return c.setRolePlayer(c.getRolePlayer().setVarName(target));
             } else if (u.containsValue(var)) {
                 return c.setRolePlayer(c.getRolePlayer().setVarName(capture(var)));
