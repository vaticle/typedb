/*
 * Grakn - A Distributed Semantic Database
 * Copyright (C) 2016  Grakn Labs Limited
 *
 * Grakn is free software: you can redistribute it and/or modify
 * it under the terms of the GNU General Public License as published by
 * the Free Software Foundation, either version 3 of the License, or
 * (at your option) any later version.
 *
 * Grakn is distributed in the hope that it will be useful,
 * but WITHOUT ANY WARRANTY; without even the implied warranty of
 * MERCHANTABILITY or FITNESS FOR A PARTICULAR PURPOSE.  See the
 * GNU General Public License for more details.
 *
 * You should have received a copy of the GNU General Public License
 * along with Grakn. If not, see <http://www.gnu.org/licenses/gpl.txt>.
 */
package ai.grakn.graql.internal.reasoner.atom.binary;

import ai.grakn.GraknGraph;
import ai.grakn.concept.RelationType;
import ai.grakn.concept.RoleType;
import ai.grakn.concept.Type;
import ai.grakn.concept.TypeLabel;
import ai.grakn.graql.Graql;
import ai.grakn.graql.Var;
import ai.grakn.graql.VarPattern;
import ai.grakn.graql.admin.Atomic;
import ai.grakn.graql.admin.ReasonerQuery;
import ai.grakn.graql.admin.RelationPlayer;
import ai.grakn.graql.admin.Unifier;
import ai.grakn.graql.admin.VarPatternAdmin;
import ai.grakn.graql.internal.pattern.property.IsaProperty;
import ai.grakn.graql.internal.pattern.property.RelationProperty;
import ai.grakn.graql.internal.reasoner.ReasonerUtils;
import ai.grakn.graql.internal.reasoner.atom.Atom;
import ai.grakn.graql.internal.reasoner.atom.AtomicFactory;
import ai.grakn.graql.internal.reasoner.atom.ResolutionStrategy;
import ai.grakn.graql.internal.reasoner.atom.predicate.IdPredicate;
import ai.grakn.graql.internal.reasoner.atom.predicate.Predicate;
import ai.grakn.graql.internal.reasoner.query.ReasonerQueryImpl;
import ai.grakn.graql.internal.reasoner.query.UnifierImpl;
import ai.grakn.graql.internal.reasoner.rule.InferenceRule;
import ai.grakn.graql.internal.util.CommonUtil;
import ai.grakn.util.ErrorMessage;
import ai.grakn.util.Schema;
import com.google.common.collect.ArrayListMultimap;
import com.google.common.collect.HashMultimap;
import com.google.common.collect.Multimap;
import com.google.common.collect.Sets;
import java.util.Collection;
import java.util.Comparator;
import javafx.util.Pair;

import java.util.ArrayList;
import java.util.HashMap;
import java.util.HashSet;
import java.util.List;
import java.util.Map;
import java.util.Objects;
import java.util.Set;
import java.util.UUID;
import java.util.function.UnaryOperator;
import java.util.stream.Collectors;

import static ai.grakn.graql.internal.reasoner.ReasonerUtils.capture;
import static ai.grakn.graql.internal.reasoner.ReasonerUtils.checkTypesDisjoint;
import static ai.grakn.graql.internal.reasoner.ReasonerUtils.getCompatibleRelationTypes;
import static ai.grakn.graql.internal.reasoner.ReasonerUtils.getListPermutations;
import static ai.grakn.graql.internal.reasoner.ReasonerUtils.getUnifiersFromPermutations;
import static ai.grakn.graql.internal.reasoner.ReasonerUtils.roleToRelationTypes;
import static ai.grakn.graql.internal.reasoner.ReasonerUtils.typeToRelationTypes;
import static ai.grakn.graql.internal.util.CommonUtil.toImmutableMultiset;
import static java.util.stream.Collectors.toSet;

/**
 *
 * <p>
 * Atom implementation defining a relation atom corresponding to a combined {@link RelationProperty}
 * and (optional) {@link IsaProperty}.
 * </p>
 *
 * @author Kasper Piskorski
 *
 */
public class Relation extends TypeAtom {

    private int hashCode = 0;
    private Multimap<RoleType, Pair<Var, Type>> roleVarTypeMap = null;
    private Multimap<RoleType, String> roleConceptIdMap = null;
    private Set<RelationPlayer> relationPlayers = null;

    public Relation(VarPatternAdmin pattern, IdPredicate predicate, ReasonerQuery par) { super(pattern, predicate, par);}

    public Relation(Var name, Var typeVariable, Map<Var, VarPattern> roleMap, IdPredicate pred, ReasonerQuery par) {
        super(constructRelationVar(name, typeVariable, roleMap), pred, par);
    }

    private Relation(Relation a) { super(a);}

    @Override
    public String toString(){
        String relationString = (isUserDefinedName()? getVarName() + " ": " ") +
                        (getType() != null? getType().getLabel() : "") +
                        getRelationPlayers().toString();
        return relationString + getIdPredicates().stream().map(IdPredicate::toString).collect(Collectors.joining(""));
    }

    private Set<RelationPlayer> getRelationPlayers() {
        if (relationPlayers == null) {
            relationPlayers = new HashSet<>();
            this.atomPattern.asVar().getProperty(RelationProperty.class)
                    .ifPresent(prop -> prop.getRelationPlayers().forEach(relationPlayers::add));
        }
        return relationPlayers;
    }

    private void modifyRelationPlayers(UnaryOperator<RelationPlayer> mapper) {
        this.atomPattern = this.atomPattern.asVar().mapProperty(RelationProperty.class,
                prop -> new RelationProperty(prop.getRelationPlayers().map(mapper).collect(toImmutableMultiset())));
        relationPlayers = null;
    }

    @Override
    protected Var extractValueVariableName(VarPatternAdmin var) {
        IsaProperty isaProp = var.getProperty(IsaProperty.class).orElse(null);
        return isaProp != null ? isaProp.getType().getVarName() : Var.of("");
    }

    @Override
    protected void setValueVariable(Var var) {
        IsaProperty isaProp = atomPattern.asVar().getProperty(IsaProperty.class).orElse(null);
        if (isaProp != null) {
            super.setValueVariable(var);
            atomPattern = atomPattern.asVar().mapProperty(IsaProperty.class, prop -> new IsaProperty(prop.getType().setVarName(var)));
        }
    }

    @Override
    public Atomic copy() {
        return new Relation(this);
    }


    private static VarPatternAdmin constructRelationVar(Var varName, Var typeVariable, Map<Var, VarPattern> roleMap) {
        return constructRelationVar(varName, typeVariable, roleMap.entrySet().stream().map(e -> new Pair<>(e.getKey(), e.getValue())).collect(Collectors.toList()));
    }

    /**
     * construct a $varName (rolemap) isa $typeVariable relation
     *
     * @param varName            variable name
     * @param typeVariable       type variable name
     * @param rolePlayerMappings list of rolePlayer-roleType mappings
     * @return corresponding {@link VarPatternAdmin}
     */
    private static VarPatternAdmin constructRelationVar(Var varName, Var typeVariable, List<Pair<Var, VarPattern>> rolePlayerMappings) {
        VarPattern var = !varName.getValue().isEmpty()? Graql.var(varName) : Graql.var();
        for (Pair<Var, VarPattern> mapping : rolePlayerMappings) {
            Var rp = mapping.getKey();
            VarPattern role = mapping.getValue();
            var = role == null? var.rel(Graql.var(rp)) : var.rel(role, Graql.var(rp));
        }
        var = var.isa(Graql.var(typeVariable));
        return var.admin().asVar();
    }

    @Override
    public boolean equals(Object obj) {
        if (obj == null || this.getClass() != obj.getClass()) return false;
        if (obj == this) return true;
        Relation a2 = (Relation) obj;
        return Objects.equals(this.typeId, a2.getTypeId())
                && this.getVarNames().equals(a2.getVarNames())
                && getRelationPlayers().equals(a2.getRelationPlayers());
    }

    @Override
    public int hashCode() {
        if (hashCode == 0) {
            hashCode = 1;
            hashCode = hashCode * 37 + (getTypeId() != null ? getTypeId().hashCode() : 0);
            hashCode = hashCode * 37 + getVarNames().hashCode();
        }
        return hashCode;
    }

    @Override
    public boolean isEquivalent(Object obj) {
        if (obj == null || this.getClass() != obj.getClass()) return false;
        if (obj == this) return true;
        Relation a2 = (Relation) obj;
        return (isUserDefinedName() == a2.isUserDefinedName())
                && Objects.equals(this.typeId, a2.getTypeId())
                && getRoleConceptIdMap().equals(a2.getRoleConceptIdMap())
                && getRoleTypeMap().equals(a2.getRoleTypeMap());
    }

    @Override
    public int equivalenceHashCode() {
        int hashCode = 1;
        hashCode = hashCode * 37 + (this.typeId != null ? this.typeId.hashCode() : 0);
        hashCode = hashCode * 37 + this.getRoleConceptIdMap().hashCode();
        hashCode = hashCode * 37 + this.getRoleTypeMap().hashCode();
        return hashCode;
    }

    @Override
    public boolean isRelation() {
        return true;
    }

    @Override
    public boolean isSelectable() {
        return true;
    }

    @Override
    public boolean isType() {
        return getType() != null;
    }

    @Override
    public boolean requiresMaterialisation() {
        return isUserDefinedName();
    }

    @Override
    public boolean isAllowedToFormRuleHead(){
        //can form a rule head if specified type and all relation players have a specified/unambiguously inferrable role type
        return super.isAllowedToFormRuleHead()
                && !hasMetaRoles();
    }

    @Override
    public int resolutionPriority() {
        int priority = super.resolutionPriority();
        priority += ResolutionStrategy.IS_RELATION_ATOM;
        return priority;
    }

    @Override
    public Set<IdPredicate> getPartialSubstitutions() {
        Set<Var> rolePlayers = getRolePlayers();
        return getIdPredicates().stream()
                .filter(pred -> rolePlayers.contains(pred.getVarName()))
                .collect(toSet());
    }

    /**
     * @return map of pairs role type - Id predicate describing the role player playing this role (substitution)
     */
    private Multimap<RoleType, String> getRoleConceptIdMap() {
        if (roleConceptIdMap != null) return roleConceptIdMap;
        roleConceptIdMap =  ArrayListMultimap.create();
<<<<<<< HEAD
        Map<Var, IdPredicate> varSubMap = getIdPredicates().stream()
                .collect(Collectors.toMap(AtomBase::getVarName, pred -> pred));
        Multimap<RoleType, Var> roleMap = getRoleMap();
=======
        Map<VarName, IdPredicate> varSubMap = getIdPredicates().stream()
                .collect(Collectors.toMap(Atomic::getVarName, pred -> pred));
        Multimap<RoleType, VarName> roleMap = getRoleMap();
>>>>>>> 6207aafe

        roleMap.entries().forEach(e -> {
            RoleType role = e.getKey();
            Var var = e.getValue();
            roleConceptIdMap.put(role, varSubMap.containsKey(var) ? varSubMap.get(var).getPredicateValue() : "");
        });
        return roleConceptIdMap;
    }

    private Multimap<RoleType, Var> getRoleMap() {
        Multimap<RoleType, Var> roleMap = ArrayListMultimap.create();
        getRoleVarTypeMap().entries()
                .forEach(e -> roleMap.put(e.getKey(), e.getValue().getKey()));
        return roleMap;
    }

    private Multimap<RoleType, Type> getRoleTypeMap() {
        Multimap<RoleType, Type> roleTypeMap = ArrayListMultimap.create();
        getRoleVarTypeMap().entries().stream()
                .filter(e -> Objects.nonNull(e.getValue().getValue()))
                .forEach(e -> roleTypeMap.put(e.getKey(), e.getValue().getValue()));
        return roleTypeMap;
    }

    //rule head atom is applicable if it is unifiable
    private boolean isRuleApplicableViaAtom(Relation headAtom) {
        return headAtom.getRelationPlayers().size() >= this.getRelationPlayers().size()
            && headAtom.getRelationPlayerMappings(this).size() == this.getRolePlayers().size();
    }

    @Override
    public boolean isRuleApplicable(InferenceRule child) {
        Atom ruleAtom = child.getRuleConclusionAtom();
        if (!(ruleAtom.isRelation())) return false;

        Relation headAtom = (Relation) ruleAtom;
        Type type = getType();

        Relation atomWithType = type == null?
                ((Relation) AtomicFactory.create(this, this.getParentQuery())).addType(headAtom.getType()) : this;
        return atomWithType.isRuleApplicableViaAtom(headAtom);
    }

    /**
     * @return true if any of the relation's role types are meta role types
     */
    private boolean hasMetaRoles(){
        Set<RoleType> parentRoles = getRoleVarTypeMap().keySet();
        for(RoleType role : parentRoles) {
            if (Schema.MetaSchema.isMetaLabel(role.getLabel())) return true;
        }
        return false;
    }

    private Set<RoleType> getExplicitRoleTypes() {
        Set<RoleType> roleTypes = new HashSet<>();
        ReasonerQueryImpl parent = (ReasonerQueryImpl) getParentQuery();
        GraknGraph graph = parent.graph();

        Set<VarPatternAdmin> roleVars = getRelationPlayers().stream()
                .map(RelationPlayer::getRoleType)
                .flatMap(CommonUtil::optionalToStream)
                .collect(Collectors.toSet());
        //try directly
        roleVars.stream()
                .map(VarPatternAdmin::getTypeLabel)
                .flatMap(CommonUtil::optionalToStream)
                .map(graph::<RoleType>getType)
                .forEach(roleTypes::add);

        //try indirectly
        roleVars.stream()
                .filter(VarPatternAdmin::isUserDefinedName)
                .map(VarPatternAdmin::getVarName)
                .map(parent::getIdPredicate)
                .filter(Objects::nonNull)
                .map(Predicate::getPredicate)
                .map(graph::<RoleType>getConcept)
                .forEach(roleTypes::add);
        return roleTypes;
    }

    public Relation addType(Type type) {
        typeId = type.getId();
        Var typeVariable = getValueVariable().getValue().isEmpty() ?
                Var.of("rel-" + UUID.randomUUID().toString()) : getValueVariable();
        setPredicate(new IdPredicate(Graql.var(typeVariable).id(typeId).admin(), getParentQuery()));
        atomPattern = atomPattern.asVar().isa(Graql.var(typeVariable)).admin();
        setValueVariable(typeVariable);
        return this;
    }

    private void inferRelationTypeFromTypes() {
        //look at available role types
        Type type = null;
        Set<Type> compatibleTypes = ReasonerUtils.getTopTypes(
                getCompatibleRelationTypes(getExplicitRoleTypes(), roleToRelationTypes)
        );
        if (compatibleTypes.size() == 1) type = compatibleTypes.iterator().next();

        //look at types
        if (type == null) {
            Map<Var, Type> varTypeMap = getParentQuery().getVarTypeMap();
            Set<Type> types = getRolePlayers().stream()
                    .filter(varTypeMap::containsKey)
                    .map(varTypeMap::get)
                    .collect(toSet());

            Set<RelationType> compatibleTypesFromTypes = getCompatibleRelationTypes(types, typeToRelationTypes);
            if (compatibleTypesFromTypes.size() == 1) type = compatibleTypesFromTypes.iterator().next();
            else {
                //do intersection with types recovered from role types
                compatibleTypesFromTypes.retainAll(compatibleTypes);
                if (compatibleTypesFromTypes.size() == 1) type = compatibleTypesFromTypes.iterator().next();
            }
        }
        if (type != null) addType(type);
    }

    @Override
    public void inferTypes() {
        if (getPredicate() == null) inferRelationTypeFromTypes();
    }

    @Override
    public void unify(Unifier mappings) {
        super.unify(mappings);
        modifyRelationPlayers(c -> {
            Var var = c.getRolePlayer().getVarName();
            if (mappings.containsKey(var)) {
                Var target = mappings.get(var);
                return c.setRolePlayer(c.getRolePlayer().setVarName(target));
            } else if (mappings.containsValue(var)) {
                return c.setRolePlayer(c.getRolePlayer().setVarName(capture(var)));
            } else {
                return c;
            }
        });
    }

    @Override
    public Set<Var> getVarNames() {
        Set<Var> vars = super.getVarNames();
        vars.addAll(getRolePlayers());
        //add user specified role type vars
        getRelationPlayers().stream()
                .map(RelationPlayer::getRoleType)
                .flatMap(CommonUtil::optionalToStream)
                .filter(VarPatternAdmin::isUserDefinedName)
                .forEach(r -> vars.add(r.getVarName()));
        return vars;
    }

    /**
     * @return set constituting the role player var names
     */
    public Set<Var> getRolePlayers() {
        Set<Var> vars = new HashSet<>();
        getRelationPlayers().forEach(c -> vars.add(c.getRolePlayer().getVarName()));
        return vars;
    }

    private Set<Var> getMappedRolePlayers() {
        return getRoleVarTypeMap().entries().stream()
                .filter(e -> !Schema.MetaSchema.isMetaLabel(e.getKey().getLabel()))
                .map(Map.Entry::getValue)
                .map(Pair::getKey).collect(toSet());
    }

    /**
     * @return set constituting the role player var names that do not have a specified role type
     */
    public Set<Var> getUnmappedRolePlayers() {
        Set<Var> unmappedVars = getRolePlayers();
        unmappedVars.removeAll(getMappedRolePlayers());
        return unmappedVars;
    }

    @Override
    public Set<IdPredicate> getUnmappedIdPredicates() {
        Set<Var> unmappedVars = getUnmappedRolePlayers();
        //filter by checking substitutions
        return getIdPredicates().stream()
                .filter(pred -> unmappedVars.contains(pred.getVarName()))
                .collect(toSet());
    }

    @Override
    public Set<TypeAtom> getMappedTypeConstraints() {
        Set<Var> mappedVars = getMappedRolePlayers();
        return getTypeConstraints().stream()
                .filter(t -> mappedVars.contains(t.getVarName()))
                .filter(t -> Objects.nonNull(t.getType()))
                .collect(toSet());
    }

    @Override
    public Set<TypeAtom> getUnmappedTypeConstraints() {
        Set<Var> unmappedVars = getUnmappedRolePlayers();
        return getTypeConstraints().stream()
                .filter(t -> unmappedVars.contains(t.getVarName()))
                .filter(t -> Objects.nonNull(t.getType()))
                .collect(toSet());
    }

    @Override
    public Set<Unifier> getPermutationUnifiers(Atom headAtom) {
        if (!headAtom.isRelation()) return new HashSet<>();
        List<Var> permuteVars = new ArrayList<>();
        //if atom is match all atom, add type from rule head and find unmapped roles
        Relation relAtom = getValueVariable().getValue().isEmpty() ?
                ((Relation) AtomicFactory.create(this, getParentQuery())).addType(headAtom.getType()) : this;
        relAtom.getUnmappedRolePlayers().forEach(permuteVars::add);

        List<List<Var>> varPermutations = getListPermutations(new ArrayList<>(permuteVars));
        return getUnifiersFromPermutations(permuteVars, varPermutations);
    }

    /**
     * Attempts to infer the implicit roleTypes and matching types based on contents of the parent query
     *
     * @return map containing roleType - (rolePlayer var - rolePlayer type) pairs
     */
    private Multimap<RoleType, Pair<Var, Type>> computeRoleVarTypeMap() {
        this.roleVarTypeMap = ArrayListMultimap.create();
        if (getParentQuery() == null || getType() == null) return roleVarTypeMap;

        GraknGraph graph = getParentQuery().graph();
        RelationType relType = (RelationType) getType();
        Map<Var, Type> varTypeMap = getParentQuery().getVarTypeMap();

        Set<RelationPlayer> allocatedRelationPlayers = new HashSet<>();

        //explicit role types from castings
        List<Pair<Var, VarPattern>> rolePlayerMappings = new ArrayList<>();
        getRelationPlayers().forEach(c -> {
            Var varName = c.getRolePlayer().getVarName();
            VarPatternAdmin role = c.getRoleType().orElse(null);
            if (role != null) {
                Type type = varTypeMap.get(varName);
                rolePlayerMappings.add(new Pair<>(varName, role));
                //try directly
                TypeLabel typeLabel = role.getTypeLabel().orElse(null);
                RoleType roleType = typeLabel != null ? graph.getType(typeLabel) : null;
                //try indirectly
                if (roleType == null && role.isUserDefinedName()) {
                    IdPredicate rolePredicate = ((ReasonerQueryImpl) getParentQuery()).getIdPredicate(role.getVarName());
                    if (rolePredicate != null) roleType = graph.getConcept(rolePredicate.getPredicate());
                }
                allocatedRelationPlayers.add(c);
                if (roleType != null) {
                    roleVarTypeMap.put(roleType, new Pair<>(varName, type));
                }
            }
        });

        //remaining roles
        //role types can repeat so no mather what has been allocated still the full spectrum of possibilities is present
        //TODO make restrictions based on cardinality constraints
        Set<RoleType> possibleRoles = Sets.newHashSet(relType.relates());

        //possible role types for each casting based on its type
        Map<RelationPlayer, Set<RoleType>> mappings = new HashMap<>();
        Sets.difference(getRelationPlayers(), allocatedRelationPlayers)
                .forEach(casting -> {
                    Var varName = casting.getRolePlayer().getVarName();
                    Type type = varTypeMap.get(varName);
                    if (type != null && !Schema.MetaSchema.isMetaLabel(type.getLabel())) {
                        mappings.put(casting, ReasonerUtils.getCompatibleRoleTypes(type, possibleRoles));
                    } else {
                        mappings.put(casting, ReasonerUtils.getTopTypes(possibleRoles).stream().map(t -> (RoleType) t).collect(toSet()));
                    }
                });


        //resolve ambiguities until no unambiguous mapping exist
        while( mappings.values().stream().filter(s -> s.size() == 1).count() != 0) {
            Map.Entry<RelationPlayer, Set<RoleType>> entry = mappings.entrySet().stream()
                    .filter(e -> e.getValue().size() == 1)
                    .findFirst().orElse(null);

            RelationPlayer casting = entry.getKey();
            Var varName = casting.getRolePlayer().getVarName();
            Type type = varTypeMap.get(varName);
            RoleType roleType = entry.getValue().iterator().next();
            VarPatternAdmin roleVar = Graql.var().label(roleType.getLabel()).admin();

            //TODO remove from all mappings if it follows from cardinality constraints
            mappings.get(casting).remove(roleType);

            rolePlayerMappings.add(new Pair<>(varName, roleVar));
            roleVarTypeMap.put(roleType, new Pair<>(varName, type));
            allocatedRelationPlayers.add(casting);
        }

        //fill in unallocated roles with metarole
        RoleType metaRole = graph.admin().getMetaRoleType();
        VarPatternAdmin metaRoleVar = Graql.var().label(metaRole.getLabel()).admin();
        Sets.difference(getRelationPlayers(), allocatedRelationPlayers)
                .forEach(casting -> {
                    Var varName = casting.getRolePlayer().getVarName();
                    roleVarTypeMap.put(metaRole, new Pair<>(varName, varTypeMap.get(varName)));
                    rolePlayerMappings.add(new Pair<>(varName, metaRoleVar));
                });

        //pattern mutation!
        atomPattern = constructRelationVar(isUserDefinedName() ? varName : Var.of(""), getValueVariable(), rolePlayerMappings);
        relationPlayers = null;
        return roleVarTypeMap;
    }

    @Override
    public Multimap<RoleType, Pair<Var, Type>> getRoleVarTypeMap() {
        if (roleVarTypeMap == null) computeRoleVarTypeMap();
        return roleVarTypeMap;
    }

    private Multimap<RoleType, RelationPlayer> getRoleRelationPlayerMap(){
        Multimap<RoleType, RelationPlayer> roleRelationPlayerMap = HashMultimap.create();
        Multimap<RoleType, Pair<Var, Type>> roleVarTypeMap = getRoleVarTypeMap();
        Set<RelationPlayer> relationPlayers = getRelationPlayers();
        roleVarTypeMap.asMap().entrySet()
                .forEach(e -> {
                    RoleType role = e.getKey();
                    TypeLabel roleLabel = role.getLabel();
                    relationPlayers.stream()
                            .filter(rp -> rp.getRoleType().isPresent())
                            .forEach(rp -> {
                                VarPatternAdmin roleTypeVar = rp.getRoleType().orElse(null);
                                TypeLabel rl = roleTypeVar != null ? roleTypeVar.getTypeLabel().orElse(null) : null;
                                if (roleLabel != null && roleLabel.equals(rl)) {
                                    roleRelationPlayerMap.put(role, rp);
                                }
                            });
                });
        return roleRelationPlayerMap;
    }

    private Set<Pair<RelationPlayer, RelationPlayer>> getRelationPlayerMappings(Relation parentAtom) {
        Set<Pair<RelationPlayer, RelationPlayer>> rolePlayerMappings = new HashSet<>();

        //establish compatible castings for each parent casting
        Multimap<RelationPlayer, RelationPlayer> compatibleMappings = HashMultimap.create();
        parentAtom.getRoleRelationPlayerMap();
        Multimap<RoleType, RelationPlayer> childRoleRPMap = getRoleRelationPlayerMap();
        Map<Var, Type> parentVarTypeMap = parentAtom.getParentQuery().getVarTypeMap();
        Map<Var, Type> childVarTypeMap = this.getParentQuery().getVarTypeMap();

        Set<RoleType> relationRoles = new HashSet<>(getType().asRelationType().relates());
        Set<RoleType> childRoles = new HashSet<>(childRoleRPMap.keySet());

        parentAtom.getRelationPlayers().stream()
                .filter(prp -> prp.getRoleType().isPresent())
                .forEach(prp -> {
                    VarPatternAdmin parentRoleTypeVar = prp.getRoleType().orElse(null);
                    TypeLabel parentRoleTypeLabel = parentRoleTypeVar.getTypeLabel().orElse(null);

                    //TODO take into account indirect roles
                    RoleType parentRole = parentRoleTypeLabel != null ? graph().getType(parentRoleTypeLabel) : null;

                    if (parentRole != null) {
                        boolean isMetaRole = Schema.MetaSchema.isMetaLabel(parentRole.getLabel());
                        Var parentRolePlayer = prp.getRolePlayer().getVarName();
                        Type parentType = parentVarTypeMap.get(parentRolePlayer);

                        Set<RoleType> compatibleChildRoles = isMetaRole? childRoles : Sets.intersection(new HashSet<>(parentRole.subTypes()), childRoles);

                        if (parentType != null){
                            boolean isMetaType = Schema.MetaSchema.isMetaLabel(parentType.getLabel());
                            Set<RoleType> typeRoles = isMetaType? childRoles : new HashSet<>(parentType.plays());

                            //incompatible type
                            if (Sets.intersection(relationRoles, typeRoles).isEmpty()) compatibleChildRoles = new HashSet<>();
                            else {
                                compatibleChildRoles = compatibleChildRoles.stream()
                                        .filter(rc -> Schema.MetaSchema.isMetaLabel(rc.getLabel()) || typeRoles.contains(rc))
                                        .collect(toSet());
                            }
                        }

                        compatibleChildRoles.stream()
                                .filter(childRoleRPMap::containsKey)
                                .forEach(r -> {
                                    Collection<RelationPlayer> childRPs = parentType != null ?
                                            childRoleRPMap.get(r).stream()
                                                .filter(rp -> {
                                                    Var childRolePlayer = rp.getRolePlayer().getVarName();
                                                    Type childType = childVarTypeMap.get(childRolePlayer);
                                                    return childType == null || !checkTypesDisjoint(parentType, childType);
                                                }).collect(toSet()) :
                                            childRoleRPMap.get(r);

                                    childRPs.forEach(rp -> compatibleMappings.put(prp, rp));
                                });
                    }
                });

        //self-consistent procedure until no non-empty mappings present
        while( compatibleMappings.asMap().values().stream().filter(s -> !s.isEmpty()).count() > 0) {
            //prioritise mappings with equivalent types and unambiguous mappings
            Map.Entry<RelationPlayer, RelationPlayer> entry = compatibleMappings.entries().stream()
                    .sorted(Comparator.comparing(e -> {
                        Type parentType = parentVarTypeMap.get(e.getKey().getRolePlayer().getVarName());
                        Type childType = childVarTypeMap.get(e.getValue().getRolePlayer().getVarName());
                        return !(parentType != null && childType != null && parentType.equals(childType));
                    }))
                    .sorted(Comparator.comparing(e -> compatibleMappings.get(e.getKey()).size()))
                    .findFirst().orElse(null);

            RelationPlayer parentCasting = entry.getKey();
            RelationPlayer childCasting = entry.getValue();

            rolePlayerMappings.add(new Pair<>(childCasting, parentCasting));
            compatibleMappings.removeAll(parentCasting);
            compatibleMappings.values().remove(childCasting);

        }
        return rolePlayerMappings;
    }

    @Override
    public Unifier getUnifier(Atomic pAtom) {
        if (!(pAtom instanceof TypeAtom)) {
            throw new IllegalArgumentException(ErrorMessage.UNIFICATION_ATOM_INCOMPATIBILITY.getMessage());
        }

        Unifier unifier = super.getUnifier(pAtom);
        if (((Atom) pAtom).isRelation()) {
            Relation parentAtom = (Relation) pAtom;

            getRelationPlayerMappings(parentAtom)
                    .forEach(rpm -> unifier.addMapping(rpm.getKey().getRolePlayer().getVarName(), rpm.getValue().getRolePlayer().getVarName()));
        }
        return unifier.removeTrivialMappings();
    }

    @Override
    public Atom rewriteToUserDefined(){
        VarPattern newVar = Graql.var(Var.anon());
        VarPattern relVar = getPattern().asVar().getProperty(IsaProperty.class)
                .map(prop -> newVar.isa(prop.getType()))
                .orElse(newVar);

        for (RelationPlayer c: getRelationPlayers()) {
            VarPatternAdmin roleType = c.getRoleType().orElse(null);
            if (roleType != null) {
                relVar = relVar.rel(roleType, c.getRolePlayer());
            } else {
                relVar = relVar.rel(c.getRolePlayer());
            }
        }
        return new Relation(relVar.admin(), getPredicate(), getParentQuery());
    }

    /**
     * rewrites the atom to one with user defined name, need unifiers for cases when we have variable clashes
     * between the relation variable and relation players
     * @return pair of (rewritten atom, unifiers required to unify child with rewritten atom)
     */
    @Override
    public Pair<Atom, Unifier> rewriteToUserDefinedWithUnifiers() {
        Unifier unifier = new UnifierImpl();
        VarPattern newVar = Graql.var(Var.anon());
        VarPattern relVar = getPattern().asVar().getProperty(IsaProperty.class)
                .map(prop -> newVar.isa(prop.getType()))
                .orElse(newVar);

        for (RelationPlayer c: getRelationPlayers()) {
            VarPatternAdmin rolePlayer = c.getRolePlayer();
            Var rolePlayerVarName = Var.anon();
            unifier.addMapping(rolePlayer.getVarName(), rolePlayerVarName);
            VarPatternAdmin roleType = c.getRoleType().orElse(null);
            if (roleType != null) {
                relVar = relVar.rel(roleType, Graql.var(rolePlayerVarName));
            } else {
                relVar = relVar.rel(Graql.var(rolePlayerVarName));
            }
        }
        return new Pair<>(new Relation(relVar.admin(), getPredicate(), getParentQuery()), unifier);
    }
}<|MERGE_RESOLUTION|>--- conflicted
+++ resolved
@@ -253,15 +253,9 @@
     private Multimap<RoleType, String> getRoleConceptIdMap() {
         if (roleConceptIdMap != null) return roleConceptIdMap;
         roleConceptIdMap =  ArrayListMultimap.create();
-<<<<<<< HEAD
         Map<Var, IdPredicate> varSubMap = getIdPredicates().stream()
-                .collect(Collectors.toMap(AtomBase::getVarName, pred -> pred));
+                .collect(Collectors.toMap(Atomic::getVarName, pred -> pred));
         Multimap<RoleType, Var> roleMap = getRoleMap();
-=======
-        Map<VarName, IdPredicate> varSubMap = getIdPredicates().stream()
-                .collect(Collectors.toMap(Atomic::getVarName, pred -> pred));
-        Multimap<RoleType, VarName> roleMap = getRoleMap();
->>>>>>> 6207aafe
 
         roleMap.entries().forEach(e -> {
             RoleType role = e.getKey();
