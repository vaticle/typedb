/*
 * Grakn - A Distributed Semantic Database
 * Copyright (C) 2016  Grakn Labs Limited
 *
 * Grakn is free software: you can redistribute it and/or modify
 * it under the terms of the GNU General Public License as published by
 * the Free Software Foundation, either version 3 of the License, or
 * (at your option) any later version.
 *
 * Grakn is distributed in the hope that it will be useful,
 * but WITHOUT ANY WARRANTY; without even the implied warranty of
 * MERCHANTABILITY or FITNESS FOR A PARTICULAR PURPOSE.  See the
 * GNU General Public License for more details.
 *
 * You should have received a copy of the GNU General Public License
 * along with Grakn. If not, see <http://www.gnu.org/licenses/gpl.txt>.
 */
package ai.grakn.graql.internal.reasoner.atom.binary;

import ai.grakn.GraknGraph;
import ai.grakn.concept.RelationType;
import ai.grakn.concept.RoleType;
import ai.grakn.concept.Rule;
import ai.grakn.concept.Type;
import ai.grakn.concept.TypeName;
import ai.grakn.graql.Graql;
import ai.grakn.graql.Var;
import ai.grakn.graql.VarName;
import ai.grakn.graql.admin.Atomic;
import ai.grakn.graql.admin.ReasonerQuery;
import ai.grakn.graql.admin.RelationPlayer;
import ai.grakn.graql.admin.VarAdmin;
import ai.grakn.graql.internal.pattern.property.IsaProperty;
import ai.grakn.graql.internal.pattern.property.RelationProperty;
import ai.grakn.graql.internal.reasoner.Reasoner;
import ai.grakn.graql.internal.reasoner.Utility;
import ai.grakn.graql.internal.reasoner.atom.Atom;
import ai.grakn.graql.internal.reasoner.atom.predicate.IdPredicate;
import ai.grakn.graql.internal.reasoner.atom.predicate.Predicate;
import ai.grakn.graql.internal.reasoner.query.ReasonerAtomicQuery;
import ai.grakn.graql.internal.reasoner.query.ReasonerQueryImpl;
import ai.grakn.graql.internal.reasoner.rule.InferenceRule;
import ai.grakn.graql.internal.util.CommonUtil;
import ai.grakn.util.ErrorMessage;
import ai.grakn.util.Schema;
import com.google.common.collect.Maps;
import com.google.common.collect.Sets;
import javafx.util.Pair;

import java.util.AbstractMap;
import java.util.Collection;
import java.util.HashMap;
import java.util.HashSet;
import java.util.Iterator;
import java.util.Map;
import java.util.Objects;
import java.util.Set;
import java.util.UUID;
import java.util.stream.Collectors;

import static ai.grakn.graql.internal.reasoner.Utility.capture;
import static ai.grakn.graql.internal.reasoner.Utility.checkTypesCompatible;
import static ai.grakn.graql.internal.reasoner.Utility.getCompatibleRelationTypes;
import static ai.grakn.graql.internal.reasoner.Utility.getNonMetaTopRole;
import static ai.grakn.graql.internal.reasoner.Utility.roleToRelationTypes;
import static ai.grakn.graql.internal.reasoner.Utility.typeToRelationTypes;


/**
 *
 * <p>
 * Atom implementation defining a relation atom.
 * </p>
 *
 * @author Kasper Piskorski
 *
 */
public class Relation extends TypeAtom {

    private Set<RelationPlayer> relationPlayers;
    private Map<RoleType, Pair<VarName, Type>> roleVarTypeMap = null;
    private Map<VarName, Pair<Type, RoleType>> varTypeRoleMap = null;

    public Relation(VarAdmin pattern, IdPredicate predicate, ReasonerQuery par) {
        super(pattern, predicate, par);
        this.relationPlayers = getRelationPlayers(pattern);
    }

    public Relation(VarName name, VarName typeVariable, Map<VarName, Var> roleMap, IdPredicate pred, ReasonerQuery par) {
        super(constructRelationVar(name, typeVariable, roleMap), pred, par);
        this.relationPlayers = getRelationPlayers(getPattern().asVar());
    }

    private Relation(Relation a) {
        super(a);
        this.relationPlayers = getRelationPlayers();
        //TODO check whether affects performance
        //this.roleVarTypeMap = a.roleVarTypeMap != null? Maps.newHashMap(a.roleVarTypeMap) : null;
        //this.varTypeRoleMap = a.varTypeRoleMap != null? Maps.newHashMap(a.varTypeRoleMap) : null;
    }

    private Set<RelationPlayer> getRelationPlayers() {
        return getRelationPlayers(this.atomPattern.asVar());
    }
    private Set<RelationPlayer> getRelationPlayers(VarAdmin pattern) {
        Set<RelationPlayer> rps = new HashSet<>();
        pattern.getProperty(RelationProperty.class)
                .ifPresent(prop -> prop.getRelationPlayers().forEach(rps::add));
        return rps;
    }

    @Override
    protected VarName extractValueVariableName(VarAdmin var) {
        IsaProperty isaProp = var.getProperty(IsaProperty.class).orElse(null);
        return isaProp != null ? isaProp.getType().getVarName() : VarName.of("");
    }

    @Override
    protected void setValueVariable(VarName var) {
        IsaProperty isaProp = atomPattern.asVar().getProperty(IsaProperty.class).orElse(null);
        if (isaProp != null) {
            super.setValueVariable(var);
            atomPattern.asVar().getProperties(IsaProperty.class).forEach(prop -> prop.getType().setVarName(var));
        }
    }

    @Override
    public Atomic copy() {
        return new Relation(this);
    }

    /**
     * construct a $varName (rolemap) isa $typeVariable relation
     * @param varName variable name
     * @param typeVariable type variable name
     * @param roleMap      rolePlayer-roleType roleMap
     * @return corresponding Var
     */
    private static VarAdmin constructRelationVar(VarName varName, VarName typeVariable, Map<VarName, Var> roleMap) {
        Var var;
        if (!varName.getValue().isEmpty()) var = Graql.var(varName);
        else var = Graql.var();
        roleMap.forEach((player, role) -> {
            if (role == null) var.rel(Graql.var(player));
            else var.rel(role, Graql.var(player));
        });
        var.isa(Graql.var(typeVariable));
        return var.admin().asVar();
    }

    @Override
    public boolean equals(Object obj) {
        if (obj == null || this.getClass() != obj.getClass()) return false;
        if (obj == this) return true;
        Relation a2 = (Relation) obj;
        return Objects.equals(this.typeId, a2.getTypeId())
                && this.getVarNames().equals(a2.getVarNames())
                && relationPlayers.equals(a2.relationPlayers);
    }

    @Override
    public int hashCode() {
        int hashCode = 1;
        hashCode = hashCode * 37 + (getTypeId() != null? getTypeId().hashCode() : 0);
        hashCode = hashCode * 37 + getVarNames().hashCode();
        return hashCode;
    }

    @Override
    public boolean isEquivalent(Object obj) {
        if (obj == null || this.getClass() != obj.getClass()) return false;
        if (obj == this) return true;
        Relation a2 = (Relation) obj;
        Map<RoleType, String> map = getRoleConceptIdMap();
        Map<RoleType, String> map2 = a2.getRoleConceptIdMap();
        return Objects.equals(this.typeId, a2.getTypeId())
                && map.equals(map2);
    }

    @Override
    public int equivalenceHashCode() {
        int hashCode = 1;
        hashCode = hashCode * 37 + (this.typeId != null? this.typeId.hashCode() : 0);
        hashCode = hashCode * 37 + this.getRoleConceptIdMap().hashCode();
        return hashCode;
    }

    @Override
    public boolean isRelation() {
        return true;
    }

    @Override
    public boolean isSelectable() {
        return true;
    }

    //TODO
    private boolean isRuleApplicableViaType(Atom childAtom) {
        boolean ruleRelevant = true;
        Map<VarName, Type> varTypeMap = getParentQuery().getVarTypeMap();
        Iterator<Type> it = varTypeMap.entrySet().stream()
                .filter(entry -> containsVar(entry.getKey()))
                .map(Map.Entry::getValue)
                .filter(Objects::nonNull)
                .iterator();
        Set<RoleType> roles = childAtom.getRoleVarTypeMap().keySet();
        while (it.hasNext() && ruleRelevant) {
            Type type = it.next();
            if (!Schema.MetaSchema.isMetaName(type.getName())) {
                Set<RoleType> roleIntersection = new HashSet<>(roles);
                roleIntersection.retainAll(type.playsRoles());
                ruleRelevant = !roleIntersection.isEmpty();
            }
        }
        return ruleRelevant;
    }

    private boolean isRuleApplicableViaAtom(Atom childAtom, InferenceRule child) {
        boolean ruleRelevant = true;
        ReasonerQueryImpl parent = (ReasonerQueryImpl) getParentQuery();
        Map<RoleType, Pair<VarName, Type>> childRoleVarTypeMap = childAtom.getRoleVarTypeMap();
        Map<RoleType, Pair<VarName, Type>> parentRoleVarTypeMap = getRoleVarTypeMap();

        Iterator<Map.Entry<RoleType, Pair<VarName, Type>>> it = parentRoleVarTypeMap.entrySet().iterator();
        while (it.hasNext() && ruleRelevant) {
            Map.Entry<RoleType, Pair<VarName, Type>> entry = it.next();
            RoleType parentRole = entry.getKey();

            //check roletypes compatible
            Iterator<RoleType> childRolesIt = childRoleVarTypeMap.keySet().iterator();
            //if child roles are unspecified then compatible
            boolean roleCompatible = !childRolesIt.hasNext();
            while (childRolesIt.hasNext() && !roleCompatible) {
                roleCompatible = checkTypesCompatible(parentRole, childRolesIt.next());
            }
            ruleRelevant = roleCompatible;

            //check type compatibility
            Type pType = entry.getValue().getValue();
            //vars can be matched by role types
            if (pType != null && ruleRelevant && childRoleVarTypeMap.containsKey(parentRole)) {
                Type chType = childRoleVarTypeMap.get(parentRole).getValue();
                //check type compatibility
                if (chType != null) {
                    ruleRelevant = checkTypesCompatible(pType, chType);

                    //Check for any constraints on the variables
                    VarName chVar = childRoleVarTypeMap.get(parentRole).getKey();
                    VarName pVar = entry.getValue().getKey();
                    Predicate childPredicate = child.getBody().getIdPredicate(chVar);
                    Predicate parentPredicate = parent.getIdPredicate(pVar);
                    if (childPredicate != null && parentPredicate != null) {
                        ruleRelevant &= childPredicate.getPredicateValue().equals(parentPredicate.getPredicateValue());
                    }
                }
            }
        }
        return ruleRelevant;
    }

    @Override
    protected boolean isRuleApplicable(InferenceRule child) {
        Atom ruleAtom = child.getRuleConclusionAtom();
        if (!(ruleAtom instanceof Relation)) return false;

        Relation childAtom = (Relation) ruleAtom;
        //discard if child has less rolePlayers
        if (childAtom.getRelationPlayers().size() < this.getRelationPlayers().size()) return false;

        Type type = getType();
        //Case: relation without type - match all
        if (type == null) {
            return isRuleApplicableViaType(childAtom);
        } else {
            return isRuleApplicableViaAtom(childAtom, child);
        }
    }

    @Override
    public boolean isRuleResolvable() {
        Type t = getType();
        if (t != null) {
            return !t.getRulesOfConclusion().isEmpty()
                    && !this.getApplicableRules().isEmpty();
        } else {
            GraknGraph graph = getParentQuery().graph();
            Set<Rule> rules = Reasoner.getRules(graph);
            return rules.stream()
                    .flatMap(rule -> rule.getConclusionTypes().stream())
                    .filter(Type::isRelationType).count() != 0
                    && !this.getApplicableRules().isEmpty();
        }
    }

    private Set<RoleType> getExplicitRoleTypes() {
        Set<RoleType> roleTypes = new HashSet<>();
        GraknGraph graph = getParentQuery().graph();
        relationPlayers.stream()
                .map(RelationPlayer::getRoleType)
                .flatMap(CommonUtil::optionalToStream)
                .map(VarAdmin::getTypeName)
                .flatMap(CommonUtil::optionalToStream)
                .map(graph::<RoleType>getType)
                .forEach(roleTypes::add);
        return roleTypes;
    }

    public Relation addType(Type type) {
        typeId = type.getId();
<<<<<<< HEAD
        VarName typeVariable = getValueVariable().getValue().isEmpty()?
                Patterns.varName("rel-" + UUID.randomUUID().toString()) : getValueVariable();
        setPredicate(new IdPredicate(Graql.var(typeVariable).id(typeId).admin(), getParentQuery()));
=======
        VarName typeVariable = VarName.of("rel-" + UUID.randomUUID().toString());
        addPredicate(new IdPredicate(Graql.var(typeVariable).id(typeId).admin(), getParentQuery()));
>>>>>>> ab71b81a
        atomPattern = atomPattern.asVar().isa(Graql.var(typeVariable)).admin();
        setValueVariable(typeVariable);
        return this;
    }

    private void inferTypeFromRoles() {
        //look at available roles
        RelationType type = null;
        Set<RelationType> compatibleTypes = getCompatibleRelationTypes(getExplicitRoleTypes(), roleToRelationTypes);
        if (compatibleTypes.size() == 1) type = compatibleTypes.iterator().next();

        //look at types
        if (type == null) {
            Map<VarName, Type> varTypeMap = getParentQuery().getVarTypeMap();
            Set<Type> types = getRolePlayers().stream()
                    .filter(varTypeMap::containsKey)
                    .map(varTypeMap::get)
                    .collect(Collectors.toSet());

            Set<RelationType> compatibleTypesFromTypes = getCompatibleRelationTypes(types, typeToRelationTypes);
            if (compatibleTypesFromTypes.size() == 1) type = compatibleTypesFromTypes.iterator().next();
            else {
                compatibleTypesFromTypes.retainAll(compatibleTypes);
                if (compatibleTypesFromTypes.size() == 1) type = compatibleTypesFromTypes.iterator().next();
            }
        }
        if (type != null) addType(type);
    }

    private void inferTypeFromHasRole(){
<<<<<<< HEAD
        ReasonerQueryImpl parent = (ReasonerQueryImpl) getParentQuery();
        VarName valueVariable = getValueVariable();
        TypeAtom hrAtom = parent.getAtoms().stream()
                .filter(at -> at.getVarName().equals(valueVariable))
                .filter(Atomic::isAtom).map(at -> (Atom) at)
                .filter(Atom::isType).map(at -> (TypeAtom) at)
                .findFirst().orElse(null);
        if (hrAtom != null) {
            ReasonerAtomicQuery hrQuery = new ReasonerAtomicQuery(hrAtom);
            hrQuery.DBlookup();
            if (hrQuery.getAnswers().size() == 1) {
                IdPredicate newPredicate = new IdPredicate(IdPredicate.createIdVar(hrAtom.getVarName(),
                        hrQuery.getAnswers().stream().findFirst().orElse(null).get(hrAtom.getVarName()).getId()), parent);

                Relation newRelation = new Relation(getPattern().asVar(), newPredicate, parent);
                parent.removeAtom(hrAtom.getPredicate());
                parent.removeAtom(hrAtom);
                parent.removeAtom(this);
                parent.addAtom(newRelation);
                parent.addAtom(newPredicate);
=======
        if (getPredicate() == null && getParentQuery() != null) {
            ReasonerQueryImpl parent = (ReasonerQueryImpl) getParentQuery();
            VarName valueVariable = getValueVariable();
            TypeAtom hrAtom = parent.getAtoms().stream()
                    .filter(at -> at.getVarName().equals(valueVariable))
                    .filter(Atomic::isAtom).map(at -> (Atom) at)
                    .filter(Atom::isType).map(at -> (TypeAtom) at)
                    .findFirst().orElse(null);
            if (hrAtom != null) {
                ReasonerAtomicQuery hrQuery = new ReasonerAtomicQuery(hrAtom);
                hrQuery.DBlookup();
                if (hrQuery.getAnswers().size() == 1) {
                    IdPredicate newPredicate = new IdPredicate(IdPredicate.createIdVar(hrAtom.getVarName(),
                            hrQuery.getAnswers().stream().findFirst().orElse(null).get(hrAtom.getVarName()).getId()), parent);

                    Relation newRelation = new Relation(getPattern().asVar(), newPredicate, parent);
                    parent.removeAtom(hrAtom.getPredicate());
                    parent.removeAtom(hrAtom);
                    parent.removeAtom(this);
                    parent.addAtom(newRelation);
                    parent.addAtom(newPredicate);
                }
>>>>>>> ab71b81a
            }
        }
    }

    @Override
    public void inferTypes(){
        if (getPredicate() == null) inferTypeFromRoles();
        if (getPredicate() == null) inferTypeFromHasRole();
    }

    @Override
    public boolean containsVar(VarName name) {
        boolean varFound = false;
        Iterator<RelationPlayer> it = relationPlayers.iterator();
        while(it.hasNext() && !varFound) {
            varFound = it.next().getRolePlayer().getVarName().equals(name);
        }
        return varFound;
    }

    @Override
    public void unify (Map<VarName, VarName> mappings) {
        super.unify(mappings);
        relationPlayers.forEach(c -> {
            VarName var = c.getRolePlayer().getVarName();
            if (mappings.containsKey(var) ) {
                VarName target = mappings.get(var);
                c.getRolePlayer().setVarName(target);
            }
            else if (mappings.containsValue(var)) {
                c.getRolePlayer().setVarName(capture(var));
            }
        });
    }

    @Override
    public Set<VarName> getVarNames(){
        Set<VarName> vars = super.getVarNames();
        vars.addAll(getRolePlayers());
        //add user specified role type vars
        relationPlayers.stream()
                .map(RelationPlayer::getRoleType)
                .flatMap(CommonUtil::optionalToStream)
                .filter(VarAdmin::isUserDefinedName)
                .forEach(r -> vars.add(r.getVarName()));
        return vars;
    }

    /**
     * @return set consituting the role player var names
     */
    public Set<VarName> getRolePlayers(){
        Set<VarName> vars = new HashSet<>();
        relationPlayers.forEach(c -> vars.add(c.getRolePlayer().getVarName()));
        return vars;
    }

    private Set<VarName> getMappedRolePlayers() {
        return computeRoleVarTypeMap().values().stream().map(Pair::getKey).collect(Collectors.toSet());
    }

    /**
     *
     * @return set constituting the role player var names that do not have a specified role type
     */
    public Set<VarName> getUnmappedRolePlayers() {
        Set<VarName> unmappedVars = getRolePlayers();
        unmappedVars.removeAll(getMappedRolePlayers());
        return unmappedVars;
    }

    /**
     * Attempts to infer the implicit roleTypes of vars in a relAtom
     * @return map containing a varName - varType, varRoleType triple
     */
    private Map<VarName, Pair<Type, RoleType>> computeVarTypeRoleMap() {
        Map<VarName, Pair<Type, RoleType>> roleVarTypeMap = new HashMap<>();
        if (getParentQuery() == null) return roleVarTypeMap;

        GraknGraph graph =  getParentQuery().graph();
        Type relType = getType();
        Set<VarName> vars = getRolePlayers();
        Map<VarName, Type> varTypeMap = getParentQuery().getVarTypeMap();

        for (VarName var : vars) {
            Type type = varTypeMap.get(var);
            TypeName roleTypeName = null;
            for(RelationPlayer c : relationPlayers) {
                if (c.getRolePlayer().getVarName().equals(var)) {
                    roleTypeName = c.getRoleType().flatMap(VarAdmin::getTypeName).orElse(null);
                }
            }
            //roletype explicit
            if (roleTypeName != null) {
                roleVarTypeMap.put(var, new Pair<>(type, graph.getType(roleTypeName)));
            } else if (type != null && relType != null) {
                Set<RoleType> cRoles = Utility.getCompatibleRoleTypes(type, relType);
                //if roleType is unambigous
                if (cRoles.size() == 1) {
                    roleVarTypeMap.put(var, new Pair<>(type, cRoles.iterator().next()));
                } else {
                    roleVarTypeMap.put(var, new Pair<>(type, null));
                }
            }
        }
        return roleVarTypeMap;
    }

    @Override
    public Map<VarName, Pair<Type, RoleType>> getVarTypeRoleMap() {
        if (varTypeRoleMap == null) {
            varTypeRoleMap = computeVarTypeRoleMap();
        }
        return varTypeRoleMap;
    }

    /**
     * Attempts to infer the implicit roleTypes and matching types based on contents of the parent query
     * @return map containing roleType - (rolePlayer var - rolePlayer type) pairs
     */
    public Map<RoleType, Pair<VarName, Type>> computeRoleVarTypeMap() {
        Map<Var, Pair<VarName, Type>> roleVarTypeMap = new HashMap<>();
        Map<RoleType, Pair<VarName, Type>> roleTypeMap = new HashMap<>();
        if (getParentQuery() == null || getType() == null) return roleTypeMap;
        GraknGraph graph =  getParentQuery().graph();

        Map<VarName, Type> varTypeMap = getParentQuery().getVarTypeMap();
        Set<VarName> allocatedVars = new HashSet<>();
        Set<RoleType> allocatedRoles = new HashSet<>();

        //explicit role types from castings
        relationPlayers.forEach(c -> {
            VarName var = c.getRolePlayer().getVarName();
            VarAdmin role = c.getRoleType().orElse(null);
            if (role != null) {
                Type type = varTypeMap.get(var);
                roleVarTypeMap.put(role, new Pair<>(var, type));
                //try directly
                TypeName typeName = role.getTypeName().orElse(null);
                RoleType roleType = typeName != null ? graph.getType(typeName): null;
                //try indirectly
                if (roleType == null && role.isUserDefinedName()) {
                    IdPredicate rolePredicate = ((ReasonerQueryImpl) getParentQuery()).getIdPredicate(role.getVarName());
                    if (rolePredicate != null) roleType = graph.getConcept(rolePredicate.getPredicate());
                }
                allocatedVars.add(var);
                if (roleType != null) {
                    allocatedRoles.add(roleType);
                    roleTypeMap.put(roleType, new Pair<>(var, type));
                }
            }
        });

        //remaining roles
        RelationType relType = (RelationType) getType();
        Set<VarName> varsToAllocate = getRolePlayers();
        varsToAllocate.removeAll(allocatedVars);
        varsToAllocate.forEach(var -> {
            Type type = varTypeMap.get(var);
            if (type != null && relType != null) {
                Set<RoleType> cRoles = Utility.getCompatibleRoleTypes(type, relType);
                //if roleType is unambigous
                if (cRoles.size() == 1) {
                    RoleType roleType = cRoles.iterator().next();
                    VarAdmin roleVar = Graql.var().name(roleType.getName()).admin();
                    roleVarTypeMap.put(roleVar, new Pair<>(var, type));
                    allocatedVars.add(var);
                    allocatedRoles.add(roleType);
                    roleTypeMap.put(roleType, new Pair<>(var, type));
                }
            }
        });

        Collection<RoleType> rolesToAllocate = relType.hasRoles();
        //remove sub and super roles of allocated roles
        allocatedRoles.forEach(role -> {
            RoleType topRole = getNonMetaTopRole(role);
            rolesToAllocate.removeAll(topRole.subTypes());
        });
        varsToAllocate.removeAll(allocatedVars);
        //if unambiguous assign top role
        if (varsToAllocate.size() == 1 && !rolesToAllocate.isEmpty()) {
            RoleType topRole = getNonMetaTopRole(rolesToAllocate.iterator().next());
            VarName var = varsToAllocate.iterator().next();
            Type type = varTypeMap.get(var);
            roleTypeMap.put(topRole, new Pair<>(var, type));
            roleVarTypeMap.put(Graql.var().name(topRole.getName()).admin(), new Pair<>(var, type));
        }

        //update pattern and castings
        Map<VarName, Var> roleMap = new HashMap<>();
        roleVarTypeMap.forEach( (r, tp) -> roleMap.put(tp.getKey(), r));
        getRolePlayers().stream()
                .filter(var -> !var.equals(getVarName()))
                .filter(var -> !roleMap.containsKey(var))
                .forEach( var -> roleMap.put(var, null));

        //pattern mutation!
        atomPattern = constructRelationVar(isUserDefinedName()? varName : VarName.of(""), getValueVariable(), roleMap);
        relationPlayers = getRelationPlayers(getPattern().asVar());
        return roleTypeMap;
    }

    @Override
    public Map<RoleType, Pair<VarName, Type>> getRoleVarTypeMap() {
        if (roleVarTypeMap == null) {
            if (varTypeRoleMap != null) {
                roleVarTypeMap = new HashMap<>();
                varTypeRoleMap.forEach((var, tpair) -> {
                    RoleType rt = tpair.getValue();
                    if (rt != null) roleVarTypeMap.put(rt, new Pair<>(var, tpair.getKey()));
                });
            } else {
                roleVarTypeMap = computeRoleVarTypeMap();
            }
        }
        return roleVarTypeMap;
    }

    /**
     * @return map of role variable - role type from a predicate
     */
    private Map<VarName, RoleType> getIndirectRoleMap(){
        GraknGraph graph =  getParentQuery().graph();
        return getRelationPlayers().stream()
                .map(RelationPlayer::getRoleType)
                .flatMap(CommonUtil::optionalToStream)
                .map(rt -> new AbstractMap.SimpleEntry<>(rt, ((ReasonerQueryImpl) getParentQuery()).getIdPredicate(rt.getVarName())))
                .filter(e -> e.getValue() != null)
                .collect(Collectors.<AbstractMap.SimpleEntry<VarAdmin,IdPredicate>, VarName, RoleType>toMap(
                        e -> e.getKey().getVarName(), e -> graph.getConcept(e.getValue().getPredicate())));
    }

    private Map<VarName, VarName> getUnifiers(Map<VarName, RoleType> childMap, Map<RoleType, VarName> parentMap,
                                            Set<VarName> childBVs, Set<VarName> varsToAllocate){
        Map<VarName, VarName> unifiers = new HashMap<>();
        Set<VarName> allocatedVars = new HashSet<>();
        childBVs.forEach(chVar -> {
            if(!varsToAllocate.isEmpty()) {
                RoleType role = childMap.get(chVar);
                //map to empty if no var matching
                VarName pVar = VarName.of("");
                while(role != null && pVar.getValue().isEmpty()
                        && !Schema.MetaSchema.isMetaName(role.getName())) {
                    pVar = parentMap.getOrDefault(role, VarName.of(""));
                    role = role.superType();
                }
                if (!pVar.getValue().isEmpty() && !chVar.equals(pVar)){
                    unifiers.put(chVar, pVar);
                    allocatedVars.add(chVar);
                    varsToAllocate.remove(pVar);
                }
            }
        });
        //assign unallocated vars
        childBVs.removeAll(allocatedVars);
        Iterator<VarName> cit = childBVs.iterator();
        Iterator<VarName> pit = varsToAllocate.iterator();
        while(pit.hasNext() && cit.hasNext()) unifiers.put(cit.next(), pit.next());
        return unifiers;
    }

    private Map<VarName, VarName> getRoleTypeUnifiers(Relation parentAtom){
        Map<VarName, RoleType> childMap = getIndirectRoleMap();
        Map<RoleType, VarName> parentMap =  parentAtom.getIndirectRoleMap()
                .entrySet().stream()
                .collect(Collectors.toMap(Map.Entry::getValue, Map.Entry::getKey));
        Set<VarName> indirectVarsToAllocate = Sets.newHashSet(parentMap.values());
        return getUnifiers(childMap, parentMap, childMap.keySet(), indirectVarsToAllocate);
    }

    private Map<VarName, VarName> getRolePlayerUnifiers(Relation parentAtom){
        Map<VarName, RoleType> childMap = new HashMap<>();
        Map<RoleType, VarName> parentMap = new HashMap<>();
        getVarTypeRoleMap().entrySet().forEach( e -> childMap.put(e.getKey(), e.getValue().getValue()));
        parentAtom.getRoleVarTypeMap().entrySet().forEach( e -> parentMap.put(e.getKey(), e.getValue().getKey()));
        return getUnifiers(childMap, parentMap, getRolePlayers(), parentAtom.getRolePlayers());
    }

    @Override
    public Map<VarName, VarName> getUnifiers(Atomic pAtom) {
        if (!(pAtom instanceof TypeAtom)) {
            throw new IllegalArgumentException(ErrorMessage.UNIFICATION_ATOM_INCOMPATIBILITY.getMessage());
        }

        Map<VarName, VarName> unifiers = super.getUnifiers(pAtom);
        if (((Atom) pAtom).isRelation()){
            Relation parentAtom = (Relation) pAtom;
            //get role player unifiers
            unifiers.putAll(getRolePlayerUnifiers(parentAtom));
            //get role type unifiers
            unifiers.putAll(getRoleTypeUnifiers(parentAtom));
        }
        return unifiers;
    }

    /**
     * @return map of pairs: varName - Id predicate (substitution) describing this variable
     */
    private Map<VarName, IdPredicate> getVarSubMap() {
        Map<VarName, IdPredicate> map = new HashMap<>();
        getIdPredicates()
            .forEach( sub -> {
                VarName var = sub.getVarName();
                map.put(var, sub);
        });
        return map;
    }

    /**
     * @return map of pairs role type - Id predicate describing the role player playing this role (substitution)
     */
    private Map<RoleType, String> getRoleConceptIdMap(){
        Map<RoleType, String> roleConceptMap = new HashMap<>();
        Map<VarName, IdPredicate> varSubMap = getVarSubMap();
        Map<RoleType, Pair<VarName, Type>> roleVarMap = getRoleVarTypeMap();

        roleVarMap.forEach( (role, varTypePair) -> {
            VarName var = varTypePair.getKey();
            roleConceptMap.put(role, varSubMap.containsKey(var) ? varSubMap.get(var).getPredicateValue() : "");
        });
        return roleConceptMap;
    }

    @Override
    public Pair<Atom, Map<VarName, VarName>> rewrite(Atom parentAtom, ReasonerQuery parent){
        if(parentAtom.isUserDefinedName()){
            Map<VarName, VarName> unifiers = new HashMap<>();
            Var relVar = Graql.var(UUID.randomUUID().toString());
            getPattern().asVar().getProperty(IsaProperty.class).ifPresent(prop -> relVar.isa(prop.getType()));

            relationPlayers
                    .forEach(c -> {
                        VarAdmin rolePlayer = c.getRolePlayer();
                        VarName rolePlayerVarName = VarName.anon();
                        unifiers.put(rolePlayer.getVarName(), rolePlayerVarName);
                        VarAdmin roleType = c.getRoleType().orElse(null);
                        if (roleType != null) {
                            relVar.rel(roleType, Graql.var(rolePlayerVarName));
                        } else {
                            relVar.rel(Graql.var(rolePlayerVarName));
                        }
                    });
            return new Pair<>(new Relation(relVar.admin(), getPredicate(), parent), unifiers);
        } else {
            return new Pair<>(this, new HashMap<>());
        }
    }
}<|MERGE_RESOLUTION|>--- conflicted
+++ resolved
@@ -30,6 +30,7 @@
 import ai.grakn.graql.admin.ReasonerQuery;
 import ai.grakn.graql.admin.RelationPlayer;
 import ai.grakn.graql.admin.VarAdmin;
+import ai.grakn.graql.internal.pattern.Patterns;
 import ai.grakn.graql.internal.pattern.property.IsaProperty;
 import ai.grakn.graql.internal.pattern.property.RelationProperty;
 import ai.grakn.graql.internal.reasoner.Reasoner;
@@ -43,7 +44,6 @@
 import ai.grakn.graql.internal.util.CommonUtil;
 import ai.grakn.util.ErrorMessage;
 import ai.grakn.util.Schema;
-import com.google.common.collect.Maps;
 import com.google.common.collect.Sets;
 import javafx.util.Pair;
 
@@ -308,14 +308,9 @@
 
     public Relation addType(Type type) {
         typeId = type.getId();
-<<<<<<< HEAD
         VarName typeVariable = getValueVariable().getValue().isEmpty()?
-                Patterns.varName("rel-" + UUID.randomUUID().toString()) : getValueVariable();
+                VarName.of("rel-" + UUID.randomUUID().toString()) : getValueVariable();
         setPredicate(new IdPredicate(Graql.var(typeVariable).id(typeId).admin(), getParentQuery()));
-=======
-        VarName typeVariable = VarName.of("rel-" + UUID.randomUUID().toString());
-        addPredicate(new IdPredicate(Graql.var(typeVariable).id(typeId).admin(), getParentQuery()));
->>>>>>> ab71b81a
         atomPattern = atomPattern.asVar().isa(Graql.var(typeVariable)).admin();
         setValueVariable(typeVariable);
         return this;
@@ -346,7 +341,6 @@
     }
 
     private void inferTypeFromHasRole(){
-<<<<<<< HEAD
         ReasonerQueryImpl parent = (ReasonerQueryImpl) getParentQuery();
         VarName valueVariable = getValueVariable();
         TypeAtom hrAtom = parent.getAtoms().stream()
@@ -367,30 +361,6 @@
                 parent.removeAtom(this);
                 parent.addAtom(newRelation);
                 parent.addAtom(newPredicate);
-=======
-        if (getPredicate() == null && getParentQuery() != null) {
-            ReasonerQueryImpl parent = (ReasonerQueryImpl) getParentQuery();
-            VarName valueVariable = getValueVariable();
-            TypeAtom hrAtom = parent.getAtoms().stream()
-                    .filter(at -> at.getVarName().equals(valueVariable))
-                    .filter(Atomic::isAtom).map(at -> (Atom) at)
-                    .filter(Atom::isType).map(at -> (TypeAtom) at)
-                    .findFirst().orElse(null);
-            if (hrAtom != null) {
-                ReasonerAtomicQuery hrQuery = new ReasonerAtomicQuery(hrAtom);
-                hrQuery.DBlookup();
-                if (hrQuery.getAnswers().size() == 1) {
-                    IdPredicate newPredicate = new IdPredicate(IdPredicate.createIdVar(hrAtom.getVarName(),
-                            hrQuery.getAnswers().stream().findFirst().orElse(null).get(hrAtom.getVarName()).getId()), parent);
-
-                    Relation newRelation = new Relation(getPattern().asVar(), newPredicate, parent);
-                    parent.removeAtom(hrAtom.getPredicate());
-                    parent.removeAtom(hrAtom);
-                    parent.removeAtom(this);
-                    parent.addAtom(newRelation);
-                    parent.addAtom(newPredicate);
-                }
->>>>>>> ab71b81a
             }
         }
     }
