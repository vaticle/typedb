/*
 * Grakn - A Distributed Semantic Database
 * Copyright (C) 2016  Grakn Labs Limited
 *
 * Grakn is free software: you can redistribute it and/or modify
 * it under the terms of the GNU General Public License as published by
 * the Free Software Foundation, either version 3 of the License, or
 * (at your option) any later version.
 *
 * Grakn is distributed in the hope that it will be useful,
 * but WITHOUT ANY WARRANTY; without even the implied warranty of
 * MERCHANTABILITY or FITNESS FOR A PARTICULAR PURPOSE.  See the
 * GNU General Public License for more details.
 *
 * You should have received a copy of the GNU General Public License
 * along with Grakn. If not, see <http://www.gnu.org/licenses/gpl.txt>.
 */

package ai.grakn.graql.internal.analytics;

import ai.grakn.concept.ResourceType;
import ai.grakn.concept.TypeName;
import ai.grakn.util.Schema;
import org.apache.tinkerpop.gremlin.process.computer.KeyValue;
import org.apache.tinkerpop.gremlin.structure.Vertex;
import org.apache.tinkerpop.gremlin.util.iterator.IteratorUtils;

import java.io.Serializable;
import java.util.HashMap;
import java.util.Iterator;
import java.util.Map;
import java.util.Set;

public class MinMapReduce extends GraknMapReduce<Number> {

    public static final String MEMORY_KEY = "min";

    public MinMapReduce() {
    }

<<<<<<< HEAD
    public MinMapReduce(Set<String> selectedTypes, String resourceDataType) {
        super(selectedTypes, resourceDataType);
=======
    public MinMapReduce(Set<TypeName> selectedTypes, String resourceDataType) {
        this.selectedTypes = selectedTypes;
        persistentProperties.put(RESOURCE_DATA_TYPE_KEY, resourceDataType);
>>>>>>> 1152ac39
    }

    @Override
    public void safeMap(final Vertex vertex, final MapEmitter<Serializable, Number> emitter) {
        if (persistentProperties.get(RESOURCE_DATA_TYPE_KEY).equals(ResourceType.DataType.LONG.getName())) {
            if (selectedTypes.contains(Utility.getVertexType(vertex)) &&
                    ((Number) vertex.value(DegreeVertexProgram.DEGREE)).longValue() > 0) {
                emitter.emit(MEMORY_KEY, vertex.value(Schema.ConceptProperty.VALUE_LONG.name()));
                return;
            }
            emitter.emit(MEMORY_KEY, Long.MAX_VALUE);
        } else {
            if (selectedTypes.contains(Utility.getVertexType(vertex)) &&
                    ((Number) vertex.value(DegreeVertexProgram.DEGREE)).longValue() > 0) {
                emitter.emit(MEMORY_KEY, vertex.value(Schema.ConceptProperty.VALUE_DOUBLE.name()));
                return;
            }
            emitter.emit(MEMORY_KEY, Double.MAX_VALUE);
        }
    }

    @Override
    public void reduce(final Serializable key, final Iterator<Number> values,
                       final ReduceEmitter<Serializable, Number> emitter) {
        if (persistentProperties.get(RESOURCE_DATA_TYPE_KEY).equals(ResourceType.DataType.LONG.getName())) {
            emitter.emit(key, IteratorUtils.reduce(values, Long.MAX_VALUE,
                    (a, b) -> a.longValue() < b.longValue() ? a : b));
        } else {
            emitter.emit(key, IteratorUtils.reduce(values, Double.MAX_VALUE,
                    (a, b) -> a.doubleValue() < b.doubleValue() ? a : b));
        }
    }

    @Override
    public void combine(final Serializable key, final Iterator<Number> values,
                        final ReduceEmitter<Serializable, Number> emitter) {
        this.reduce(key, values, emitter);
    }

    @Override
    public Map<Serializable, Number> generateFinalResult(Iterator<KeyValue<Serializable, Number>> keyValues) {
        final Map<Serializable, Number> min = new HashMap<>();
        keyValues.forEachRemaining(pair -> min.put(pair.getKey(), pair.getValue()));
        return min;
    }

}<|MERGE_RESOLUTION|>--- conflicted
+++ resolved
@@ -38,14 +38,8 @@
     public MinMapReduce() {
     }
 
-<<<<<<< HEAD
-    public MinMapReduce(Set<String> selectedTypes, String resourceDataType) {
+    public MinMapReduce(Set<TypeName> selectedTypes, String resourceDataType) {
         super(selectedTypes, resourceDataType);
-=======
-    public MinMapReduce(Set<TypeName> selectedTypes, String resourceDataType) {
-        this.selectedTypes = selectedTypes;
-        persistentProperties.put(RESOURCE_DATA_TYPE_KEY, resourceDataType);
->>>>>>> 1152ac39
     }
 
     @Override
