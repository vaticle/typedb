--- conflicted
+++ resolved
@@ -74,11 +74,7 @@
 
     @Override
     public Collection<EquivalentFragmentSet> match(Var start) {
-<<<<<<< HEAD
-        return ImmutableSet.of(relates(this, start, role.var()));
-=======
-        return ImmutableSet.of(relates(this, start, role().getVarName()));
->>>>>>> 9b0426d9
+        return ImmutableSet.of(relates(this, start, role().var()));
     }
 
     @Override
@@ -87,32 +83,19 @@
     }
 
     @Override
-<<<<<<< HEAD
     public Stream<VarPatternAdmin> innerVarPatterns() {
-        return Stream.of(role);
-=======
-    public Stream<VarPatternAdmin> getInnerVars() {
         return Stream.of(role());
->>>>>>> 9b0426d9
     }
 
     @Override
     public void insert(Var var, InsertQueryExecutor executor) throws GraqlQueryException {
-<<<<<<< HEAD
-        Role role = executor.get(this.role.var()).asRole();
-=======
-        Role role = executor.get(this.role().getVarName()).asRole();
->>>>>>> 9b0426d9
+        Role role = executor.get(this.role().var()).asRole();
         executor.get(var).asRelationType().relates(role);
     }
 
     @Override
     public Set<Var> requiredVars(Var var) {
-<<<<<<< HEAD
-        return ImmutableSet.of(var, this.role.var());
-=======
-        return ImmutableSet.of(var, this.role().getVarName());
->>>>>>> 9b0426d9
+        return ImmutableSet.of(var, this.role().var());
     }
 
     @Override
@@ -123,15 +106,9 @@
 
     @Override
     public Atomic mapToAtom(VarPatternAdmin var, Set<VarPatternAdmin> vars, ReasonerQuery parent) {
-<<<<<<< HEAD
         Var varName = var.var().asUserDefined();
-        VarPatternAdmin roleVar = this.getRole();
+        VarPatternAdmin roleVar = this.role();
         Var roleVariable = roleVar.var().asUserDefined();
-=======
-        Var varName = var.getVarName().asUserDefined();
-        VarPatternAdmin roleVar = this.role();
-        Var roleVariable = roleVar.getVarName().asUserDefined();
->>>>>>> 9b0426d9
         IdPredicate rolePredicate = getIdPredicate(roleVariable, roleVar, vars, parent);
 
         VarPatternAdmin hrVar = varName.relates(roleVariable).admin();
