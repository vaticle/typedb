/*
 * Grakn - A Distributed Semantic Database
 * Copyright (C) 2016  Grakn Labs Limited
 *
 * Grakn is free software: you can redistribute it and/or modify
 * it under the terms of the GNU General Public License as published by
 * the Free Software Foundation, either version 3 of the License, or
 * (at your option) any later version.
 *
 * Grakn is distributed in the hope that it will be useful,
 * but WITHOUT ANY WARRANTY; without even the implied warranty of
 * MERCHANTABILITY or FITNESS FOR A PARTICULAR PURPOSE.  See the
 * GNU General Public License for more details.
 *
 * You should have received a copy of the GNU General Public License
 * along with Grakn. If not, see <http://www.gnu.org/licenses/gpl.txt>.
 */

package ai.grakn.graql.internal.reasoner.atom;

import ai.grakn.graql.VarName;
import ai.grakn.graql.admin.Answer;
import ai.grakn.graql.admin.Atomic;
import ai.grakn.graql.admin.ReasonerQuery;
import ai.grakn.graql.internal.pattern.property.NeqProperty;
import ai.grakn.graql.internal.reasoner.query.QueryAnswers;

import java.util.Map;
import java.util.stream.Stream;

import static ai.grakn.graql.Graql.var;
import static ai.grakn.graql.internal.reasoner.Utility.capture;

/**
 *
 * <p>
 * Implementation of atom corresponding to graql NotEquals property.
 * </p>
 *
 * @author Kasper Piskorski
 *
 */
public class NotEquals extends AtomBase {

    private VarName refVarName;

    public NotEquals(VarName varName, NeqProperty prop, ReasonerQuery parent){
        super(var(varName).neq(var(prop.getVar().getVarName())).admin(), parent);
        this.refVarName = prop.getVar().getVarName();
    }
    public NotEquals(NotEquals a){
        super(a);
        this.refVarName = a.getReferenceVarName();
    }

    @Override
    public boolean equals(Object obj){
        if (obj == null || this.getClass() != obj.getClass()) return false;
        if (obj == this) return true;
        NotEquals a2 = (NotEquals) obj;
        return getVarName().equals(a2.getVarName()) &&
                getReferenceVarName().equals(a2.getReferenceVarName());
    }

    @Override
    public int hashCode(){
        int hashCode = 1;
        hashCode = hashCode * 37 + this.varName.hashCode();
        hashCode = hashCode * 37 + this.refVarName.hashCode();
        return hashCode;
    }
    @Override
    public boolean isEquivalent(Object obj) { return true;}

    @Override
    public int equivalenceHashCode() { return 1;}

    @Override
    public Atomic copy() { return new NotEquals(this);}

    private void setRefVarName(VarName var){
        refVarName = var;
        atomPattern = var(varName).neq(var(var)).admin();
    }

    @Override
    public void unify(Map<VarName, VarName> unifiers){
        super.unify(unifiers);
        VarName var = getReferenceVarName();
        if (unifiers.containsKey(var)) {
            setRefVarName(unifiers.get(var));
        } else if (unifiers.containsValue(var)) {
            setRefVarName(capture(var));
        }
    }

    public VarName getReferenceVarName(){ return refVarName;}

    public static boolean notEqualsOperator(Answer answer, NotEquals atom) {
        return !answer.get(atom.varName).equals(answer.get(atom.refVarName));
    }

<<<<<<< HEAD
    public static BiFunction<Answer, NotEquals, Stream<Answer>> notEqualsFunction =
            (a, atom) -> notEqualsOperator(a, atom)? Stream.empty(): Stream.of(a);

=======
>>>>>>> d3af331f
    /**
     * apply the not equals filter to answer set
     * @param answers the filter should be applied to
     * @return filtered answer set
     */
    public QueryAnswers filter(QueryAnswers answers){
        QueryAnswers results = new QueryAnswers();
        answers.stream()
                .filter(answer -> !answer.get(varName).equals(answer.get(refVarName)))
                .forEach(results::add);
        return results;
    }

    /**
     * apply the not equals filter to answer stream
     * @param answers the filter should be applied to
     * @return filtered answer stream
     */
    public Stream<Answer> filter(Stream<Answer> answers){
        return answers.filter(answer -> !answer.get(varName).equals(answer.get(refVarName)));
    }
}<|MERGE_RESOLUTION|>--- conflicted
+++ resolved
@@ -100,12 +100,7 @@
         return !answer.get(atom.varName).equals(answer.get(atom.refVarName));
     }
 
-<<<<<<< HEAD
-    public static BiFunction<Answer, NotEquals, Stream<Answer>> notEqualsFunction =
-            (a, atom) -> notEqualsOperator(a, atom)? Stream.empty(): Stream.of(a);
 
-=======
->>>>>>> d3af331f
     /**
      * apply the not equals filter to answer set
      * @param answers the filter should be applied to
