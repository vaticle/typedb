/*
 * Grakn - A Distributed Semantic Database
 * Copyright (C) 2016  Grakn Labs Limited
 *
 * Grakn is free software: you can redistribute it and/or modify
 * it under the terms of the GNU General Public License as published by
 * the Free Software Foundation, either version 3 of the License, or
 * (at your option) any later version.
 *
 * Grakn is distributed in the hope that it will be useful,
 * but WITHOUT ANY WARRANTY; without even the implied warranty of
 * MERCHANTABILITY or FITNESS FOR A PARTICULAR PURPOSE.  See the
 * GNU General Public License for more details.
 *
 * You should have received a copy of the GNU General Public License
 * along with Grakn. If not, see <http://www.gnu.org/licenses/gpl.txt>.
 */

package ai.grakn.graql.internal.reasoner.atom;

import ai.grakn.graql.Var;
import ai.grakn.graql.admin.Answer;
import ai.grakn.graql.admin.Atomic;
import ai.grakn.graql.admin.ReasonerQuery;
import ai.grakn.graql.admin.Unifier;
import ai.grakn.graql.internal.pattern.property.NeqProperty;
import ai.grakn.graql.internal.reasoner.query.QueryAnswers;

import java.util.stream.Stream;

import static ai.grakn.graql.Graql.var;
import static ai.grakn.graql.internal.reasoner.ReasonerUtils.capture;

/**
 *
 * <p>
 * Implementation of atom corresponding to {@link NeqProperty}.
 * </p>
 *
 * @author Kasper Piskorski
 *
 */
public class NotEquals extends AtomicBase {

    private Var refVarName;

    public NotEquals(Var varName, NeqProperty prop, ReasonerQuery parent){
        super(var(varName).neq(var(prop.getVar().getVarName())).admin(), parent);
        this.refVarName = prop.getVar().getVarName();
    }
    public NotEquals(NotEquals a){
        super(a);
        this.refVarName = a.getReferenceVarName();
    }

    @Override
    public boolean equals(Object obj){
        if (obj == null || this.getClass() != obj.getClass()) return false;
        if (obj == this) return true;
        NotEquals a2 = (NotEquals) obj;
        return getVarName().equals(a2.getVarName()) &&
                getReferenceVarName().equals(a2.getReferenceVarName());
    }

    @Override
    public int hashCode(){
        int hashCode = 1;
        hashCode = hashCode * 37 + this.varName.hashCode();
        hashCode = hashCode * 37 + this.refVarName.hashCode();
        return hashCode;
    }
    @Override
    public boolean isEquivalent(Object obj) { return true;}

    @Override
    public int equivalenceHashCode() { return 1;}

    @Override
    public Atomic copy() { return new NotEquals(this);}

    private void setRefVarName(Var var){
        refVarName = var;
        atomPattern = var(varName).neq(var(var)).admin();
    }

    @Override
    public Atomic unify(Unifier unifier){
        super.unify(unifier);
        Var var = getReferenceVarName();
        if (unifier.containsKey(var)) {
            setRefVarName(unifier.get(var));
        } else if (unifier.containsValue(var)) {
            setRefVarName(capture(var));
        }
        return this;
    }

<<<<<<< HEAD
    public Var getReferenceVarName(){ return refVarName;}
=======
    private VarName getReferenceVarName(){ return refVarName;}
>>>>>>> 66280ff8

    public static boolean notEqualsOperator(Answer answer, NotEquals atom) {
        return !answer.get(atom.varName).equals(answer.get(atom.refVarName));
    }


    /**
     * apply the not equals filter to answer set
     * @param answers the filter should be applied to
     * @return filtered answer set
     */
    public QueryAnswers filter(QueryAnswers answers){
        QueryAnswers results = new QueryAnswers();
        answers.stream()
                .filter(answer -> !answer.get(varName).equals(answer.get(refVarName)))
                .forEach(results::add);
        return results;
    }

    /**
     * apply the not equals filter to answer stream
     * @param answers the filter should be applied to
     * @return filtered answer stream
     */
    public Stream<Answer> filter(Stream<Answer> answers){
        return answers.filter(answer -> !answer.get(varName).equals(answer.get(refVarName)));
    }
}<|MERGE_RESOLUTION|>--- conflicted
+++ resolved
@@ -95,11 +95,7 @@
         return this;
     }
 
-<<<<<<< HEAD
-    public Var getReferenceVarName(){ return refVarName;}
-=======
-    private VarName getReferenceVarName(){ return refVarName;}
->>>>>>> 66280ff8
+    private Var getReferenceVarName(){ return refVarName;}
 
     public static boolean notEqualsOperator(Answer answer, NotEquals atom) {
         return !answer.get(atom.varName).equals(answer.get(atom.refVarName));
