--- conflicted
+++ resolved
@@ -28,11 +28,9 @@
 import java.util.function.BiFunction;
 import java.util.stream.Stream;
 
-<<<<<<< HEAD
 import static ai.grakn.graql.Graql.var;
-=======
+
 import static ai.grakn.graql.internal.reasoner.Utility.CAPTURE_MARK;
->>>>>>> b2fd19c5
 
 /**
  *
@@ -93,11 +91,7 @@
         if (var.equals(from)) {
             setRefVarName(to);
         } else if (var.equals(to)) {
-<<<<<<< HEAD
-            setRefVarName(var.map(name -> "captured->" + name));
-=======
-            setRefVarName(CAPTURE_MARK + var);
->>>>>>> b2fd19c5
+            setRefVarName(var.map(name -> CAPTURE_MARK + name));
         }
     }
 
@@ -109,11 +103,7 @@
             setRefVarName(unifiers.get(var));
         }
         else if (unifiers.containsValue(var)) {
-<<<<<<< HEAD
-            setRefVarName(var.map(name -> "captured->" + name));
-=======
-            setRefVarName(CAPTURE_MARK + var);
->>>>>>> b2fd19c5
+            setRefVarName(var.map(name -> CAPTURE_MARK + name));
         }
     }
 
