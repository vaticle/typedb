--- conflicted
+++ resolved
@@ -76,26 +76,6 @@
     @Override
     public Atomic copy() { return new NotEquals(this);}
 
-<<<<<<< HEAD
-    private void setRefVarName(Var var){
-        refVarName = var;
-        atomPattern = varName.neq(var).admin();
-    }
-
-    @Override
-    public Atomic unify(Unifier unifier){
-        super.unify(unifier);
-        Var var = getReferenceVarName();
-        if (unifier.containsKey(var)) {
-            setRefVarName(unifier.get(var));
-        } else if (unifier.containsValue(var)) {
-            setRefVarName(capture(var));
-        }
-        return this;
-    }
-
-=======
->>>>>>> 4998f30f
     private Var getReferenceVarName(){ return refVarName;}
 
     public static boolean notEqualsOperator(Answer answer, NotEquals atom) {
