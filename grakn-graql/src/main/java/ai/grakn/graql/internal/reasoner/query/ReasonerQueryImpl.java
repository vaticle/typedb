--- conflicted
+++ resolved
@@ -248,8 +248,6 @@
         return atomSet.stream().filter(Atomic::isSelectable).count() == 1;
     }
 
-<<<<<<< HEAD
-=======
     /**
      * @param typedVar variable of interest
      * @param parentType to be checked
@@ -270,10 +268,6 @@
                 .findFirst().isPresent();
     }
 
-    /**
-     * @return atom set defining this reasoner query
-     */
->>>>>>> fda550ba
     @Override
     public Set<Atomic> getAtoms() { return atomSet;}
 
