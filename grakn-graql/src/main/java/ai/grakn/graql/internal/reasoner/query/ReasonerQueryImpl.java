/*
 * Grakn - A Distributed Semantic Database
 * Copyright (C) 2016  Grakn Labs Limited
 *
 * Grakn is free software: you can redistribute it and/or modify
 * it under the terms of the GNU General Public License as published by
 * the Free Software Foundation, either version 3 of the License, or
 * (at your option) any later version.
 *
 * Grakn is distributed in the hope that it will be useful,
 * but WITHOUT ANY WARRANTY; without even the implied warranty of
 * MERCHANTABILITY or FITNESS FOR A PARTICULAR PURPOSE.  See the
 * GNU General Public License for more details.
 *
 * You should have received a copy of the GNU General Public License
 * along with Grakn. If not, see <http://www.gnu.org/licenses/gpl.txt>.
 */

package ai.grakn.graql.internal.reasoner.query;

import ai.grakn.GraknTx;
import ai.grakn.concept.Concept;
import ai.grakn.concept.ConceptId;
import ai.grakn.concept.Type;
import ai.grakn.exception.GraqlQueryException;
import ai.grakn.graql.GetQuery;
import ai.grakn.graql.Var;
import ai.grakn.graql.admin.Answer;
import ai.grakn.graql.admin.Atomic;
import ai.grakn.graql.admin.Conjunction;
import ai.grakn.graql.admin.MultiUnifier;
import ai.grakn.graql.admin.PatternAdmin;
import ai.grakn.graql.admin.ReasonerQuery;
import ai.grakn.graql.admin.Unifier;
import ai.grakn.graql.admin.UnifierComparison;
import ai.grakn.graql.admin.VarPatternAdmin;
import ai.grakn.graql.internal.pattern.Patterns;
import ai.grakn.graql.internal.query.QueryAnswer;
import ai.grakn.graql.internal.reasoner.ResolutionIterator;
import ai.grakn.graql.internal.reasoner.UnifierType;
import ai.grakn.graql.internal.reasoner.atom.Atom;
import ai.grakn.graql.internal.reasoner.atom.AtomicBase;
import ai.grakn.graql.internal.reasoner.atom.AtomicFactory;
import ai.grakn.graql.internal.reasoner.atom.binary.RelationshipAtom;
import ai.grakn.graql.internal.reasoner.atom.binary.TypeAtom;
import ai.grakn.graql.internal.reasoner.atom.binary.type.IsaAtom;
import ai.grakn.graql.internal.reasoner.atom.predicate.IdPredicate;
import ai.grakn.graql.internal.reasoner.atom.predicate.NeqPredicate;
import ai.grakn.graql.internal.reasoner.cache.Cache;
import ai.grakn.graql.internal.reasoner.cache.LazyQueryCache;
import ai.grakn.graql.internal.reasoner.cache.QueryCache;
import ai.grakn.graql.internal.reasoner.rule.InferenceRule;
import ai.grakn.graql.internal.reasoner.rule.RuleUtils;
import ai.grakn.graql.internal.reasoner.state.ConjunctiveState;
import ai.grakn.graql.internal.reasoner.state.QueryState;
import ai.grakn.graql.internal.reasoner.utils.Pair;
import ai.grakn.util.Schema;
import com.google.common.collect.ImmutableSet;
import com.google.common.collect.Iterators;
import com.google.common.collect.Lists;
import com.google.common.collect.Sets;

import java.util.Collection;
import javax.annotation.Nullable;
import java.util.Collections;
import java.util.HashMap;
import java.util.HashSet;
import java.util.Iterator;
import java.util.LinkedHashSet;
import java.util.LinkedList;
import java.util.List;
import java.util.Map;
import java.util.Objects;
import java.util.Set;
import java.util.function.BiFunction;
import java.util.function.Function;
import java.util.stream.Collectors;
import java.util.stream.Stream;

import static ai.grakn.graql.Graql.var;
import static ai.grakn.graql.internal.reasoner.query.QueryAnswerStream.join;
import static ai.grakn.graql.internal.reasoner.query.QueryAnswerStream.joinWithInverse;
import static ai.grakn.graql.internal.reasoner.query.QueryAnswerStream.nonEqualsFilter;

/**
 *
 * <p>
 * Base reasoner query providing resolution and atom handling facilities for conjunctive graql queries.
 * </p>
 *
 * @author Kasper Piskorski
 *
 */
public class ReasonerQueryImpl implements ReasonerQuery {

    private final GraknTx tx;
    private final ImmutableSet<Atomic> atomSet;
    private Answer substitution = null;
    private Map<Var, Type> varTypeMap = null;

    ReasonerQueryImpl(Conjunction<VarPatternAdmin> pattern, GraknTx tx) {
        this.tx = tx;
        this.atomSet = ImmutableSet.<Atomic>builder()
                .addAll(AtomicFactory.createAtoms(pattern, this).iterator())
                .build();
    }

    ReasonerQueryImpl(List<Atom> atoms, GraknTx tx){
        this.tx = tx;
        this.atomSet =  ImmutableSet.<Atomic>builder()
                .addAll(atoms.stream()
                        .flatMap(at -> Stream.concat(Stream.of(at), at.getNonSelectableConstraints()))
                        .map(at -> AtomicFactory.create(at, this)).iterator())
                .build();
    }

    ReasonerQueryImpl(Set<Atomic> atoms, GraknTx tx){
        this.tx = tx;
        this.atomSet = ImmutableSet.<Atomic>builder()
                .addAll(atoms.stream().map(at -> AtomicFactory.create(at, this)).iterator())
                .build();
    }

    ReasonerQueryImpl(Atom atom) {
        this(Collections.singletonList(atom), atom.getParentQuery().tx());
    }

    ReasonerQueryImpl(ReasonerQueryImpl q) {
        this.tx = q.tx;
        this.atomSet =  ImmutableSet.<Atomic>builder()
                .addAll(q.getAtoms().stream().map(at -> AtomicFactory.create(at, this)).iterator())
                .build();
    }

    private Stream<IsaAtom> inferEntityTypes() {
        Set<Var> typedVars = getAtoms(IsaAtom.class).map(AtomicBase::getVarName).collect(Collectors.toSet());
        return getAtoms(IdPredicate.class)
                .filter(p -> !typedVars.contains(p.getVarName()))
                .map(p -> new Pair<>(p, tx().<Concept>getConcept(p.getPredicate())))
                .filter(p -> Objects.nonNull(p.getValue()))
                .filter(p -> p.getValue().isEntity())
                .map(p -> new IsaAtom(p.getKey().getVarName(), var(), p.getValue().asEntity().type(), this));
    }

    /**
     * @return corresponding reasoner query with inferred types
     */
    public ReasonerQueryImpl inferTypes() {
        return new ReasonerQueryImpl(getAtoms().stream().map(Atomic::inferTypes).collect(Collectors.toSet()), tx());
    }

    /**
     * @return corresponding positive query (with neq predicates removed)
     */
    public ReasonerQueryImpl positive(){
        return new ReasonerQueryImpl(getAtoms().stream().filter(at -> !(at instanceof NeqPredicate)).collect(Collectors.toSet()), tx());
    }

    /**
     * @param transform map defining id transform: var -> new id
     * @return new query with id predicates transformed according to the transform
     */
    public ReasonerQueryImpl transformIds(Map<Var, ConceptId> transform){
        Set<Atomic> atoms = this.getAtoms(IdPredicate.class).map(p -> {
            ConceptId conceptId = transform.get(p.getVarName());
            if (conceptId != null) return new IdPredicate(p.getVarName(), conceptId, p.getParentQuery());
            return p;
        }).collect(Collectors.toSet());
        getAtoms().stream().filter(at -> !(at instanceof IdPredicate)).forEach(atoms::add);
        return new ReasonerQueryImpl(atoms, tx());
    }

    @Override
    public String toString(){
        return "{\n\t" +
                getAtoms(Atom.class)
                        .map(Atomic::toString)
                        .collect(Collectors.joining(";\n\t")) +
                "\n}\n";
    }

    @Override
    public ReasonerQuery copy() {
        return new ReasonerQueryImpl(this);
    }

    //alpha-equivalence equality
    @Override
    public boolean equals(Object obj) {
        if (obj == null || this.getClass() != obj.getClass()) return false;
        if (obj == this) return true;
        ReasonerQueryImpl q2 = (ReasonerQueryImpl) obj;
        return this.isEquivalent(q2);
    }

    @Override
    public int hashCode() {
        return QueryEquivalence.AlphaEquivalence.hash(this);
    }

    /**
     * @param q query to be compared with
     * @return true if two queries are alpha-equivalent
     */
    public boolean isEquivalent(ReasonerQueryImpl q) {
        return QueryEquivalence.AlphaEquivalence.equivalent(this, q);
    }

    /**
     * @param atom in question
     * @return true if query contains an equivalent atom
     */
    boolean containsEquivalentAtom(Atom atom, BiFunction<Atom, Atom, Boolean> equivalenceFunction) {
        return !getEquivalentAtoms(atom, equivalenceFunction).isEmpty();
    }

<<<<<<< HEAD
    private Set<Atom> getEquivalentAtoms(Atom atom, BiFunction<Atom, Atom, Boolean> equivalenceFunction) {
=======
    private Set<Atom> getEquivalentAtoms(Atom atom) {
>>>>>>> 3e7ee3e2
        return getAtoms(Atom.class)
                .filter(at -> equivalenceFunction.apply(at, atom))
                .collect(Collectors.toSet());
    }

    @Override
    public GraknTx tx() {
        return tx;
    }

    @Override
    public Conjunction<PatternAdmin> getPattern() {
        Set<PatternAdmin> patterns = new HashSet<>();
        atomSet.stream()
                .map(Atomic::getCombinedPattern)
                .flatMap(p -> p.admin().varPatterns().stream())
                .forEach(patterns::add);
        return Patterns.conjunction(patterns);
    }

    @Override
    public Set<String> validateOntologically() {
        return getAtoms().stream()
                .flatMap(at -> at.validateOntologically().stream())
                .collect(Collectors.toSet());
    }

    @Override
    public boolean isRuleResolvable() {
        return selectAtoms().stream().filter(Atom::isRuleResolvable).findFirst().isPresent();
    }

    private boolean isTransitive() {
        return getAtoms(Atom.class).filter(at -> this.containsEquivalentAtom(at, Atomic::isAlphaEquivalent)).count() == 2;
    }

    /**
     * @return true if this query is atomic
     */
    boolean isAtomic() {
        return atomSet.stream().filter(Atomic::isSelectable).count() == 1;
    }

    @Override
    public boolean isTypeRoleCompatible(Var typedVar, Type parentType){
        if (parentType == null || Schema.MetaSchema.isMetaLabel(parentType.getLabel())) return true;

        Set<Type> parentTypes = parentType.subs().collect(Collectors.toSet());
        return !getAtoms(RelationshipAtom.class)
                .filter(ra -> ra.getVarNames().contains(typedVar))
                .filter(ra -> ra.getRoleVarMap().entries().stream()
                        //get roles this type needs to play
                        .filter(e -> e.getValue().equals(typedVar))
                        .filter(e -> !Schema.MetaSchema.isMetaLabel(e.getKey().getLabel()))
                        //check if it can play it
                        .filter(e -> !e.getKey().playedByTypes().filter(parentTypes::contains).findFirst().isPresent())
                        .findFirst().isPresent())
                .findFirst().isPresent();
    }

    @Override
    public Set<Atomic> getAtoms() { return atomSet;}

    @Override
    public <T extends Atomic> Stream<T> getAtoms(Class<T> type) {
        return atomSet.stream().filter(type::isInstance).map(type::cast);}

    @Override
    public Set<Var> getVarNames() {
        Set<Var> vars = new HashSet<>();
        atomSet.forEach(atom -> vars.addAll(atom.getVarNames()));
        return vars;
    }

    @Override
    public MultiUnifier getMultiUnifier(ReasonerQuery parent) {
        return getMultiUnifier(parent, UnifierType.EXACT);
    }

    /**
     * @param parent query for which unifier to unify with should be found
     * @param unifierType unifier type
     * @return corresponding multiunifier
     */
    public MultiUnifier getMultiUnifier(ReasonerQuery parent, UnifierComparison unifierType){
        throw GraqlQueryException.getUnifierOfNonAtomicQuery();
    }

    @Override
    public GetQuery getQuery() {
        return tx.graql().infer(false).match(getPattern()).get();
    }

    @Override
    public Map<Var, Type> getVarTypeMap() {
        if (varTypeMap == null) {
            varTypeMap = new HashMap<>();
            Stream.concat(
                    getAtoms(IsaAtom.class),
                    inferEntityTypes()
            )
                    .map(at -> new Pair<>(at.getVarName(), at.getSchemaConcept()))
                    .filter(p -> Objects.nonNull(p.getValue()))
                    .filter(p -> p.getValue().isType())
                    .forEach(p -> varTypeMap.putIfAbsent(p.getKey(), p.getValue().asType()));
        }
        return varTypeMap;
    }

    @Nullable
    public IdPredicate getIdPredicate(Var var) {
        return getAtoms(IdPredicate.class)
                .filter(sub -> sub.getVarName().equals(var))
                .findFirst().orElse(null);
    }

    /**
     * returns id transform that would convert this query to a query alpha-equivalent to the query,
     * provided they are structurally equivalent
     * @param query for which the transform is to be constructed
     * @param unifier between this query and provided query
     * @return id transform
     */
    public Map<Var, ConceptId> idTransform(ReasonerQueryImpl query, Unifier unifier){
        Map<Var, ConceptId> transform = new HashMap<>();
        this.getAtoms(IdPredicate.class)
                .forEach(thisP -> {
                    Collection<Var> vars = unifier.get(thisP.getVarName());
                    Var var = !vars.isEmpty()? Iterators.getOnlyElement(vars.iterator()) : thisP.getVarName();
                    IdPredicate p2 = query.getIdPredicate(var);
                    if ( p2 != null) transform.put(thisP.getVarName(), p2.getPredicate());
                });
        return transform;
    }

    /**
     * atom selection function
     * @return selected atoms
     */
    public Set<Atom> selectAtoms() {
        Set<Atom> atomsToSelect = getAtoms(Atom.class)
                .filter(Atomic::isSelectable)
                .collect(Collectors.toSet());
        if (atomsToSelect.size() <= 2) return atomsToSelect;

        Set<Atom> orderedSelection = new LinkedHashSet<>();

        Atom atom = atomsToSelect.stream()
                .filter(at -> at.getNeighbours(Atom.class).findFirst().isPresent())
                .findFirst().orElse(null);
        while(!atomsToSelect.isEmpty() && atom != null) {
            orderedSelection.add(atom);
            atomsToSelect.remove(atom);
            atom = atom.getNeighbours(Atom.class)
                    .filter(atomsToSelect::contains)
                    .findFirst().orElse(null);
        }
        //if disjoint select at random
        if (!atomsToSelect.isEmpty()) atomsToSelect.forEach(orderedSelection::add);

        if (orderedSelection.isEmpty()) {
            throw GraqlQueryException.noAtomsSelected(this);
        }
        return orderedSelection;
    }

    /**
     * @return substitution obtained from all id predicates (including internal) in the query
     */
    public Answer getSubstitution(){
        if (substitution == null) {
            Set<IdPredicate> predicates = getAtoms(TypeAtom.class)
                    .map(TypeAtom::getTypePredicate)
                    .filter(Objects::nonNull)
                    .collect(Collectors.toSet());
            getAtoms(IdPredicate.class).forEach(predicates::add);

            // the mapping function is declared separately to please the Eclipse compiler
            Function<IdPredicate, Concept> f = p -> tx().getConcept(p.getPredicate());
            substitution = new QueryAnswer(predicates.stream().collect(Collectors.toMap(IdPredicate::getVarName, f)));
        }
        return substitution;
    }

    public Answer getRoleSubstitution(){
        Answer answer = new QueryAnswer();
        getAtoms(RelationshipAtom.class)
                .flatMap(RelationshipAtom::getRolePredicates)
                .forEach(p -> answer.put(p.getVarName(), tx().getConcept(p.getPredicate())));
        return answer;
    }

    /**
     * @return true if this query is a ground query
     */
    public boolean isGround(){
        return getSubstitution().vars().containsAll(getVarNames());
    }

    private Stream<Answer> fullJoin(Set<ReasonerAtomicQuery> subGoals,
                                    Cache<ReasonerAtomicQuery, ?> cache,
                                    Cache<ReasonerAtomicQuery, ?> dCache){
        List<ReasonerAtomicQuery> queries = selectAtoms().stream().map(ReasonerAtomicQuery::new).collect(Collectors.toList());
        Iterator<ReasonerAtomicQuery> qit = queries.iterator();
        ReasonerAtomicQuery childAtomicQuery = qit.next();
        Stream<Answer> join = childAtomicQuery.answerStream(subGoals, cache, dCache, false);
        Set<Var> joinedVars = childAtomicQuery.getVarNames();
        while(qit.hasNext()){
            childAtomicQuery = qit.next();
            Set<Var> joinVars = Sets.intersection(joinedVars, childAtomicQuery.getVarNames());
            Stream<Answer> localSubs = childAtomicQuery.answerStream(subGoals, cache, dCache, false);
            join = join(join, localSubs, ImmutableSet.copyOf(joinVars));
            joinedVars.addAll(childAtomicQuery.getVarNames());
        }
        return join;
    }

    private Stream<Answer> differentialJoin(Set<ReasonerAtomicQuery> subGoals,
                                            Cache<ReasonerAtomicQuery, ?> cache,
                                            Cache<ReasonerAtomicQuery, ?> dCache){
        Stream<Answer> join = Stream.empty();
        List<ReasonerAtomicQuery> queries = selectAtoms().stream().map(ReasonerAtomicQuery::new).collect(Collectors.toList());
        Set<ReasonerAtomicQuery> uniqueQueries = queries.stream().collect(Collectors.toSet());
        //only do one join for transitive queries
        List<ReasonerAtomicQuery> queriesToJoin  = isTransitive()? Lists.newArrayList(uniqueQueries) : queries;

        for(ReasonerAtomicQuery qi : queriesToJoin){
            Stream<Answer> subs = qi.answerStream(subGoals, cache, dCache, true);
            Set<Var> joinedVars = qi.getVarNames();
            for(ReasonerAtomicQuery qj : queries){
                if ( qj != qi ){
                    Set<Var> joinVars = Sets.intersection(joinedVars, qj.getVarNames());
                    subs = joinWithInverse(
                            subs,
                            cache.getAnswerStream(qj),
                            cache.getInverseAnswerMap(qj, joinVars),
                            ImmutableSet.copyOf(joinVars));
                    joinedVars.addAll(qj.getVarNames());
                }
            }
            join = Stream.concat(join, subs);
        }
        return join;
    }

    Stream<Answer> computeJoin(Set<ReasonerAtomicQuery> subGoals,
                               Cache<ReasonerAtomicQuery, ?> cache,
                               Cache<ReasonerAtomicQuery, ?> dCache,
                               boolean differentialJoin) {

        //handling neq predicates by using complement
        Set<NeqPredicate> neqPredicates = getAtoms(NeqPredicate.class).collect(Collectors.toSet());
        ReasonerQueryImpl positive = neqPredicates.isEmpty()? this : this.positive();

        Stream<Answer> join = differentialJoin?
                positive.differentialJoin(subGoals, cache, dCache) :
                positive.fullJoin(subGoals, cache, dCache);

        return join.filter(a -> nonEqualsFilter(a, neqPredicates));
    }

    @Override
    public Stream<Answer> resolve(boolean materialise) {
        if (materialise) {
            return resolveAndMaterialise(new LazyQueryCache<>(), new LazyQueryCache<>());
        } else {
            return new ResolutionIterator(this).hasStream();
        }
    }

    /**
     * resolves the query and materialises answers, explanations are not provided
     * @return stream of answers
     */
    Stream<Answer> resolveAndMaterialise(LazyQueryCache<ReasonerAtomicQuery> cache,
                                         LazyQueryCache<ReasonerAtomicQuery> dCache) {

        //handling neq predicates by using complement
        Set<NeqPredicate> neqPredicates = getAtoms(NeqPredicate.class).collect(Collectors.toSet());
        ReasonerQueryImpl positive = neqPredicates.isEmpty()? this : this.positive();

        Iterator<Atom> atIt = positive.selectAtoms().iterator();
        ReasonerAtomicQuery atomicQuery = new ReasonerAtomicQuery(atIt.next());
        Stream<Answer> answerStream = atomicQuery.resolveAndMaterialise(cache, dCache);
        Set<Var> joinedVars = atomicQuery.getVarNames();

        while (atIt.hasNext()) {
            atomicQuery = new ReasonerAtomicQuery(atIt.next());
            Stream<Answer> subAnswerStream = atomicQuery.resolveAndMaterialise(cache, dCache);
            Set<Var> joinVars = Sets.intersection(joinedVars, atomicQuery.getVarNames());
            answerStream = join(answerStream, subAnswerStream, ImmutableSet.copyOf(joinVars));
            joinedVars.addAll(atomicQuery.getVarNames());
        }

        Set<Var> vars = this.getVarNames();
        return answerStream
                .filter(a -> nonEqualsFilter(a, neqPredicates))
                .map(a -> a.project(vars));
    }

    /**
     * @param sub partial substitution
     * @param u unifier with parent state
     * @param parent parent state
     * @param subGoals set of visited sub goals
     * @param cache query cache
     * @return resolution subGoal formed from this query
     */
    public QueryState subGoal(Answer sub, Unifier u, QueryState parent, Set<ReasonerAtomicQuery> subGoals, QueryCache<ReasonerAtomicQuery> cache){
        return new ConjunctiveState(this, sub, u, parent, subGoals, cache);
    }

    /**
     * @param sub partial substitution
     * @param u unifier with parent state
     * @param parent parent state
     * @param subGoals set of visited sub goals
     * @param cache query cache
     * @return resolution subGoals formed from this query obtained by expanding the inferred types contained in the query
     */
    public LinkedList<QueryState> subGoals(Answer sub, Unifier u, QueryState parent, Set<ReasonerAtomicQuery> subGoals, QueryCache<ReasonerAtomicQuery> cache){
        return getQueryStream(sub)
                .map(q -> q.subGoal(sub, u, parent, subGoals, cache))
                .collect(Collectors.toCollection(LinkedList::new));
    }

    /**
     * @return stream of queries obtained by inserting all inferred possible types (if ambiguous)
     */
    Stream<ReasonerQueryImpl> getQueryStream(Answer sub){ return Stream.of(this);}

    /**
     * reiteration might be required if rule graph contains loops with negative flux
     * or there exists a rule which head satisfies body
     * @return true if because of the rule graph form, the resolution of this query may require reiteration
     */
    public boolean requiresReiteration() {
        Set<InferenceRule> dependentRules = RuleUtils.getDependentRules(this);
        return RuleUtils.subGraphHasLoops(dependentRules, tx())
               || RuleUtils.subGraphHasRulesWithHeadSatisfyingBody(dependentRules);
    }
}<|MERGE_RESOLUTION|>--- conflicted
+++ resolved
@@ -214,11 +214,7 @@
         return !getEquivalentAtoms(atom, equivalenceFunction).isEmpty();
     }
 
-<<<<<<< HEAD
     private Set<Atom> getEquivalentAtoms(Atom atom, BiFunction<Atom, Atom, Boolean> equivalenceFunction) {
-=======
-    private Set<Atom> getEquivalentAtoms(Atom atom) {
->>>>>>> 3e7ee3e2
         return getAtoms(Atom.class)
                 .filter(at -> equivalenceFunction.apply(at, atom))
                 .collect(Collectors.toSet());
