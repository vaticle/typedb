/*
 * Grakn - A Distributed Semantic Database
 * Copyright (C) 2016  Grakn Labs Limited
 *
 * Grakn is free software: you can redistribute it and/or modify
 * it under the terms of the GNU General Public License as published by
 * the Free Software Foundation, either version 3 of the License, or
 * (at your option) any later version.
 *
 * Grakn is distributed in the hope that it will be useful,
 * but WITHOUT ANY WARRANTY; without even the implied warranty of
 * MERCHANTABILITY or FITNESS FOR A PARTICULAR PURPOSE.  See the
 * GNU General Public License for more details.
 *
 * You should have received a copy of the GNU General Public License
 * along with Grakn. If not, see <http://www.gnu.org/licenses/gpl.txt>.
 */

package ai.grakn.graql.internal.reasoner.query;

import ai.grakn.GraknGraph;
import ai.grakn.concept.Concept;
import ai.grakn.concept.Type;
import ai.grakn.graql.MatchQuery;
import ai.grakn.graql.Var;
import ai.grakn.graql.admin.Answer;
import ai.grakn.graql.admin.Atomic;
import ai.grakn.graql.admin.Conjunction;
import ai.grakn.graql.admin.PatternAdmin;
import ai.grakn.graql.admin.ReasonerQuery;
import ai.grakn.graql.admin.Unifier;
import ai.grakn.graql.admin.VarPatternAdmin;
import ai.grakn.graql.internal.pattern.Patterns;
import ai.grakn.graql.internal.query.QueryAnswer;
import ai.grakn.graql.internal.reasoner.atom.Atom;
import ai.grakn.graql.internal.reasoner.atom.AtomicFactory;
import ai.grakn.graql.internal.reasoner.atom.NotEquals;
import ai.grakn.graql.internal.reasoner.atom.binary.BinaryBase;
import ai.grakn.graql.internal.reasoner.atom.binary.TypeAtom;
import ai.grakn.graql.internal.reasoner.atom.predicate.IdPredicate;
import ai.grakn.graql.internal.reasoner.atom.predicate.Predicate;
import ai.grakn.graql.internal.reasoner.atom.predicate.ValuePredicate;
import ai.grakn.graql.internal.reasoner.cache.Cache;
import ai.grakn.graql.internal.reasoner.cache.LazyQueryCache;
import ai.grakn.graql.internal.reasoner.cache.QueryCache;
import ai.grakn.util.ErrorMessage;
import com.google.common.collect.ImmutableSet;
import com.google.common.collect.Lists;
import com.google.common.collect.Sets;

import java.util.Comparator;
import java.util.HashMap;
import java.util.HashSet;
import java.util.Iterator;
import java.util.LinkedHashSet;
import java.util.LinkedList;
import java.util.List;
import java.util.Map;
import java.util.Objects;
import java.util.Set;
import java.util.SortedSet;
import java.util.TreeSet;
import java.util.function.Function;
import java.util.stream.Collectors;
import java.util.stream.Stream;

import static ai.grakn.graql.internal.reasoner.query.QueryAnswerStream.join;
import static ai.grakn.graql.internal.reasoner.query.QueryAnswerStream.joinWithInverse;
import static ai.grakn.graql.internal.reasoner.query.QueryAnswerStream.nonEqualsFilter;

/**
 *
 * <p>
 * Base reasoner query providing resolution and atom handling facilities for conjunctive graql queries.
 * </p>
 *
 * @author Kasper Piskorski
 *
 */
public class ReasonerQueryImpl implements ReasonerQuery {

    private final GraknGraph graph;
    private final Set<Atomic> atomSet = new HashSet<>();
    private int priority = Integer.MAX_VALUE;

    ReasonerQueryImpl(Conjunction<VarPatternAdmin> pattern, GraknGraph graph) {
        this.graph = graph;
        atomSet.addAll(AtomicFactory.createAtomSet(pattern, this));
        inferTypes();
    }

    ReasonerQueryImpl(ReasonerQueryImpl q) {
        this.graph = q.graph;
        q.getAtoms().forEach(at -> addAtomic(AtomicFactory.create(at, this)));
        inferTypes();
    }

    ReasonerQueryImpl(Atom atom) {
        if (atom.getParentQuery() == null) {
            throw new IllegalArgumentException(ErrorMessage.PARENT_MISSING.getMessage(atom.toString()));
        }
        this.graph = atom.getParentQuery().graph();
        addAtomic(AtomicFactory.create(atom, this));
        addAtomConstraints(atom.getNonSelectableConstraints());
        inferTypes();
    }

    @Override
    public String toString(){
        return atomSet.stream().map(Atomic::toString).collect(Collectors.joining(", "));
    }

    @Override
    public ReasonerQuery copy() {
        return new ReasonerQueryImpl(this);
    }

    //alpha-equivalence equality
    @Override
    public boolean equals(Object obj) {
        if (obj == null || this.getClass() != obj.getClass()) return false;
        if (obj == this) return true;
        ReasonerQueryImpl a2 = (ReasonerQueryImpl) obj;
        return this.isEquivalent(a2);
    }

    @Override
    public int hashCode() {
        int hashCode = 1;
        SortedSet<Integer> hashes = new TreeSet<>();
        atomSet.forEach(atom -> hashes.add(atom.equivalenceHashCode()));
        for (Integer hash : hashes) hashCode = hashCode * 37 + hash;
        return hashCode;
    }

    /**
     * @return the normalised priority of this query based on its atom content
     */
    public int resolutionPriority(){
        if (priority == Integer.MAX_VALUE) {
            Set<Atom> selectableAtoms = selectAtoms();
            int totalPriority = selectableAtoms.stream().mapToInt(Atom::baseResolutionPriority).sum();
            priority = totalPriority/selectableAtoms.size();
        }
        return priority;
    }

    private void inferTypes() {
        atomSet.stream()
                .filter(Atomic::isAtom).map(at -> (Atom) at)
                .forEach(Atom::inferTypes);
    }

    public GraknGraph graph() {
        return graph;
    }

    public Conjunction<PatternAdmin> getPattern() {
        Set<PatternAdmin> patterns = new HashSet<>();
        atomSet.stream()
                .map(Atomic::getCombinedPattern)
                .flatMap(p -> p.getVars().stream())
                .forEach(patterns::add);
        return Patterns.conjunction(patterns);
    }

    /**
     * @return true if any of the atoms constituting the query can be resolved through a rule
     */
    @Override
    public boolean isRuleResolvable() {
        for (Atom atom : selectAtoms()) {
            if (atom.isRuleResolvable()) {
                return true;
            }
        }
        return false;
    }

    private boolean isTransitive() {
        return atomSet.stream()
                .filter(Atomic::isAtom).map(at -> (Atom) at)
                .filter(this::containsEquivalentAtom).count() == 2;
    }

    boolean isAtomic() {
        return atomSet.stream().filter(Atomic::isSelectable).count() == 1;
    }

    /**
     * @return atom set constituting this query
     */
    @Override
    public Set<Atomic> getAtoms() { return atomSet;}

    /**
     * compute the resolution plan - list of atomic queries ordered by their resolution priority
     * @return list of prioritised atomic queries
     */
    LinkedList<ReasonerAtomicQuery> getResolutionPlan(){
        LinkedList<ReasonerAtomicQuery> queries = new LinkedList<>();

        LinkedList<Atom> atoms = selectAtoms().stream()
                .sorted(Comparator.comparing(at -> -at.baseResolutionPriority()))
                .collect(Collectors.toCollection(LinkedList::new));

        Atom top = atoms.getFirst();

        while (!atoms.isEmpty()) {
            queries.add(new ReasonerAtomicQuery(top));
            atoms.remove(top);

            Set<Var> subbedVars = Sets.difference(
                    top.getVarNames(),
                    top.getPartialSubstitutions().stream().map(IdPredicate::getVarName).collect(Collectors.toSet())
            );

            top = atoms.stream()
                    .sorted(Comparator.comparing(at -> -at.computePriority(subbedVars)))
                    .findFirst().orElse(null);
<<<<<<< HEAD

=======
>>>>>>> 3e8f26d3
        }
        return queries;
    }

    /**
     * @return set of id predicates contained in this query
     */
    public Set<IdPredicate> getIdPredicates() {
        return atomSet.stream()
                .filter(Atomic::isPredicate).map(at -> (Predicate) at)
                .filter(Predicate::isIdPredicate).map(predicate -> (IdPredicate) predicate)
                .collect(Collectors.toSet());
    }

    /**
     * @return set of value predicates contained in this query
     */
    public Set<ValuePredicate> getValuePredicates() {
        return atomSet.stream()
                .filter(Atomic::isPredicate).map(at -> (Predicate) at)
                .filter(Predicate::isValuePredicate).map(at -> (ValuePredicate) at)
                .collect(Collectors.toSet());
    }

    /**
     * @return set of atoms constituting constraints (by means of types) for this query
     */
    public Set<TypeAtom> getTypeConstraints() {
        return getAtoms().stream()
                .filter(Atomic::isAtom).map(at -> (Atom) at)
                .filter(Atom::isType).map(at -> (TypeAtom) at)
                .collect(Collectors.toSet());
    }

    /**
     * @return set of filter atoms (currently only NotEquals) contained in this query
     */
    public Set<NotEquals> getFilters() {
        return atomSet.stream()
                .filter(at -> at.getClass() == NotEquals.class)
                .map(at -> (NotEquals) at)
                .collect(Collectors.toSet());
    }

    /**
     * @return set of variables appearing in this query
     */
    @Override
    public Set<Var> getVarNames() {
        Set<Var> vars = new HashSet<>();
        atomSet.forEach(atom -> vars.addAll(atom.getVarNames()));
        return vars;
    }

    /**
     * @param atom in question
     * @return true if query contains an equivalent atom
     */
    private boolean containsEquivalentAtom(Atom atom) {
        return !getEquivalentAtoms(atom).isEmpty();
    }

    Set<Atom> getEquivalentAtoms(Atom atom) {
        return atomSet.stream()
                .filter(Atomic::isAtom).map(at -> (Atom) at)
                .filter(at -> at.isEquivalent(atom))
                .collect(Collectors.toSet());
    }

    @Override
    public Unifier getUnifier(ReasonerQuery parent) {
        throw new IllegalStateException("Attempted to obtain unifiers on non-atomic queries.");
    }

    /**
     * @return corresponding MatchQuery
     */
    @Override
    public MatchQuery getMatchQuery() {
        return graph.graql().infer(false).match(getPattern());
    }

    /**
     * @return map of variable name - type pairs
     */
    @Override
    public Map<Var, Type> getVarTypeMap() {
        Map<Var, Type> typeMap = new HashMap<>();
        getTypeConstraints().stream()
                .filter(at -> Objects.nonNull(at.getType()))
                .forEach(atom -> typeMap.putIfAbsent(atom.getVarName(), atom.getType()));
        return typeMap;
    }

    /**
     * @param var variable name
     * @return id predicate for the specified var name if any
     */
    public IdPredicate getIdPredicate(Var var) {
        Set<IdPredicate> relevantSubs = getIdPredicates().stream()
                .filter(sub -> sub.getVarName().equals(var))
                .collect(Collectors.toSet());
        return relevantSubs.isEmpty() ? null : relevantSubs.iterator().next();
    }

    /**
     * @param atom to be added
     * @return true if the atom set did not already contain the specified atom
     */
    public boolean addAtomic(Atomic atom) {
        if (atomSet.add(atom)) {
            atom.setParentQuery(this);
            return true;
        } else return false;
    }

    /**
     * @param atom to be removed
     * @return true if the atom set contained the specified atom
     */
    public boolean removeAtomic(Atomic atom) {
        return atomSet.remove(atom);
    }

    /**
     * remove given atom together with its disjoint neighbours (atoms it is connected to)
     * @param atom to be removed
     * @return modified query
     */
    ReasonerQueryImpl removeAtom(Atom atom){
        //selectability may change after removing the top atom so determine first
        Set<TypeAtom> nonSelectableTypes = atom.getTypeConstraints().stream()
                .filter(at -> !at.isSelectable())
                .collect(Collectors.toSet());

        //remove atom of interest
        removeAtomic(atom);

        //remove disjoint type constraints
        nonSelectableTypes.stream()
                .filter(at -> !at.getNeighbours().findFirst().isPresent())
                .forEach(this::removeAtomic);

        //remove dangling predicates
        atom.getPredicates().stream()
                .filter(pred -> getVarNames().contains(pred.getVarName()))
                .forEach(this::removeAtomic);
        return this;
    }

    /**
     * adds a set of constraints (types, predicates) to the atom set
     * @param cstrs set of constraints
     */
    public void addAtomConstraints(Set<? extends Atomic> cstrs){
        cstrs.forEach(con -> addAtomic(AtomicFactory.create(con, this)));
    }

    /**
     * atom selection function
     * @return selected atoms
     */
    public Set<Atom> selectAtoms() {
        Set<Atom> atomsToSelect = atomSet.stream()
                .filter(Atomic::isAtom).map(at -> (Atom) at)
                .filter(Atomic::isSelectable)
                .collect(Collectors.toSet());
        if (atomsToSelect.size() <= 2) return atomsToSelect;

        Set<Atom> orderedSelection = new LinkedHashSet<>();

        Atom atom = atomsToSelect.stream()
                .filter(at -> at.getNeighbours().findFirst().isPresent())
                .findFirst().orElse(null);
        while(!atomsToSelect.isEmpty() && atom != null) {
            orderedSelection.add(atom);
            atomsToSelect.remove(atom);
            atom = atom.getNeighbours()
                    .filter(atomsToSelect::contains)
                    .findFirst().orElse(null);
        }
        //if disjoint select at random
        if (!atomsToSelect.isEmpty()) atomsToSelect.forEach(orderedSelection::add);

        if (orderedSelection.isEmpty()) {
            throw new IllegalStateException(ErrorMessage.NO_ATOMS_SELECTED.getMessage(this.toString()));
        }
        return orderedSelection;
    }

    /**
     * @param q query to be compared with
     * @return true if two queries are alpha-equivalent
     */
    public boolean isEquivalent(ReasonerQueryImpl q) {
        Set<Atom> atoms = atomSet.stream()
                .filter(Atomic::isAtom).map(at -> (Atom) at)
                .collect(Collectors.toSet());
        if(atoms.size() != q.getAtoms().stream().filter(Atomic::isAtom).count()) return false;
        for (Atom atom : atoms){
            if(!q.containsEquivalentAtom(atom)){
                return false;
            }
        }
        return true;
    }

    Answer getSubstitution(){
        Set<IdPredicate> predicates = this.getTypeConstraints().stream()
                .map(TypeAtom::getPredicate)
                .filter(Objects::nonNull)
                .collect(Collectors.toSet());
        predicates.addAll(getIdPredicates());

        // the mapping function is declared separately to please the Eclipse compiler
        Function<IdPredicate, Concept> f = p -> graph().getConcept(p.getPredicate());

        return new QueryAnswer(predicates.stream()
                .collect(Collectors.toMap(IdPredicate::getVarName, f))
        );
    }

    ReasonerQueryImpl addSubstitution(Answer sub){
        Set<Var> varNames = getVarNames();

        //skip predicates from types
        getTypeConstraints().stream().map(BinaryBase::getValueVariable).forEach(varNames::remove);

        Set<IdPredicate> predicates = sub.entrySet().stream()
                .filter(e -> varNames.contains(e.getKey()))
                .map(e -> new IdPredicate(e.getKey(), e.getValue(), this))
                .collect(Collectors.toSet());
        atomSet.addAll(predicates);

        return this;
    }

    boolean hasFullSubstitution(){
        return getSubstitution().keySet().containsAll(getVarNames());
    }

    private Stream<Answer> fullJoin(Set<ReasonerAtomicQuery> subGoals,
                                    Cache<ReasonerAtomicQuery, ?> cache,
                                    Cache<ReasonerAtomicQuery, ?> dCache,
                                    boolean materialise,
                                    boolean explanation){
        List<ReasonerAtomicQuery> queries = selectAtoms().stream().map(ReasonerAtomicQuery::new).collect(Collectors.toList());
        Iterator<ReasonerAtomicQuery> qit = queries.iterator();
        ReasonerAtomicQuery childAtomicQuery = qit.next();
        Stream<Answer> join = childAtomicQuery.answerStream(subGoals, cache, dCache, materialise, explanation, false);
        Set<Var> joinedVars = childAtomicQuery.getVarNames();
        while(qit.hasNext()){
            childAtomicQuery = qit.next();
            Set<Var> joinVars = Sets.intersection(joinedVars, childAtomicQuery.getVarNames());
            Stream<Answer> localSubs = childAtomicQuery.answerStream(subGoals, cache, dCache, materialise, explanation, false);
            join = join(join, localSubs, ImmutableSet.copyOf(joinVars), explanation);
            joinedVars.addAll(childAtomicQuery.getVarNames());
        }
        return join;
    }

    private Stream<Answer> differentialJoin(Set<ReasonerAtomicQuery> subGoals,
                                            Cache<ReasonerAtomicQuery, ?> cache,
                                            Cache<ReasonerAtomicQuery, ?> dCache,
                                            boolean materialise,
                                            boolean explanation){
        Stream<Answer> join = Stream.empty();
        List<ReasonerAtomicQuery> queries = selectAtoms().stream().map(ReasonerAtomicQuery::new).collect(Collectors.toList());
        Set<ReasonerAtomicQuery> uniqueQueries = queries.stream().collect(Collectors.toSet());
        //only do one join for transitive queries
        List<ReasonerAtomicQuery> queriesToJoin  = isTransitive()? Lists.newArrayList(uniqueQueries) : queries;

        for(ReasonerAtomicQuery qi : queriesToJoin){
            Stream<Answer> subs = qi.answerStream(subGoals, cache, dCache, materialise, explanation, true);
            Set<Var> joinedVars = qi.getVarNames();
            for(ReasonerAtomicQuery qj : queries){
                if ( qj != qi ){
                    Set<Var> joinVars = Sets.intersection(joinedVars, qj.getVarNames());
                    subs = joinWithInverse(
                            subs,
                            cache.getAnswerStream(qj),
                            cache.getInverseAnswerMap(qj, joinVars),
                            ImmutableSet.copyOf(joinVars),
                            explanation);
                    joinedVars.addAll(qj.getVarNames());
                }
            }
            join = Stream.concat(join, subs);
        }
        return join;
    }

    Stream<Answer> computeJoin(Set<ReasonerAtomicQuery> subGoals,
                               Cache<ReasonerAtomicQuery, ?> cache,
                               Cache<ReasonerAtomicQuery, ?> dCache,
                               boolean materialise,
                               boolean explanation,
                               boolean differentialJoin) {
        Stream<Answer> join = differentialJoin?
                differentialJoin(subGoals, cache, dCache, materialise, explanation) :
                fullJoin(subGoals, cache, dCache, materialise, explanation);

        Set<NotEquals> filters = getFilters();
        return join
                .filter(a -> nonEqualsFilter(a, filters));
    }

    @Override
    public Stream<Answer> resolve(boolean materialise, boolean explanation) {
        if (materialise) {
            return resolve(materialise, explanation, new LazyQueryCache<>(explanation), new LazyQueryCache<>(explanation));
        } else {
            return new QueryAnswerIterator(this).hasStream();
        }
    }

    /**
     * resolves the query
     * @param materialise materialisation flag
     * @return stream of answers
     */
    Stream<Answer> resolve(boolean materialise, boolean explanation, LazyQueryCache<ReasonerAtomicQuery> cache, LazyQueryCache<ReasonerAtomicQuery> dCache) {

        Iterator<Atom> atIt = this.selectAtoms().iterator();
        ReasonerAtomicQuery atomicQuery = new ReasonerAtomicQuery(atIt.next());
        Stream<Answer> answerStream = atomicQuery.resolve(materialise, explanation, cache, dCache);
        Set<Var> joinedVars = atomicQuery.getVarNames();
        while (atIt.hasNext()) {
            atomicQuery = new ReasonerAtomicQuery(atIt.next());
            Stream<Answer> subAnswerStream = atomicQuery.resolve(materialise, explanation, cache, dCache);
            Set<Var> joinVars = Sets.intersection(joinedVars, atomicQuery.getVarNames());
            answerStream = join(answerStream, subAnswerStream, ImmutableSet.copyOf(joinVars), explanation);
            joinedVars.addAll(atomicQuery.getVarNames());
        }

        Set<NotEquals> filters = this.getFilters();
        Set<Var> vars = this.getVarNames();
        return answerStream
                .filter(a -> nonEqualsFilter(a, filters))
                .map(a -> a.filterVars(vars));
    }

    public Iterator<Answer> iterator(Answer sub, Set<ReasonerAtomicQuery> subGoals, QueryCache<ReasonerAtomicQuery> cache){
        return new ReasonerQueryImplIterator(this, sub, subGoals, cache);
    }
}<|MERGE_RESOLUTION|>--- conflicted
+++ resolved
@@ -218,10 +218,6 @@
             top = atoms.stream()
                     .sorted(Comparator.comparing(at -> -at.computePriority(subbedVars)))
                     .findFirst().orElse(null);
-<<<<<<< HEAD
-
-=======
->>>>>>> 3e8f26d3
         }
         return queries;
     }
