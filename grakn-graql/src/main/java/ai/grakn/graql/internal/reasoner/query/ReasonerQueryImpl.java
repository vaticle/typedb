--- conflicted
+++ resolved
@@ -50,10 +50,8 @@
 import com.google.common.collect.ImmutableSet;
 import com.google.common.collect.Lists;
 import com.google.common.collect.Sets;
-<<<<<<< HEAD
-=======
+
 import java.util.Collections;
->>>>>>> ae4cf3c4
 import java.util.HashMap;
 import java.util.HashSet;
 import java.util.Iterator;
@@ -66,10 +64,10 @@
 import java.util.TreeSet;
 import java.util.stream.Collectors;
 import java.util.stream.Stream;
-import java.util.stream.StreamSupport;
 
 import static ai.grakn.graql.internal.reasoner.Utility.uncapture;
 import static ai.grakn.graql.internal.reasoner.query.QueryAnswerStream.join;
+import static ai.grakn.graql.internal.reasoner.query.QueryAnswerStream.joinWithInverse;
 import static ai.grakn.graql.internal.reasoner.query.QueryAnswerStream.nonEqualsFilter;
 import static ai.grakn.graql.internal.reasoner.query.QueryAnswerStream.varFilterFunction;
 
@@ -110,13 +108,9 @@
     }
 
     @Override
-<<<<<<< HEAD
-    public ReasonerQuery copy(){ return new ReasonerQueryImpl(this);}
-=======
     public ReasonerQuery copy() {
         return new ReasonerQueryImpl(this);
     }
->>>>>>> ae4cf3c4
 
     //alpha-equivalence equality
     @Override
@@ -559,9 +553,6 @@
             childAtomicQuery = qit.next();
             Set<VarName> joinVars = Sets.intersection(joinedVars, childAtomicQuery.getVarNames());
             Stream<Answer> localSubs = childAtomicQuery.answerStream(subGoals, cache, dCache, materialise, explanation, false);
-<<<<<<< HEAD
-            join = join(join, localSubs, ImmutableSet.copyOf(joinVars), explanation);
-=======
             //join = join(join, localSubs, ImmutableSet.copyOf(joinVars), explanation);
             join = joinWithInverse(
                     join,
@@ -569,7 +560,6 @@
                     cache.getInverseAnswerMap(childAtomicQuery, joinVars),
                     ImmutableSet.copyOf(joinVars),
                     explanation);
->>>>>>> ae4cf3c4
             joinedVars.addAll(childAtomicQuery.getVarNames());
         }
         return join;
@@ -592,9 +582,6 @@
             for(ReasonerAtomicQuery qj : queries){
                 if ( qj != qi ){
                     Set<VarName> joinVars = Sets.intersection(joinedVars, qj.getVarNames());
-<<<<<<< HEAD
-                    subs = join(subs, cache.getAnswerStream(qj), ImmutableSet.copyOf(joinVars), explanation);
-=======
                     //subs = join(subs, cache.getAnswerStream(qj), ImmutableSet.copyOf(joinVars), explanation);
                     subs = joinWithInverse(
                             subs,
@@ -602,7 +589,6 @@
                             cache.getInverseAnswerMap(qj, joinVars),
                             ImmutableSet.copyOf(joinVars),
                             explanation);
->>>>>>> ae4cf3c4
                     joinedVars.addAll(qj.getVarNames());
                 }
             }
@@ -628,9 +614,6 @@
 
     @Override
     public Stream<Answer> resolve(boolean materialise, boolean explanation) {
-<<<<<<< HEAD
-        return resolve(materialise, explanation, new LazyQueryCache<>(explanation), new LazyQueryCache<>(explanation));
-=======
         if (!this.isRuleResolvable()) {
             return this.getMatchQuery().admin().streamWithVarNames()
                     .map(QueryAnswer::new);
@@ -641,7 +624,6 @@
         } else {
             return new ReasonerQueryImplIterator().hasStream();
         }
->>>>>>> ae4cf3c4
     }
 
     /**
@@ -650,13 +632,6 @@
      * @return stream of answers
      */
     public Stream<Answer> resolve(boolean materialise, boolean explanation, LazyQueryCache<ReasonerAtomicQuery> cache, LazyQueryCache<ReasonerAtomicQuery> dCache) {
-<<<<<<< HEAD
-        if (!this.isRuleResolvable()) {
-            return this.getMatchQuery().admin().streamWithVarNames()
-                    .map(QueryAnswer::new);
-        }
-=======
->>>>>>> ae4cf3c4
 
         Iterator<Atom> atIt = this.selectAtoms().iterator();
         ReasonerAtomicQuery atomicQuery = new ReasonerAtomicQuery(atIt.next());
