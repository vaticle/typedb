--- conflicted
+++ resolved
@@ -169,15 +169,8 @@
      */
     @Override
     public boolean isRuleResolvable() {
-<<<<<<< HEAD
         for (Atom atom : selectAtoms()) {
             if (atom.isRuleResolvable()) {
-=======
-        Iterator<Atom> it = atomSet.stream()
-                .filter(Atomic::isAtom).map(at -> (Atom) at).iterator();
-        while (it.hasNext()) {
-            if (it.next().isRuleResolvable()) {
->>>>>>> 250d99bb
                 return true;
             }
         }
@@ -222,17 +215,9 @@
                     top.getPartialSubstitutions().stream().map(IdPredicate::getVarName).collect(Collectors.toSet())
             );
 
-            //try neighbours
-            top = top.getNeighbours()
-                    .filter(atoms::contains)
+            top = atoms.stream()
                     .sorted(Comparator.comparing(at -> -at.computePriority(subbedVars)))
                     .findFirst().orElse(null);
-
-            if (top == null) {
-                top = atoms.stream()
-                        .sorted(Comparator.comparing(at -> -at.computePriority(subbedVars)))
-                        .findFirst().orElse(null);
-            }
         }
         return queries;
     }
