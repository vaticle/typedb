/*
 * Grakn - A Distributed Semantic Database
 * Copyright (C) 2016  Grakn Labs Limited
 *
 * Grakn is free software: you can redistribute it and/or modify
 * it under the terms of the GNU General Public License as published by
 * the Free Software Foundation, either version 3 of the License, or
 * (at your option) any later version.
 *
 * Grakn is distributed in the hope that it will be useful,
 * but WITHOUT ANY WARRANTY; without even the implied warranty of
 * MERCHANTABILITY or FITNESS FOR A PARTICULAR PURPOSE.  See the
 * GNU General Public License for more details.
 *
 * You should have received a copy of the GNU General Public License
 * along with Grakn. If not, see <http://www.gnu.org/licenses/gpl.txt>.
 */

package ai.grakn.graql.internal.reasoner.query;

import ai.grakn.GraknGraph;
import ai.grakn.concept.Concept;
import ai.grakn.concept.Type;
import ai.grakn.graql.MatchQuery;
import ai.grakn.graql.VarName;
import ai.grakn.graql.admin.Atomic;
import ai.grakn.graql.admin.Conjunction;
import ai.grakn.graql.admin.PatternAdmin;
import ai.grakn.graql.admin.Answer;
import ai.grakn.graql.admin.ReasonerQuery;
import ai.grakn.graql.admin.Unifier;
import ai.grakn.graql.admin.VarAdmin;
import ai.grakn.graql.internal.pattern.Patterns;
import ai.grakn.graql.internal.reasoner.Utility;
import ai.grakn.graql.internal.reasoner.atom.Atom;
import ai.grakn.graql.internal.reasoner.atom.AtomicFactory;
import ai.grakn.graql.internal.reasoner.atom.NotEquals;
import ai.grakn.graql.internal.reasoner.atom.binary.BinaryBase;
import ai.grakn.graql.internal.reasoner.atom.binary.Resource;
import ai.grakn.graql.internal.reasoner.atom.binary.TypeAtom;
import ai.grakn.graql.internal.reasoner.atom.predicate.IdPredicate;
import ai.grakn.graql.internal.reasoner.atom.predicate.Predicate;
import ai.grakn.graql.internal.reasoner.atom.predicate.ValuePredicate;
import ai.grakn.graql.internal.reasoner.cache.Cache;
import ai.grakn.graql.internal.reasoner.cache.LazyQueryCache;
import ai.grakn.util.ErrorMessage;
import com.google.common.collect.ImmutableMap;
import com.google.common.collect.ImmutableSet;
import com.google.common.collect.Lists;
import com.google.common.collect.Sets;
import java.util.Collections;
import java.util.Comparator;
import java.util.HashMap;
import java.util.HashSet;
import java.util.Iterator;
import java.util.LinkedHashSet;
import java.util.List;
import java.util.Map;
import java.util.Objects;
import java.util.Set;
import java.util.SortedSet;
import java.util.TreeSet;
import java.util.stream.Collectors;
import java.util.stream.Stream;
import java.util.stream.StreamSupport;

import static ai.grakn.graql.internal.reasoner.Utility.uncapture;
import static ai.grakn.graql.internal.reasoner.query.QueryAnswerStream.join;
import static ai.grakn.graql.internal.reasoner.query.QueryAnswerStream.nonEqualsFilter;
import static ai.grakn.graql.internal.reasoner.query.QueryAnswerStream.varFilterFunction;

/**
 *
 * <p>
 * Base reasoner query providing resolution and atom handling facilities for conjunctive graql queries.
 * </p>
 *
 * @author Kasper Piskorski
 *
 */
public class ReasonerQueryImpl implements ReasonerQuery {

    private final GraknGraph graph;
    private final Set<Atomic> atomSet = new HashSet<>();

    public ReasonerQueryImpl(Conjunction<VarAdmin> pattern, GraknGraph graph) {
        this.graph = graph;
        atomSet.addAll(AtomicFactory.createAtomSet(pattern, this));
        inferTypes();
    }

    public ReasonerQueryImpl(ReasonerQueryImpl q) {
        this.graph = q.graph;
        q.getAtoms().forEach(at -> addAtom(AtomicFactory.create(at, this)));
        inferTypes();
    }

    protected ReasonerQueryImpl(Atom atom) {
        if (atom.getParentQuery() == null) {
            throw new IllegalArgumentException(ErrorMessage.PARENT_MISSING.getMessage(atom.toString()));
        }
        this.graph = atom.getParentQuery().graph();
        addAtom(AtomicFactory.create(atom, this));
        addAtomConstraints(atom);
        inferTypes();
    }

    @Override
    public ReasonerQuery copy() {
        return new ReasonerQueryImpl(this);
    }

    //alpha-equivalence equality
    @Override
    public boolean equals(Object obj) {
        if (obj == null || this.getClass() != obj.getClass()) return false;
        if (obj == this) return true;
        ReasonerQueryImpl a2 = (ReasonerQueryImpl) obj;
        return this.isEquivalent(a2);
    }

    @Override
    public int hashCode() {
        int hashCode = 1;
        SortedSet<Integer> hashes = new TreeSet<>();
        atomSet.forEach(atom -> hashes.add(atom.equivalenceHashCode()));
        for (Integer hash : hashes) hashCode = hashCode * 37 + hash;
        return hashCode;
    }

    @Override
    public String toString() {
        return getPattern().toString();
    }

    private void inferTypes() {
        getAtoms().stream()
                .filter(Atomic::isAtom).map(at -> (Atom) at)
                .forEach(Atom::inferTypes);
    }

    public GraknGraph graph() {
        return graph;
    }

    public Conjunction<PatternAdmin> getPattern() {
        Set<PatternAdmin> patterns = new HashSet<>();
        atomSet.stream()
                .map(Atomic::getCombinedPattern)
                .flatMap(p -> p.getVars().stream())
                .forEach(patterns::add);
        return Patterns.conjunction(patterns);
    }

    /**
     * @return true if any of the atoms constituting the query can be resolved through a rule
     */
    @Override
    public boolean isRuleResolvable() {
        Iterator<Atom> it = atomSet.stream().filter(Atomic::isAtom).map(at -> (Atom) at).iterator();
        while (it.hasNext()) {
            if (it.next().isRuleResolvable()) {
                return true;
            }
        }
        return false;
    }

    private boolean isTransitive() {
        return getAtoms().stream().filter(this::containsEquivalentAtom).count() == 2;
    }

    private boolean isAtomic() {
        return selectAtoms().size() == 1;
    }

    /**
     * @return atom that should be prioritised for resolution
     */
    private Atom getTopAtom() {
        Set<Atom> atoms = selectAtoms();
        Set<Atom> subbedAtoms = atoms.stream().filter(Atom::hasSubstitution).collect(Collectors.toSet());
        if (!subbedAtoms.isEmpty()) return subbedAtoms.iterator().next();

        //order resources by number of value predicates in descdending order
        return atoms.stream()
                .filter(Atom::isResource).map(at -> (Resource) at)
                .sorted(Comparator.comparing(r -> -r.getMultiPredicate().size()))
                .findFirst().orElse(null);

    }

    /**
     * @return atom set constituting this query
     */
    @Override
    public Set<Atomic> getAtoms() {
        return Sets.newHashSet(atomSet);
    }

    /**
     * @return set of id predicates contained in this query
     */
    public Set<IdPredicate> getIdPredicates() {
        return getAtoms().stream()
                .filter(Atomic::isPredicate).map(at -> (Predicate) at)
                .filter(Predicate::isIdPredicate).map(predicate -> (IdPredicate) predicate)
                .collect(Collectors.toSet());
    }

    /**
     * @return set of value predicates contained in this query
     */
    public Set<ValuePredicate> getValuePredicates() {
        return getAtoms().stream()
                .filter(Atomic::isPredicate).map(at -> (Predicate) at)
                .filter(Predicate::isValuePredicate).map(at -> (ValuePredicate) at)
                .collect(Collectors.toSet());
    }

    /**
     * @return set of atoms constituting constraints (by means of types) for this atom
     */
    public Set<TypeAtom> getTypeConstraints() {
        return getAtoms().stream()
                .filter(Atomic::isAtom).map(at -> (Atom) at)
                .filter(Atom::isType).map(at -> (TypeAtom) at)
                .collect(Collectors.toSet());
    }

    /**
     * @return set of filter atoms (currently only NotEquals) contained in this query
     */
    public Set<NotEquals> getFilters() {
        return getAtoms().stream()
                .filter(at -> at.getClass() == NotEquals.class)
                .map(at -> (NotEquals) at)
                .collect(Collectors.toSet());
    }

    /**
     * @return set of variables appearing in this query
     */
    @Override
    public Set<VarName> getVarNames() {
        Set<VarName> vars = new HashSet<>();
        atomSet.forEach(atom -> vars.addAll(atom.getVarNames()));
        return vars;
    }

    /**
     * @param atom in question
     * @return true if query contains an equivalent atom
     */
    public boolean containsEquivalentAtom(Atomic atom) {
        return !getEquivalentAtoms(atom).isEmpty();
    }

    Set<Atomic> getEquivalentAtoms(Atomic atom) {
        return atomSet.stream().filter(at -> at.isEquivalent(atom)).collect(Collectors.toSet());
    }

    private void exchangeRelVarNames(VarName from, VarName to) {
        unify(to, VarName.of("temp"));
        unify(from, to);
        unify(VarName.of("temp"), from);
    }

    @Override
    public Unifier getUnifier(ReasonerQuery parent) {
        throw new IllegalStateException("Attempted to obtain unifiers on non-atomic queries.");
    }

    /**
     * change each variable occurrence in the query (apply unifier [from/to])
     *
     * @param from variable name to be changed
     * @param to   new variable name
     */
    @Override
    public void unify(VarName from, VarName to) {
        Set<Atomic> toRemove = new HashSet<>();
        Set<Atomic> toAdd = new HashSet<>();

        atomSet.stream().filter(atom -> atom.getVarNames().contains(from)).forEach(toRemove::add);
        toRemove.forEach(atom -> toAdd.add(AtomicFactory.create(atom, this)));
        toRemove.forEach(this::removeAtom);
        toAdd.forEach(atom -> atom.unify(new UnifierImpl(ImmutableMap.of(from, to))));
        toAdd.forEach(this::addAtom);
    }

    /**
     * change each variable occurrence according to provided mappings (apply unifiers {[from, to]_i})
<<<<<<< HEAD
     *
     * @param unifiers contain unifiers (variable mappings) to be applied
     */
    @Override
    public void unify(Map<VarName, VarName> unifiers) {
        if (unifiers.size() == 0) return;
        Map<VarName, VarName> mappings = new HashMap<>(unifiers);
        Map<VarName, VarName> appliedMappings = new HashMap<>();
        //do bidirectional mappings if any
        for (Map.Entry<VarName, VarName> mapping : mappings.entrySet()) {
=======
     * @param unifier (variable mappings) to be applied
     */
    @Override
    public void unify(Unifier unifier) {
        if (unifier.size() == 0) return;
        Unifier mappings = new UnifierImpl(unifier);
        Unifier appliedMappings = new UnifierImpl();
        //do bidirectional mappings if any
        for (Map.Entry<VarName, VarName> mapping: mappings.getMappings()) {
>>>>>>> 5930d9b2
            VarName varToReplace = mapping.getKey();
            VarName replacementVar = mapping.getValue();
            //bidirectional mapping
            if (!replacementVar.equals(appliedMappings.get(varToReplace)) && varToReplace.equals(mappings.get(replacementVar))) {
                exchangeRelVarNames(varToReplace, replacementVar);
                appliedMappings.addMapping(varToReplace, replacementVar);
                appliedMappings.addMapping(replacementVar, varToReplace);
            }
        }
        mappings.getMappings().removeIf(e ->
                appliedMappings.containsKey(e.getKey()) && appliedMappings.get(e.getKey()).equals(e.getValue()));

        Set<Atomic> toRemove = new HashSet<>();
        Set<Atomic> toAdd = new HashSet<>();

        atomSet.stream()
                .filter(atom -> {
                    Set<VarName> keyIntersection = atom.getVarNames();
                    Set<VarName> valIntersection = atom.getVarNames();
                    keyIntersection.retainAll(mappings.keySet());
                    valIntersection.retainAll(mappings.values());
                    return (!keyIntersection.isEmpty() || !valIntersection.isEmpty());
                })
                .forEach(toRemove::add);
        toRemove.forEach(atom -> toAdd.add(AtomicFactory.create(atom, this)));
        toRemove.forEach(this::removeAtom);
        toAdd.forEach(atom -> atom.unify(mappings));
        toAdd.forEach(this::addAtom);

        //NB:captures not resolved in place as resolution in-place alters respective atom hash
        mappings.merge(resolveCaptures());
    }

    /**
     * finds captured variable occurrences in a query and replaces them with fresh variables
     *
     * @return new mappings resulting from capture resolution
     */
    private Unifier resolveCaptures() {
        Unifier newMappings = new UnifierImpl();
        //find and resolve captures
        // TODO: This could cause bugs if a user has a variable including the word "capture"
        getVarNames().stream().filter(Utility::isCaptured)
                .forEach(cap -> {
                    VarName old = uncapture(cap);
                    VarName fresh = VarName.anon();
                    unify(cap, fresh);
                    newMappings.addMapping(old, fresh);
                });
        return newMappings;
    }

    /**
     * @return corresponding MatchQuery
     */
    @Override
    public MatchQuery getMatchQuery() {
        return graph.graql().infer(false).match(getPattern());
    }

    /**
     * @return map of variable name - type pairs
     */
    @Override
    public Map<VarName, Type> getVarTypeMap() {
        Map<VarName, Type> map = new HashMap<>();
        getTypeConstraints().stream()
                .filter(at -> Objects.nonNull(at.getType()))
                .forEach(atom -> map.putIfAbsent(atom.getVarName(), atom.getType()));
        return map;
    }

    /**
     * @param var variable name
     * @return id predicate for the specified var name if any
     */
    public IdPredicate getIdPredicate(VarName var) {
        Set<IdPredicate> relevantSubs = getIdPredicates().stream()
                .filter(sub -> sub.getVarName().equals(var))
                .collect(Collectors.toSet());
        return relevantSubs.isEmpty() ? null : relevantSubs.iterator().next();
    }

    /**
     * @param atom to be added
     * @return true if the atom set did not already contain the specified atom
     */
    public boolean addAtom(Atomic atom) {
        if (atomSet.add(atom)) {
            atom.setParentQuery(this);
            return true;
        } else return false;
    }

    public Answer getSubstitution(){
        Set<IdPredicate> predicates = this.getTypeConstraints().stream()
                        .map(TypeAtom::getPredicate)
                        .filter(Objects::nonNull)
                        .collect(Collectors.toSet());
        predicates.addAll(getIdPredicates());
        return new QueryAnswer(predicates.stream()
                .collect(Collectors.toMap(IdPredicate::getVarName, p -> graph().getConcept(p.getPredicate())))
        );
    }

    public boolean addSubstitution(Answer sub){
        Set<VarName> varNames = getVarNames();

        //skip predicates from types
        getTypeConstraints().stream().map(BinaryBase::getValueVariable).forEach(varNames::remove);

        Set<IdPredicate> predicates = sub.entrySet().stream()
                .filter(e -> varNames.contains(e.getKey()))
                .map(e -> new IdPredicate(e.getKey(), e.getValue(), this))
                .collect(Collectors.toSet());
        return atomSet.addAll(predicates);
    }

    public boolean hasFullSubstitution(){
        return getSubstitution().keySet().containsAll(getVarNames());
    }

    /**
     * @param atom to be removed
     * @return true if the atom set contained the specified atom
     */
    public boolean removeAtom(Atomic atom) {return atomSet.remove(atom);}

    private void addAtomConstraints(Atom atom){
        addAtomConstraints(atom.getPredicates());
        Set<Atom> types = atom.getTypeConstraints().stream()
                .filter(at -> !at.isSelectable())
                .filter(at -> !at.isRuleResolvable())
                .collect(Collectors.toSet());
        addAtomConstraints(types);
    }

    /**
     * adds a set of constraints (types, predicates) to the atom set
     * @param cstrs set of constraints
     */
    public void addAtomConstraints(Set<? extends Atomic> cstrs){
        cstrs.forEach(con -> addAtom(AtomicFactory.create(con, this)));
    }

    private Atom findFirstJoinable(Set<Atom> atoms){
        for (Atom next : atoms) {
            Atom atom = findNextJoinable(Sets.difference(atoms, Sets.newHashSet(next)), next.getVarNames());
            if (atom != null) return atom;
        }
        return atoms.iterator().next();
    }

    private Atom findNextJoinable(Set<Atom> atoms, Set<VarName> vars){
        for (Atom next : atoms) {
            if (!Sets.intersection(vars, next.getVarNames()).isEmpty()) return next;
        }
        return null;
    }

    public Atom findNextJoinable(Atom atom){
        Set<Atom> atoms = getAtoms().stream()
                .filter(Atomic::isAtom).map(at -> (Atom) at)
                .filter(at -> at != atom)
                .collect(Collectors.toSet());
        return findNextJoinable(atoms, atom.getVarNames());
    }

    /**
     * atom selection function
     * @return selected atoms
     */
    public Set<Atom> selectAtoms() {
        Set<Atom> atoms = new HashSet<>(atomSet).stream()
                .filter(Atomic::isAtom).map(at -> (Atom) at)
                .collect(Collectors.toSet());
        if (atoms.size() == 1) return atoms;

        //pass relations or rule-resolvable types and resources
        Set<Atom> atomsToSelect = atoms.stream()
                .filter(Atomic::isSelectable)
                .collect(Collectors.toSet());

        Set<Atom> orderedSelection = new LinkedHashSet<>();

        Atom atom = findFirstJoinable(atomsToSelect);
        Set<VarName> joinedVars = new HashSet<>();
        while(!atomsToSelect.isEmpty() && atom != null) {
            orderedSelection.add(atom);
            atomsToSelect.remove(atom);
            joinedVars.addAll(atom.getVarNames());
            atom = findNextJoinable(atomsToSelect, joinedVars);
        }
        //if disjoint select at random
        if (!atomsToSelect.isEmpty()) atomsToSelect.forEach(orderedSelection::add);

        if (orderedSelection.isEmpty()) {
            throw new IllegalStateException(ErrorMessage.NO_ATOMS_SELECTED.getMessage(this.toString()));
        }
        return orderedSelection;
    }

    /**
     * @param q query to be compared with
     * @return true if two queries are alpha-equivalent
     */
    public boolean isEquivalent(ReasonerQueryImpl q) {
        Set<Atom> atoms = atomSet.stream()
                .filter(Atomic::isAtom).map(at -> (Atom) at)
                .collect(Collectors.toSet());
        if(atoms.size() != q.getAtoms().stream().filter(Atomic::isAtom).count()) return false;
        for (Atom atom : atoms){
            if(!q.containsEquivalentAtom(atom)){
                return false;
            }
        }
        return true;
    }

    private Stream<Answer> fullJoin(Set<ReasonerAtomicQuery> subGoals,
                                    Cache<ReasonerAtomicQuery, ?> cache,
                                    Cache<ReasonerAtomicQuery, ?> dCache,
                                    boolean materialise,
                                    boolean explanation){
        List<ReasonerAtomicQuery> queries = selectAtoms().stream().map(ReasonerAtomicQuery::new).collect(Collectors.toList());
        Iterator<ReasonerAtomicQuery> qit = queries.iterator();
        ReasonerAtomicQuery childAtomicQuery = qit.next();
        Stream<Answer> join = childAtomicQuery.answerStream(subGoals, cache, dCache, materialise, explanation, false);
        Set<VarName> joinedVars = childAtomicQuery.getVarNames();
        while(qit.hasNext()){
            childAtomicQuery = qit.next();
            Set<VarName> joinVars = Sets.intersection(joinedVars, childAtomicQuery.getVarNames());
            Stream<Answer> localSubs = childAtomicQuery.answerStream(subGoals, cache, dCache, materialise, explanation, false);
            join = join(join, localSubs, ImmutableSet.copyOf(joinVars), explanation);
            joinedVars.addAll(childAtomicQuery.getVarNames());
        }
        return join;
    }

    private Stream<Answer> differentialJoin(Set<ReasonerAtomicQuery> subGoals,
                                            Cache<ReasonerAtomicQuery, ?> cache,
                                            Cache<ReasonerAtomicQuery, ?> dCache,
                                            boolean materialise,
                                            boolean explanation){
        Stream<Answer> join = Stream.empty();
        List<ReasonerAtomicQuery> queries = selectAtoms().stream().map(ReasonerAtomicQuery::new).collect(Collectors.toList());
        Set<ReasonerAtomicQuery> uniqueQueries = queries.stream().collect(Collectors.toSet());
        //only do one join for transitive queries
        List<ReasonerAtomicQuery> queriesToJoin  = isTransitive()? Lists.newArrayList(uniqueQueries) : queries;

        for(ReasonerAtomicQuery qi : queriesToJoin){
            Stream<Answer> subs = qi.answerStream(subGoals, cache, dCache, materialise, explanation, true);
            Set<VarName> joinedVars = qi.getVarNames();
            for(ReasonerAtomicQuery qj : queries){
                if ( qj != qi ){
                    Set<VarName> joinVars = Sets.intersection(joinedVars, qj.getVarNames());
                    subs = join(subs, cache.getAnswerStream(qj), ImmutableSet.copyOf(joinVars), explanation);
                    joinedVars.addAll(qj.getVarNames());
                }
            }
            join = Stream.concat(join, subs);
        }
        return join;
    }

    Stream<Answer> computeJoin(Set<ReasonerAtomicQuery> subGoals,
                               Cache<ReasonerAtomicQuery, ?> cache,
                               Cache<ReasonerAtomicQuery, ?> dCache,
                               boolean materialise,
                               boolean explanation,
                               boolean differentialJoin) {
        Stream<Answer> join = differentialJoin?
                differentialJoin(subGoals, cache, dCache, materialise, explanation) :
                fullJoin(subGoals, cache, dCache, materialise, explanation);

        Set<NotEquals> filters = getFilters();
        return join
                .filter(a -> nonEqualsFilter(a, filters));
    }

    @Override
    public Stream<Answer> resolve(boolean materialise, boolean explanation) {
        //TODO temporary switch
        if (materialise || getTopAtom() == null)
            return resolve(materialise, explanation, new LazyQueryCache<>(explanation), new LazyQueryCache<>(explanation));
        else
            return resolve();
    }

    /**
     * resolves the query
     * @param materialise materialisation flag
     * @return stream of answers
     */
    public Stream<Answer> resolve(boolean materialise, boolean explanation, LazyQueryCache<ReasonerAtomicQuery> cache, LazyQueryCache<ReasonerAtomicQuery> dCache) {
        if (!this.isRuleResolvable()) {
            return this.getMatchQuery().admin().streamWithVarNames()
                    .map(QueryAnswer::new);
        }

        Iterator<Atom> atIt = this.selectAtoms().iterator();
        ReasonerAtomicQuery atomicQuery = new ReasonerAtomicQuery(atIt.next());
        Stream<Answer> answerStream = atomicQuery.resolve(materialise, explanation, cache, dCache);
        Set<VarName> joinedVars = atomicQuery.getVarNames();
        while (atIt.hasNext()) {
            atomicQuery = new ReasonerAtomicQuery(atIt.next());
            Stream<Answer> subAnswerStream = atomicQuery.resolve(materialise, explanation, cache, dCache);
            Set<VarName> joinVars = Sets.intersection(joinedVars, atomicQuery.getVarNames());
            answerStream = join(answerStream, subAnswerStream, ImmutableSet.copyOf(joinVars), explanation);
            joinedVars.addAll(atomicQuery.getVarNames());
        }

        Set<NotEquals> filters = this.getFilters();
        Set<VarName> vars = this.getVarNames();
        return answerStream
                .filter(a -> nonEqualsFilter(a, filters))
                .flatMap(a -> varFilterFunction.apply(a, vars));
    }

    public Stream<Answer> resolve() {
        if (!this.isRuleResolvable()) {
            return this.getMatchQuery().admin().streamWithVarNames().map(QueryAnswer::new);
        }
        return new ReasonerQueryImplIterator().hasStream();
    }


    public Iterator<Answer> iterator(Set<ReasonerAtomicQuery> subGoals){
        return new ReasonerQueryImplIterator(subGoals);
    }

    private class ReasonerQueryImplIterator implements Iterator<Answer> {

        private final Answer partialSubstitution;
        private final Set<ReasonerAtomicQuery> subGoals;

        private Iterator<Answer> queryIterator = Collections.emptyIterator();
        private final Iterator<Answer> atomicQueryIterator;

        ReasonerQueryImplIterator(){ this(new HashSet<>());}
        ReasonerQueryImplIterator(Set<ReasonerAtomicQuery> subGoals){
            this.partialSubstitution = getSubstitution();
            this.subGoals = subGoals;

            //get prioritised atom and construct atomic query from it
            ReasonerAtomicQuery q = new ReasonerAtomicQuery(getTopAtom());
            atomicQueryIterator = q.iterator(subGoals);
        }

        Stream<Answer> hasStream(){
            Iterable<Answer> iterable = () -> this;
            return StreamSupport.stream(iterable.spliterator(), false).distinct();
        }

        @Override
        public boolean hasNext() {
            if (queryIterator.hasNext()) return true;
            else {
                if (atomicQueryIterator.hasNext()) {
                    Answer sub = atomicQueryIterator.next();
                    queryIterator = getQueryPrime(sub).iterator(subGoals);
                    return hasNext();
                }
                else return false;
            }
        }

        @Override
        public Answer next() {
            Answer sub = queryIterator.next();
            return sub.merge(partialSubstitution);
        }

        private ReasonerQueryImpl getQueryPrime(Answer sub){
            //construct new reasoner query with the top atom removed
            ReasonerQueryImpl newQuery = new ReasonerQueryImpl(ReasonerQueryImpl.this);
            newQuery.removeAtom(newQuery.getTopAtom());
            newQuery.addSubstitution(sub);

            return newQuery.isAtomic()?
                    new ReasonerAtomicQuery(newQuery.selectAtoms().iterator().next()) :
                    newQuery;
        }

    }
}<|MERGE_RESOLUTION|>--- conflicted
+++ resolved
@@ -291,18 +291,6 @@
 
     /**
      * change each variable occurrence according to provided mappings (apply unifiers {[from, to]_i})
-<<<<<<< HEAD
-     *
-     * @param unifiers contain unifiers (variable mappings) to be applied
-     */
-    @Override
-    public void unify(Map<VarName, VarName> unifiers) {
-        if (unifiers.size() == 0) return;
-        Map<VarName, VarName> mappings = new HashMap<>(unifiers);
-        Map<VarName, VarName> appliedMappings = new HashMap<>();
-        //do bidirectional mappings if any
-        for (Map.Entry<VarName, VarName> mapping : mappings.entrySet()) {
-=======
      * @param unifier (variable mappings) to be applied
      */
     @Override
@@ -312,7 +300,6 @@
         Unifier appliedMappings = new UnifierImpl();
         //do bidirectional mappings if any
         for (Map.Entry<VarName, VarName> mapping: mappings.getMappings()) {
->>>>>>> 5930d9b2
             VarName varToReplace = mapping.getKey();
             VarName replacementVar = mapping.getValue();
             //bidirectional mapping
