--- conflicted
+++ resolved
@@ -21,7 +21,6 @@
 import ai.grakn.GraknGraph;
 import ai.grakn.concept.Concept;
 import ai.grakn.concept.Type;
-import ai.grakn.graql.Graql;
 import ai.grakn.graql.MatchQuery;
 import ai.grakn.graql.Var;
 import ai.grakn.graql.admin.Answer;
@@ -265,105 +264,12 @@
         return atomSet.stream().filter(at -> at.isEquivalent(atom)).collect(Collectors.toSet());
     }
 
-<<<<<<< HEAD
-    private void exchangeRelVarNames(Var from, Var to) {
-        unify(to, Graql.var("temp"));
-        unify(from, to);
-        unify(Graql.var("temp"), from);
-    }
-
-=======
->>>>>>> 73d9b853
     @Override
     public Unifier getUnifier(ReasonerQuery parent) {
         throw new IllegalStateException("Attempted to obtain unifiers on non-atomic queries.");
     }
 
     /**
-<<<<<<< HEAD
-     * change each variable occurrence in the query (apply unifier [from/to])
-     *
-     * @param from variable name to be changed
-     * @param to   new variable name
-     */
-    @Override
-    public void unify(Var from, Var to) {
-        Set<Atomic> toRemove = new HashSet<>();
-        Set<Atomic> toAdd = new HashSet<>();
-
-        atomSet.stream().filter(atom -> atom.getVarNames().contains(from)).forEach(toRemove::add);
-        toRemove.forEach(atom -> toAdd.add(AtomicFactory.create(atom, this)));
-        toRemove.forEach(this::removeAtomic);
-        toAdd.forEach(atom -> atom.unify(new UnifierImpl(ImmutableMap.of(from, to))));
-        toAdd.forEach(this::addAtomic);
-    }
-
-    /**
-     * change each variable occurrence according to provided mappings (apply unifiers {[from, to]_i})
-     * @param unifier (variable mappings) to be applied
-     */
-    @Override
-    public void unify(Unifier unifier) {
-        if (unifier.size() == 0) return;
-        Unifier mappings = new UnifierImpl(unifier);
-        Unifier appliedMappings = new UnifierImpl();
-        //do bidirectional mappings if any
-        for (Map.Entry<Var, Var> mapping: mappings.getMappings()) {
-            Var varToReplace = mapping.getKey();
-            Var replacementVar = mapping.getValue();
-            //bidirectional mapping
-            if (!replacementVar.equals(appliedMappings.get(varToReplace)) && varToReplace.equals(mappings.get(replacementVar))) {
-                exchangeRelVarNames(varToReplace, replacementVar);
-                appliedMappings.addMapping(varToReplace, replacementVar);
-                appliedMappings.addMapping(replacementVar, varToReplace);
-            }
-        }
-        mappings.getMappings().removeIf(e ->
-                appliedMappings.containsKey(e.getKey()) && appliedMappings.get(e.getKey()).equals(e.getValue()));
-
-        Set<Atomic> toRemove = new HashSet<>();
-        Set<Atomic> toAdd = new HashSet<>();
-
-        atomSet.stream()
-                .filter(atom -> {
-                    Set<Var> keyIntersection = atom.getVarNames();
-                    Set<Var> valIntersection = atom.getVarNames();
-                    keyIntersection.retainAll(mappings.keySet());
-                    valIntersection.retainAll(mappings.values());
-                    return (!keyIntersection.isEmpty() || !valIntersection.isEmpty());
-                })
-                .forEach(toRemove::add);
-        toRemove.forEach(atom -> toAdd.add(AtomicFactory.create(atom, this)));
-        toRemove.forEach(this::removeAtomic);
-        toAdd.forEach(atom -> atom.unify(mappings));
-        toAdd.forEach(this::addAtomic);
-
-        //NB:captures not resolved in place as resolution in-place alters respective atom hash
-        mappings.merge(resolveCaptures());
-    }
-
-    /**
-     * finds captured variable occurrences in a query and replaces them with fresh variables
-     *
-     * @return new mappings resulting from capture resolution
-     */
-    private Unifier resolveCaptures() {
-        Unifier newMappings = new UnifierImpl();
-        //find and resolve captures
-        // TODO: This could cause bugs if a user has a variable including the word "capture"
-        getVarNames().stream().filter(ReasonerUtils::isCaptured)
-                .forEach(cap -> {
-                    Var old = uncapture(cap);
-                    Var fresh = Graql.var();
-                    unify(cap, fresh);
-                    newMappings.addMapping(old, fresh);
-                });
-        return newMappings;
-    }
-
-    /**
-=======
->>>>>>> 73d9b853
      * @return corresponding MatchQuery
      */
     @Override
