--- conflicted
+++ resolved
@@ -33,7 +33,6 @@
 import ai.grakn.graql.admin.Unifier;
 import ai.grakn.graql.admin.VarPatternAdmin;
 import ai.grakn.graql.internal.pattern.Patterns;
-import ai.grakn.graql.internal.query.ConceptBuilder;
 import ai.grakn.graql.internal.query.QueryAnswer;
 import ai.grakn.graql.internal.reasoner.ResolutionIterator;
 import ai.grakn.graql.internal.reasoner.atom.Atom;
@@ -353,14 +352,10 @@
         return orderedSelection;
     }
 
-    public static long subTime;
-
     /**
      * @return substitution obtained from all id predicates (including internal) in the query
      */
     public Answer getSubstitution(){
-<<<<<<< HEAD
-        long startTime = System.currentTimeMillis();
         if (substitution == null) {
             Set<IdPredicate> predicates = getAtoms(TypeAtom.class)
                     .map(TypeAtom::getTypePredicate)
@@ -374,20 +369,8 @@
             substitution = new QueryAnswer(predicates.stream()
                     .collect(Collectors.toMap(IdPredicate::getVarName, f))
             );
-            subTime += System.currentTimeMillis() - startTime;
         }
         return substitution;
-=======
-        Set<IdPredicate> predicates = getAtoms(TypeAtom.class)
-                .map(TypeAtom::getTypePredicate)
-                .filter(Objects::nonNull)
-                .collect(Collectors.toSet());
-        getAtoms(IdPredicate.class).forEach(predicates::add);
-
-        // the mapping function is declared separately to please the Eclipse compiler
-        Function<IdPredicate, Concept> f = p -> tx().getConcept(p.getPredicate());
-
-        return new QueryAnswer(predicates.stream().collect(Collectors.toMap(IdPredicate::getVarName, f)));
     }
 
     public Answer getRoleSubstitution(){
@@ -396,7 +379,6 @@
                 .flatMap(RelationshipAtom::getRolePredicates)
                 .forEach(p -> answer.put(p.getVarName(), tx().getConcept(p.getPredicate())));
         return answer;
->>>>>>> 3777d3ce
     }
 
     /**
