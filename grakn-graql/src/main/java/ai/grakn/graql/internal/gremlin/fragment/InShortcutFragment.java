/*
 * Grakn - A Distributed Semantic Database
 * Copyright (C) 2016  Grakn Labs Limited
 *
 * Grakn is free software: you can redistribute it and/or modify
 * it under the terms of the GNU General Public License as published by
 * the Free Software Foundation, either version 3 of the License, or
 * (at your option) any later version.
 *
 * Grakn is distributed in the hope that it will be useful,
 * but WITHOUT ANY WARRANTY; without even the implied warranty of
 * MERCHANTABILITY or FITNESS FOR A PARTICULAR PURPOSE.  See the
 * GNU General Public License for more details.
 *
 * You should have received a copy of the GNU General Public License
 * along with Grakn. If not, see <http://www.gnu.org/licenses/gpl.txt>.
 *
 */

package ai.grakn.graql.internal.gremlin.fragment;

import ai.grakn.GraknGraph;
import ai.grakn.concept.Label;
import ai.grakn.graql.Var;
import ai.grakn.graql.admin.VarProperty;
import ai.grakn.graql.internal.gremlin.spanningtree.graph.DirectedEdge;
import ai.grakn.graql.internal.gremlin.spanningtree.graph.Node;
import ai.grakn.graql.internal.gremlin.spanningtree.graph.NodeId;
import ai.grakn.graql.internal.gremlin.spanningtree.util.Weighted;
import org.apache.tinkerpop.gremlin.process.traversal.dsl.graph.GraphTraversal;
import org.apache.tinkerpop.gremlin.structure.Edge;
import org.apache.tinkerpop.gremlin.structure.Vertex;

import java.util.Map;
import java.util.Optional;
import java.util.Set;

import static ai.grakn.graql.internal.gremlin.fragment.Fragments.applyTypeLabelsToTraversal;
import static ai.grakn.graql.internal.gremlin.fragment.Fragments.displayOptionalTypeLabels;
import static ai.grakn.graql.internal.gremlin.fragment.Fragments.traverseRoleFromShortcutEdge;
import static ai.grakn.util.Schema.EdgeLabel.SHORTCUT;
import static ai.grakn.util.Schema.EdgeProperty.RELATION_TYPE_ID;
import static ai.grakn.util.Schema.EdgeProperty.ROLE_TYPE_ID;

/**
 * A fragment representing traversing a {@link ai.grakn.util.Schema.EdgeLabel#SHORTCUT} edge from the role-player to
 * the relation.
 * <p>
 * Part of a {@link ai.grakn.graql.internal.gremlin.EquivalentFragmentSet}, along with {@link OutShortcutFragment}.
 *
 * @author Felix Chapman
 */
class InShortcutFragment extends AbstractFragment {

    private final Var edge;
    private final Optional<Var> role;
    private final Optional<Set<Label>> roleLabels;
    private final Optional<Set<Label>> relationTypeLabels;

    InShortcutFragment(VarProperty varProperty,
<<<<<<< HEAD
            Var rolePlayer, Var edge, Var relation, Optional<Var> role, Optional<Set<Label>> roleLabels,
            Optional<Set<Label>> relationTypeLabels) {
        super(varProperty, rolePlayer, relation, edge, optionalVarToArray(role));
=======
                       Var rolePlayer, Var edge, Var relation, Optional<Var> roleType, Optional<Set<Label>> roleTypeLabels,
                       Optional<Set<Label>> relationTypeLabels) {
        super(varProperty, rolePlayer, relation, edge, optionalVarToArray(roleType));
>>>>>>> df50e5c9
        this.edge = edge;
        this.role = role;
        this.roleLabels = roleLabels;
        this.relationTypeLabels = relationTypeLabels;
    }

    @Override
    public void applyTraversal(GraphTraversal<Vertex, Vertex> traversal, GraknGraph graph) {
        GraphTraversal<Vertex, Edge> edgeTraversal = traversal.inE(SHORTCUT.getLabel()).as(edge.getValue());

        // Filter by any provided type labels
        applyTypeLabelsToTraversal(edgeTraversal, ROLE_TYPE_ID, roleLabels, graph);
        applyTypeLabelsToTraversal(edgeTraversal, RELATION_TYPE_ID, relationTypeLabels, graph);

        traverseRoleFromShortcutEdge(edgeTraversal, role);

        edgeTraversal.outV();
    }

    @Override
    public String getName() {
        String role = this.role.map(rt -> " role:" + rt.shortName()).orElse("");
        String rels = displayOptionalTypeLabels("rels", relationTypeLabels);
        String roles = displayOptionalTypeLabels("roles", roleLabels);
        return "<-[shortcut:" + edge.shortName() + role + rels + roles + "]-";
    }

    @Override
    public double fragmentCost() {
        return COST_RELATIONS_PER_INSTANCE;
    }

    @Override
    public Set<Weighted<DirectedEdge<Node>>> getDirectedEdges(Map<NodeId, Node> nodes,
                                                              Map<Node, Map<Node, Fragment>> edges) {
        return getDirectedEdges(edge, nodes, edges);
    }

    @Override
    public boolean equals(Object o) {
        if (this == o) return true;
        if (o == null || getClass() != o.getClass()) return false;
        if (!super.equals(o)) return false;

        InShortcutFragment that = (InShortcutFragment) o;

        if (!edge.equals(that.edge)) return false;
        if (!roleLabels.equals(that.roleLabels)) return false;
        return relationTypeLabels.equals(that.relationTypeLabels);
    }

    @Override
    public int hashCode() {
        int result = super.hashCode();
        result = 31 * result + edge.hashCode();
        result = 31 * result + roleLabels.hashCode();
        result = 31 * result + relationTypeLabels.hashCode();
        return result;
    }
}<|MERGE_RESOLUTION|>--- conflicted
+++ resolved
@@ -58,15 +58,9 @@
     private final Optional<Set<Label>> relationTypeLabels;
 
     InShortcutFragment(VarProperty varProperty,
-<<<<<<< HEAD
-            Var rolePlayer, Var edge, Var relation, Optional<Var> role, Optional<Set<Label>> roleLabels,
-            Optional<Set<Label>> relationTypeLabels) {
+                       Var rolePlayer, Var edge, Var relation, Optional<Var> role, Optional<Set<Label>> roleLabels,
+                       Optional<Set<Label>> relationTypeLabels) {
         super(varProperty, rolePlayer, relation, edge, optionalVarToArray(role));
-=======
-                       Var rolePlayer, Var edge, Var relation, Optional<Var> roleType, Optional<Set<Label>> roleTypeLabels,
-                       Optional<Set<Label>> relationTypeLabels) {
-        super(varProperty, rolePlayer, relation, edge, optionalVarToArray(roleType));
->>>>>>> df50e5c9
         this.edge = edge;
         this.role = role;
         this.roleLabels = roleLabels;
