--- conflicted
+++ resolved
@@ -23,15 +23,12 @@
 import ai.grakn.concept.Label;
 import ai.grakn.graql.Var;
 import ai.grakn.graql.admin.VarProperty;
-<<<<<<< HEAD
 import ai.grakn.util.Schema;
 import org.apache.tinkerpop.gremlin.process.traversal.Pop;
-=======
 import ai.grakn.graql.internal.gremlin.spanningtree.graph.DirectedEdge;
 import ai.grakn.graql.internal.gremlin.spanningtree.graph.Node;
 import ai.grakn.graql.internal.gremlin.spanningtree.graph.NodeId;
 import ai.grakn.graql.internal.gremlin.spanningtree.util.Weighted;
->>>>>>> 4fd6023b
 import org.apache.tinkerpop.gremlin.process.traversal.dsl.graph.GraphTraversal;
 import org.apache.tinkerpop.gremlin.process.traversal.dsl.graph.__;
 import org.apache.tinkerpop.gremlin.structure.Direction;
@@ -91,10 +88,10 @@
         GraphTraversal<Object, Edge> edgeTraversal = __.inE(SHORTCUT.getLabel()).as(edge.getValue());
 
         // Filter by any provided type labels
-        applyTypeLabelsToTraversal(edgeTraversal, ROLE_LABEL_ID, roleTypeLabels, graph);
+        applyTypeLabelsToTraversal(edgeTraversal, ROLE_LABEL_ID, roleLabels, graph);
         applyTypeLabelsToTraversal(edgeTraversal, RELATION_TYPE_LABEL_ID, relationTypeLabels, graph);
 
-        traverseRoleTypeFromShortcutEdge(edgeTraversal, roleType, ROLE_LABEL_ID);
+        traverseRoleFromShortcutEdge(edgeTraversal, role, ROLE_LABEL_ID);
 
         return edgeTraversal.outV();
     }
@@ -107,17 +104,10 @@
         edgeTraversal.select(Pop.last, RELATION_EDGE, RELATION_DIRECTION).as(edge.getValue()).select(RELATION_EDGE);
 
         // Filter by any provided type labels
-<<<<<<< HEAD
-        applyTypeLabelsToTraversal(edgeTraversal, roleProperty, roleTypeLabels, graph);
+        applyTypeLabelsToTraversal(edgeTraversal, roleProperty, roleLabels, graph);
         applyTypeLabelsToTraversal(edgeTraversal, RELATION_TYPE_LABEL_ID, relationTypeLabels, graph);
 
-        traverseRoleTypeFromShortcutEdge(edgeTraversal, roleType, roleProperty);
-=======
-        applyTypeLabelsToTraversal(edgeTraversal, ROLE_TYPE_ID, roleLabels, graph);
-        applyTypeLabelsToTraversal(edgeTraversal, RELATION_TYPE_ID, relationTypeLabels, graph);
-
-        traverseRoleFromShortcutEdge(edgeTraversal, role);
->>>>>>> 4fd6023b
+        traverseRoleFromShortcutEdge(edgeTraversal, role, roleProperty);
 
         return edgeTraversal;
     }
