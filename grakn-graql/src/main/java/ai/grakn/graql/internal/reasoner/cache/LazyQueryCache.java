/*
 * GRAKN.AI - THE KNOWLEDGE GRAPH
 * Copyright (C) 2018 Grakn Labs Ltd
 *
 * This program is free software: you can redistribute it and/or modify
 * it under the terms of the GNU Affero General Public License as
 * published by the Free Software Foundation, either version 3 of the
 * License, or (at your option) any later version.
 *
 * This program is distributed in the hope that it will be useful,
 * but WITHOUT ANY WARRANTY; without even the implied warranty of
 * MERCHANTABILITY or FITNESS FOR A PARTICULAR PURPOSE.  See the
 * GNU Affero General Public License for more details.
 *
 * You should have received a copy of the GNU Affero General Public License
 * along with this program.  If not, see <https://www.gnu.org/licenses/>.
 */

package ai.grakn.graql.internal.reasoner.cache;

import ai.grakn.graql.answer.ConceptMap;
import ai.grakn.graql.admin.MultiUnifier;
import ai.grakn.graql.internal.reasoner.MultiUnifierImpl;
import ai.grakn.graql.internal.reasoner.explanation.LookupExplanation;
import ai.grakn.graql.internal.reasoner.iterator.LazyAnswerIterator;
import ai.grakn.graql.internal.reasoner.query.ReasonerQueryImpl;
import ai.grakn.graql.internal.reasoner.utils.Pair;

import java.util.stream.Stream;

/**
 *
 * <p>
 * Lazy container class for storing performed query resolutions.
 * NB: For the GET operation, in the case the entry is not found, a RECORD operation is performed.
 * </p>
 *
 * @param <Q> the type of query that is being cached
 *
 * @author Kasper Piskorski
 *
 */
public class LazyQueryCache<Q extends ReasonerQueryImpl> extends QueryCacheBase<Q, LazyAnswerIterator> {

    public LazyQueryCache(){ super();}

    @Override
    public Answer record(Q query, Answer answer) {
        record(query, Stream.of(answer));
        return answer;
    }

    @Override
    public LazyAnswerIterator record(Q query, LazyAnswerIterator answers) {
        CacheEntry<Q, LazyAnswerIterator> match =  this.getEntry(query);
        if (match != null) {
            Q equivalentQuery = match.query();
            Stream<ConceptMap> unifiedStream = answers.unify(query.getMultiUnifier(equivalentQuery)).stream();
            //NB: entry overwrite
            this.putEntry(match.query(), match.cachedElement().merge(unifiedStream));
            return getAnswers(query);
        }
        this.putEntry(query, answers);
        return answers;
    }

    @Override
    public Stream<ConceptMap> record(Q query, Stream<ConceptMap> answers) {
        return recordRetrieveLazy(query, answers).stream();
    }

    /**
     * record answer stream for a specific query and retrieve the updated stream in a lazy iterator
     * @param query to be recorded
     * @param answers answer stream of the query
     * @return lazy iterator of updated answers
     */
    public LazyAnswerIterator recordRetrieveLazy(Q query, Stream<ConceptMap> answers){
        CacheEntry<Q, LazyAnswerIterator> match =  this.getEntry(query);
        if (match!= null) {
            Q equivalentQuery = match.query();
            MultiUnifier multiUnifier = query.getMultiUnifier(equivalentQuery);
            Stream<ConceptMap> unifiedStream = answers.flatMap(a -> a.unify(multiUnifier));
            //NB: entry overwrite
            this.putEntry(match.query(), match.cachedElement().merge(unifiedStream));
            return getAnswers(query);
        }
        LazyAnswerIterator liter = new LazyAnswerIterator(answers);
        this.putEntry(query, liter);
        return liter;
    }

    @Override
    public LazyAnswerIterator getAnswers(Q query) {
        return getAnswersWithUnifier(query).getKey();
    }

    @Override
    public Stream<Answer> getAnswerStream(Q query){
        return getAnswerStreamWithUnifier(query).getKey();
    }

    @Override
    public Pair<LazyAnswerIterator, MultiUnifier> getAnswersWithUnifier(Q query) {
        CacheEntry<Q, LazyAnswerIterator> match =  this.getEntry(query);
        if (match != null) {
            Q equivalentQuery = match.query();
            MultiUnifier multiUnifier = equivalentQuery.getMultiUnifier(query);
            LazyAnswerIterator unified = match.cachedElement().unify(multiUnifier);
            return new Pair<>(unified, multiUnifier);
        }
        Stream<ConceptMap> answerStream = record(
                query,
                query.getQuery().stream().map(a -> a.explain(new LookupExplanation(query)))
        );
        return new Pair<>(new LazyAnswerIterator(answerStream), new MultiUnifierImpl());
    }

    @Override
<<<<<<< HEAD
    public Stream<ConceptMap> getAnswerStream(Q query){
        return getAnswerStreamWithUnifier(query).getKey();
    }

    @Override
    public Pair<Stream<ConceptMap>, MultiUnifier> getAnswerStreamWithUnifier(Q query) {
=======
    public Pair<Stream<Answer>, MultiUnifier> getAnswerStreamWithUnifier(Q query) {
>>>>>>> d0cf5ba0
        CacheEntry<Q, LazyAnswerIterator> match =  this.getEntry(query);
        if (match != null) {
            Q equivalentQuery = match.query();
            MultiUnifier multiUnifier = equivalentQuery.getMultiUnifier(query);
            Stream<ConceptMap> unified = match.cachedElement().stream().flatMap(a -> a.unify(multiUnifier));
            return new Pair<>(unified, multiUnifier);
        }

        Stream<ConceptMap> answerStream = record(
                query,
                query.getQuery().stream().map(a -> a.explain(new LookupExplanation(query)))
        );
        return new Pair<>(answerStream, new MultiUnifierImpl());
    }

<<<<<<< HEAD
    public LazyAnswerIterator getAnswerIterator(Q query) {
        return getAnswers(query);
    }

    @Override
    public void remove(Cache<Q, LazyAnswerIterator> c2, Set<Q> queries) {
        c2.getQueries().stream()
                .filter(queries::contains)
                .filter(this::contains)
                .forEach( q -> {
                    CacheEntry<Q, LazyAnswerIterator> match =  this.getEntry(q);
                    Set<ConceptMap> s = match.cachedElement().stream().collect(Collectors.toSet());
                    s.removeAll(c2.getAnswerStream(q).collect(Collectors.toSet()));
                    this.putEntry(match.query(), new LazyAnswerIterator(s.stream()));
                });
    }

=======
>>>>>>> d0cf5ba0
}<|MERGE_RESOLUTION|>--- conflicted
+++ resolved
@@ -45,7 +45,7 @@
     public LazyQueryCache(){ super();}
 
     @Override
-    public Answer record(Q query, Answer answer) {
+    public ConceptMap record(Q query, ConceptMap answer) {
         record(query, Stream.of(answer));
         return answer;
     }
@@ -96,7 +96,7 @@
     }
 
     @Override
-    public Stream<Answer> getAnswerStream(Q query){
+    public Stream<ConceptMap> getAnswerStream(Q query){
         return getAnswerStreamWithUnifier(query).getKey();
     }
 
@@ -117,16 +117,7 @@
     }
 
     @Override
-<<<<<<< HEAD
-    public Stream<ConceptMap> getAnswerStream(Q query){
-        return getAnswerStreamWithUnifier(query).getKey();
-    }
-
-    @Override
     public Pair<Stream<ConceptMap>, MultiUnifier> getAnswerStreamWithUnifier(Q query) {
-=======
-    public Pair<Stream<Answer>, MultiUnifier> getAnswerStreamWithUnifier(Q query) {
->>>>>>> d0cf5ba0
         CacheEntry<Q, LazyAnswerIterator> match =  this.getEntry(query);
         if (match != null) {
             Q equivalentQuery = match.query();
@@ -142,24 +133,4 @@
         return new Pair<>(answerStream, new MultiUnifierImpl());
     }
 
-<<<<<<< HEAD
-    public LazyAnswerIterator getAnswerIterator(Q query) {
-        return getAnswers(query);
-    }
-
-    @Override
-    public void remove(Cache<Q, LazyAnswerIterator> c2, Set<Q> queries) {
-        c2.getQueries().stream()
-                .filter(queries::contains)
-                .filter(this::contains)
-                .forEach( q -> {
-                    CacheEntry<Q, LazyAnswerIterator> match =  this.getEntry(q);
-                    Set<ConceptMap> s = match.cachedElement().stream().collect(Collectors.toSet());
-                    s.removeAll(c2.getAnswerStream(q).collect(Collectors.toSet()));
-                    this.putEntry(match.query(), new LazyAnswerIterator(s.stream()));
-                });
-    }
-
-=======
->>>>>>> d0cf5ba0
 }