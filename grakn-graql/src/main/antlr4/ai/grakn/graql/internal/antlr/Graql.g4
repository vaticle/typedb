grammar Graql;

queryList : queryListElem* ;

// This rule exists so query lists never parse "match...insert" style queries,
// because it is ambiguous.
// TODO: Fix this by changing the syntax
queryListElem : matchQuery | insertOnly | simpleQuery ;

queryEOF       : query EOF ;
query          : matchQuery | insertQuery | simpleQuery ;
simpleQuery    : askQuery | deleteQuery | aggregateQuery | computeQuery ;

matchEOF       : matchQuery EOF ;
askEOF         : askQuery EOF ;
insertEOF      : insertQuery EOF ;
deleteEOF      : deleteQuery EOF ;
aggregateEOF   : aggregateQuery EOF ;
computeEOF     : computeQuery EOF ;

matchQuery     : 'match' patterns                                 # matchBase
               | matchQuery 'select' VARIABLE (',' VARIABLE)* ';' # matchSelect
               | matchQuery 'limit' INTEGER                   ';' # matchLimit
               | matchQuery 'offset' INTEGER                  ';' # matchOffset
               | matchQuery 'distinct'                        ';' # matchDistinct
               | matchQuery 'order' 'by' VARIABLE ORDER?      ';' # matchOrderBy
               ;

askQuery       : matchQuery 'ask' ';' ;
insertQuery    : matchInsert | insertOnly ;
insertOnly     : 'insert' varPatterns ;
matchInsert    : matchQuery 'insert' varPatterns ;
deleteQuery    : matchQuery 'delete' varPatterns ;
aggregateQuery : matchQuery 'aggregate' aggregate ';' ;
computeQuery   : 'compute' computeMethod ;

computeMethod  : min | max | median | mean | std | sum | count | path | cluster | degrees ;

min            : MIN      'of' ofList      ('in' inList)? ';' ;
max            : MAX      'of' ofList      ('in' inList)? ';' ;
median         : MEDIAN   'of' ofList      ('in' inList)? ';' ;
mean           : MEAN     'of' ofList      ('in' inList)? ';' ;
std            : STD      'of' ofList      ('in' inList)? ';' ;
sum            : SUM      'of' ofList      ('in' inList)? ';' ;
degrees        : DEGREES ('of' ofList)?    ('in' inList)? ';' ;
cluster        : CLUSTER                   ('in' inList)? ';' (MEMBERS ';')? (SIZE INTEGER ';')? ;
path           : PATH    'from' id 'to' id ('in' inList)? ';' ;
count          : COUNT                     ('in' inList)? ';' ;

ofList         : nameList ;
inList         : nameList ;
nameList       : name (',' name)* ;

aggregate      : identifier argument*             # customAgg
               | '(' namedAgg (',' namedAgg)* ')' # selectAgg
               ;
argument       : VARIABLE  # variableArgument
               | aggregate # aggregateArgument
               ;
namedAgg       : aggregate 'as' identifier ;

patterns       : (pattern ';')+ ;
pattern        : varPattern                    # varPatternCase
               | pattern 'or' pattern          # orPattern
               | '{' patterns '}'              # andPattern
               ;

varPatterns    : (varPattern ';')+ ;
varPattern     : VARIABLE | variable? property (','? property)* ;

<<<<<<< HEAD
property       : 'isa' variable                    # isa
               | 'sub' variable                    # sub
               | 'relates' variable                # relates
               | 'plays-role' variable             # playsRole
               | 'has-scope' VARIABLE              # hasScope
               | 'id' id                           # propId
               | 'type-name' name                  # propName
               | 'value' predicate                 # propValue
               | 'lhs' '{' patterns '}'            # propLhs
               | 'rhs' '{' varPatterns '}'         # propRhs
               | 'has' name (VARIABLE | predicate) # propHas
               | 'has-resource' variable           # propResource
               | 'has-key' variable                # propKey
               | '(' casting (',' casting)* ')'    # propRel
               | 'is-abstract'                     # isAbstract
               | 'datatype' DATATYPE               # propDatatype
               | 'regex' REGEX                     # propRegex
               | '!=' variable                     # propNeq
=======
property       : 'isa' variable                 # isa
               | 'sub' variable                 # sub
               | 'relates' variable             # relates
               | 'plays-role' variable          # playsRole
               | 'has-scope' VARIABLE           # hasScope
               | 'id' id                        # propId
               | 'type-name' name               # propName
               | 'val' predicate                # propValue
               | 'lhs' '{' patterns '}'         # propLhs
               | 'rhs' '{' varPatterns '}'      # propRhs
               | 'has' name? VARIABLE           # propHasVariable
               | 'has' name predicate           # propHas
               | 'has-resource' variable        # propResource
               | 'has-key' variable             # propKey
               | '(' casting (',' casting)* ')' # propRel
               | 'is-abstract'                  # isAbstract
               | 'datatype' DATATYPE            # propDatatype
               | 'regex' REGEX                  # propRegex
               | '!=' variable                  # propNeq
>>>>>>> 2054a42c
               ;

casting        : variable (':' VARIABLE)?
               | variable VARIABLE         {notifyErrorListeners("expecting {',', ':'}");};

variable       : name | VARIABLE ;

predicate      : '='? value        # predicateEq
               | '=' VARIABLE      # predicateVariable
               | '!=' valueOrVar   # predicateNeq
               | '>' valueOrVar    # predicateGt
               | '>=' valueOrVar   # predicateGte
               | '<' valueOrVar    # predicateLt
               | '<=' valueOrVar   # predicateLte
               | 'contains' STRING # predicateContains
               | REGEX             # predicateRegex
               ;
valueOrVar     : VARIABLE # valueVariable
               | value    # valuePrimitive
               ;
value          : STRING   # valueString
               | INTEGER  # valueInteger
               | REAL     # valueReal
               | BOOLEAN  # valueBoolean
               ;

name           : identifier ;
id             : identifier ;

// Some keywords can also be used as identifiers
identifier     : ID | STRING
               | MIN | MAX| MEDIAN | MEAN | STD | SUM | COUNT | PATH | CLUSTER
               | DEGREES | MEMBERS | SIZE
               ;

// keywords
MIN            : 'min' ;
MAX            : 'max' ;
MEDIAN         : 'median' ;
MEAN           : 'mean' ;
STD            : 'std' ;
SUM            : 'sum' ;
COUNT          : 'count' ;
PATH           : 'path' ;
CLUSTER        : 'cluster' ;
DEGREES        : 'degrees' ;
MEMBERS        : 'members' ;
SIZE           : 'size' ;

DATATYPE       : 'long' | 'double' | 'string' | 'boolean' ;
ORDER          : 'asc' | 'desc' ;
BOOLEAN        : 'true' | 'false' ;
VARIABLE       : '$' [a-zA-Z0-9_-]+ ;
ID             : [a-zA-Z_] [a-zA-Z0-9_-]* ;
STRING         : '"' (~["\\] | ESCAPE_SEQ)* '"' | '\'' (~['\\] | ESCAPE_SEQ)* '\'';
REGEX          : '/' (~'/' | '\\/')* '/' ;
INTEGER        : ('+' | '-')? [0-9]+ ;
REAL           : ('+' | '-')? [0-9]+ '.' [0-9]+ ;

fragment ESCAPE_SEQ : '\\' . ;

COMMENT : '#' .*? '\r'? ('\n' | EOF) -> channel(HIDDEN) ;

WS : [ \t\r\n]+ -> channel(HIDDEN) ;

// Unused lexer rule to help with autocomplete on variable names
DOLLAR : '$' ;<|MERGE_RESOLUTION|>--- conflicted
+++ resolved
@@ -68,7 +68,6 @@
 varPatterns    : (varPattern ';')+ ;
 varPattern     : VARIABLE | variable? property (','? property)* ;
 
-<<<<<<< HEAD
 property       : 'isa' variable                    # isa
                | 'sub' variable                    # sub
                | 'relates' variable                # relates
@@ -76,7 +75,7 @@
                | 'has-scope' VARIABLE              # hasScope
                | 'id' id                           # propId
                | 'type-name' name                  # propName
-               | 'value' predicate                 # propValue
+               | 'val' predicate                   # propValue
                | 'lhs' '{' patterns '}'            # propLhs
                | 'rhs' '{' varPatterns '}'         # propRhs
                | 'has' name (VARIABLE | predicate) # propHas
@@ -87,27 +86,6 @@
                | 'datatype' DATATYPE               # propDatatype
                | 'regex' REGEX                     # propRegex
                | '!=' variable                     # propNeq
-=======
-property       : 'isa' variable                 # isa
-               | 'sub' variable                 # sub
-               | 'relates' variable             # relates
-               | 'plays-role' variable          # playsRole
-               | 'has-scope' VARIABLE           # hasScope
-               | 'id' id                        # propId
-               | 'type-name' name               # propName
-               | 'val' predicate                # propValue
-               | 'lhs' '{' patterns '}'         # propLhs
-               | 'rhs' '{' varPatterns '}'      # propRhs
-               | 'has' name? VARIABLE           # propHasVariable
-               | 'has' name predicate           # propHas
-               | 'has-resource' variable        # propResource
-               | 'has-key' variable             # propKey
-               | '(' casting (',' casting)* ')' # propRel
-               | 'is-abstract'                  # isAbstract
-               | 'datatype' DATATYPE            # propDatatype
-               | 'regex' REGEX                  # propRegex
-               | '!=' variable                  # propNeq
->>>>>>> 2054a42c
                ;
 
 casting        : variable (':' VARIABLE)?
