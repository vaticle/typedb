grammar Graql;

queryList : queryListElem* ;

// This rule exists so query lists never parse "match...insert" style queries,
// because it is ambiguous.
// TODO: Fix this by changing the syntax
queryListElem : matchQuery | insertOnly | simpleQuery ;

queryEOF       : query EOF ;
query          : matchQuery | insertQuery | simpleQuery ;
simpleQuery    : askQuery | deleteQuery | aggregateQuery | computeQuery ;

matchEOF       : matchQuery EOF ;
askEOF         : askQuery EOF ;
insertEOF      : insertQuery EOF ;
deleteEOF      : deleteQuery EOF ;
aggregateEOF   : aggregateQuery EOF ;
computeEOF     : computeQuery EOF ;

matchQuery     : 'match' patterns                                 # matchBase
               | matchQuery 'select' VARIABLE (',' VARIABLE)* ';' # matchSelect
               | matchQuery 'limit' INTEGER                   ';' # matchLimit
               | matchQuery 'offset' INTEGER                  ';' # matchOffset
               | matchQuery 'distinct'                        ';' # matchDistinct
               | matchQuery 'order' 'by' VARIABLE ORDER?      ';' # matchOrderBy
               ;

askQuery       : matchQuery 'ask' ';' ;
insertQuery    : matchInsert | insertOnly ;
insertOnly     : 'insert' varPatterns ;
matchInsert    : matchQuery 'insert' varPatterns ;
deleteQuery    : matchQuery 'delete' varPatterns ;
aggregateQuery : matchQuery 'aggregate' aggregate ';' ;
computeQuery   : 'compute' computeMethod ;

computeMethod  : min | max | median | mean | std | sum | count | path | cluster | degrees ;

min            : MIN      'of' ofList      ('in' inList)? ';' ;
max            : MAX      'of' ofList      ('in' inList)? ';' ;
median         : MEDIAN   'of' ofList      ('in' inList)? ';' ;
mean           : MEAN     'of' ofList      ('in' inList)? ';' ;
std            : STD      'of' ofList      ('in' inList)? ';' ;
sum            : SUM      'of' ofList      ('in' inList)? ';' ;
degrees        : DEGREES ('of' ofList)?    ('in' inList)? ';' ;
cluster        : CLUSTER                   ('in' inList)? ';' (MEMBERS ';')? (SIZE INTEGER ';')? ;
path           : PATH    'from' id 'to' id ('in' inList)? ';' ;
count          : COUNT                     ('in' inList)? ';' ;

ofList         : nameList ;
inList         : nameList ;
nameList       : name (',' name)* ;

aggregate      : identifier argument*             # customAgg
               | '(' namedAgg (',' namedAgg)* ')' # selectAgg
               ;
argument       : VARIABLE  # variableArgument
               | aggregate # aggregateArgument
               ;
namedAgg       : aggregate 'as' identifier ;

patterns       : (pattern ';')+ ;
pattern        : varPattern                    # varPatternCase
               | pattern 'or' pattern          # orPattern
               | '{' patterns '}'              # andPattern
               ;

varPatterns    : (varPattern ';')+ ;
varPattern     : VARIABLE | variable? property (','? property)* ;

<<<<<<< HEAD
property       : 'isa' variable                 # isa
               | 'sub' variable                 # sub
               | 'relates' variable             # relates
               | 'plays' variable               # plays
               | 'has-scope' VARIABLE           # hasScope
               | 'id' id                        # propId
               | 'type-name' name               # propName
               | 'val' predicate                # propValue
               | 'lhs' '{' patterns '}'         # propLhs
               | 'rhs' '{' varPatterns '}'      # propRhs
               | 'has' name? VARIABLE           # propHasVariable
               | 'has' name predicate           # propHas
               | 'has-resource' variable        # propResource
               | 'has-key' variable             # propKey
               | '(' casting (',' casting)* ')' # propRel
               | 'is-abstract'                  # isAbstract
               | 'datatype' DATATYPE            # propDatatype
               | 'regex' REGEX                  # propRegex
               | '!=' variable                  # propNeq
=======
property       : 'isa' variable                    # isa
               | 'sub' variable                    # sub
               | 'relates' variable                # relates
               | 'plays-role' variable             # playsRole
               | 'has-scope' VARIABLE              # hasScope
               | 'id' id                           # propId
               | 'type-name' name                  # propName
               | 'val' predicate                   # propValue
               | 'lhs' '{' patterns '}'            # propLhs
               | 'rhs' '{' varPatterns '}'         # propRhs
               | 'has' name (VARIABLE | predicate) # propHas
               | 'has-resource' variable           # propResource
               | 'has-key' variable                # propKey
               | '(' casting (',' casting)* ')'    # propRel
               | 'is-abstract'                     # isAbstract
               | 'datatype' DATATYPE               # propDatatype
               | 'regex' REGEX                     # propRegex
               | '!=' variable                     # propNeq
>>>>>>> 95d0c699
               ;

casting        : variable (':' VARIABLE)?
               | variable VARIABLE         {notifyErrorListeners("expecting {',', ':'}");};

variable       : name | VARIABLE ;

predicate      : '='? value        # predicateEq
               | '=' VARIABLE      # predicateVariable
               | '!=' valueOrVar   # predicateNeq
               | '>' valueOrVar    # predicateGt
               | '>=' valueOrVar   # predicateGte
               | '<' valueOrVar    # predicateLt
               | '<=' valueOrVar   # predicateLte
               | 'contains' STRING # predicateContains
               | REGEX             # predicateRegex
               ;
valueOrVar     : VARIABLE # valueVariable
               | value    # valuePrimitive
               ;
value          : STRING   # valueString
               | INTEGER  # valueInteger
               | REAL     # valueReal
               | BOOLEAN  # valueBoolean
               ;

name           : identifier ;
id             : identifier ;

// Some keywords can also be used as identifiers
identifier     : ID | STRING
               | MIN | MAX| MEDIAN | MEAN | STD | SUM | COUNT | PATH | CLUSTER
               | DEGREES | MEMBERS | SIZE
               ;

// keywords
MIN            : 'min' ;
MAX            : 'max' ;
MEDIAN         : 'median' ;
MEAN           : 'mean' ;
STD            : 'std' ;
SUM            : 'sum' ;
COUNT          : 'count' ;
PATH           : 'path' ;
CLUSTER        : 'cluster' ;
DEGREES        : 'degrees' ;
MEMBERS        : 'members' ;
SIZE           : 'size' ;

DATATYPE       : 'long' | 'double' | 'string' | 'boolean' ;
ORDER          : 'asc' | 'desc' ;
BOOLEAN        : 'true' | 'false' ;
VARIABLE       : '$' [a-zA-Z0-9_-]+ ;
ID             : [a-zA-Z_] [a-zA-Z0-9_-]* ;
STRING         : '"' (~["\\] | ESCAPE_SEQ)* '"' | '\'' (~['\\] | ESCAPE_SEQ)* '\'';
REGEX          : '/' (~'/' | '\\/')* '/' ;
INTEGER        : ('+' | '-')? [0-9]+ ;
REAL           : ('+' | '-')? [0-9]+ '.' [0-9]+ ;

fragment ESCAPE_SEQ : '\\' . ;

COMMENT : '#' .*? '\r'? ('\n' | EOF) -> channel(HIDDEN) ;

WS : [ \t\r\n]+ -> channel(HIDDEN) ;

// Unused lexer rule to help with autocomplete on variable names
DOLLAR : '$' ;<|MERGE_RESOLUTION|>--- conflicted
+++ resolved
@@ -68,31 +68,10 @@
 varPatterns    : (varPattern ';')+ ;
 varPattern     : VARIABLE | variable? property (','? property)* ;
 
-<<<<<<< HEAD
-property       : 'isa' variable                 # isa
-               | 'sub' variable                 # sub
-               | 'relates' variable             # relates
-               | 'plays' variable               # plays
-               | 'has-scope' VARIABLE           # hasScope
-               | 'id' id                        # propId
-               | 'type-name' name               # propName
-               | 'val' predicate                # propValue
-               | 'lhs' '{' patterns '}'         # propLhs
-               | 'rhs' '{' varPatterns '}'      # propRhs
-               | 'has' name? VARIABLE           # propHasVariable
-               | 'has' name predicate           # propHas
-               | 'has-resource' variable        # propResource
-               | 'has-key' variable             # propKey
-               | '(' casting (',' casting)* ')' # propRel
-               | 'is-abstract'                  # isAbstract
-               | 'datatype' DATATYPE            # propDatatype
-               | 'regex' REGEX                  # propRegex
-               | '!=' variable                  # propNeq
-=======
 property       : 'isa' variable                    # isa
                | 'sub' variable                    # sub
                | 'relates' variable                # relates
-               | 'plays-role' variable             # playsRole
+               | 'plays' variable                  # plays
                | 'has-scope' VARIABLE              # hasScope
                | 'id' id                           # propId
                | 'type-name' name                  # propName
@@ -107,7 +86,6 @@
                | 'datatype' DATATYPE               # propDatatype
                | 'regex' REGEX                     # propRegex
                | '!=' variable                     # propNeq
->>>>>>> 95d0c699
                ;
 
 casting        : variable (':' VARIABLE)?
