#
# GRAKN.AI - THE KNOWLEDGE GRAPH
# Copyright (C) 2018 Grakn Labs Ltd
#
# This program is free software: you can redistribute it and/or modify
# it under the terms of the GNU Affero General Public License as
# published by the Free Software Foundation, either version 3 of the
# License, or (at your option) any later version.
#
# This program is distributed in the hope that it will be useful,
# but WITHOUT ANY WARRANTY; without even the implied warranty of
# MERCHANTABILITY or FITNESS FOR A PARTICULAR PURPOSE.  See the
# GNU Affero General Public License for more details.
#
# You should have received a copy of the GNU Affero General Public License
# along with this program.  If not, see <https://www.gnu.org/licenses/>.
#

exports_files(["VERSION", "deployment.properties", "RELEASE_TEMPLATE.md"], visibility = ["//visibility:public"])
load("@graknlabs_bazel_distribution//apt:rules.bzl", "assemble_apt", "deploy_apt")
load("@graknlabs_bazel_distribution//brew:rules.bzl", "deploy_brew")
load("@graknlabs_bazel_distribution//common:rules.bzl", "assemble_targz", "java_deps", "assemble_zip", "checksum")
load("@graknlabs_bazel_distribution//github:rules.bzl", "deploy_github")
load("@graknlabs_bazel_distribution//rpm:rules.bzl", "assemble_rpm", "deploy_rpm")
load("@io_bazel_rules_docker//container:image.bzl", "container_image")
load("@io_bazel_rules_docker//container:container.bzl", "container_push")

deploy_github(
    name = "deploy-github",
    deployment_properties = "//:deployment.properties",
    release_description = "//:RELEASE_TEMPLATE.md",
    targets = [
        # TODO: enable before merging
#        ":assemble-linux-targz",
        ":assemble-mac-zip",
#        ":assemble-windows-zip",
#        "//console:assemble-linux-targz",
#        "//console:assemble-mac-zip",
#        "//console:assemble-windows-zip",
#        "//server:assemble-linux-targz",
#        "//server:assemble-mac-zip",
#        "//server:assemble-windows-zip",
    ],
    version_file = "//:VERSION"
)

deploy_brew(
    name = "deploy-brew",
    checksum = "//:checksum",
    deployment_properties = "//:deployment.properties",
    formula = "//config/brew:grakn-core.rb",
    version_file = "//:VERSION"
)

checksum(
    name = "checksum",
    target = ":assemble-mac-zip"
)

assemble_targz(
    name = "assemble-linux-targz",
    targets = ["//server:server-deps",
               "//console:console-deps",
               "//bin:assemble-bash-targz"],
    additional_files = {
        "//server:conf/logback.xml": "conf/logback.xml",
        "//server:conf/grakn.properties": "conf/grakn.properties",
        "//server:services/cassandra/cassandra.yaml": "server/services/cassandra/cassandra.yaml",
        "//server:services/cassandra/logback.xml": "server/services/cassandra/logback.xml",
        "//server:services/grakn/grakn-core-ascii.txt": "server/services/grakn/grakn-core-ascii.txt",
    },
    empty_directories = [
        "server/db/cassandra",
    ],
    permissions = {
        "server/services/cassandra/cassandra.yaml": "0777",
        "server/db/cassandra": "0777",
    },
    output_filename = "grakn-core-all-linux",
    visibility = ["//visibility:public"]
)

assemble_zip(
    name = "assemble-mac-zip",
    targets = ["//server:server-deps",
               "//console:console-deps",
               "//bin:assemble-bash-targz"],
    additional_files = {
        "//server:conf/logback.xml": "conf/logback.xml",
        "//server:conf/grakn.properties": "conf/grakn.properties",
        "//server:services/cassandra/cassandra.yaml": "server/services/cassandra/cassandra.yaml",
        "//server:services/cassandra/logback.xml": "server/services/cassandra/logback.xml",
        "//server:services/grakn/grakn-core-ascii.txt": "server/services/grakn/grakn-core-ascii.txt",
    },
    empty_directories = [
        "server/db/cassandra",
    ],
    permissions = {
        "server/services/cassandra/cassandra.yaml": "0777",
        "server/db/cassandra": "0777",
    },
    output_filename = "grakn-core-all-mac",
    visibility = ["//visibility:public"]
)

assemble_zip(
    name = "assemble-windows-zip",
    targets = ["//server:server-deps",
               "//console:console-deps",
               "//bin:assemble-bat-targz"],
    additional_files = {
        "//server:conf/logback.xml": "conf/logback.xml",
        "//server:conf/grakn.properties": "conf/grakn.properties",
        "//server:services/cassandra/cassandra.yaml": "server/services/cassandra/cassandra.yaml",
        "//server:services/cassandra/logback.xml": "server/services/cassandra/logback.xml",
        "//server:services/grakn/grakn-core-ascii.txt": "server/services/grakn/grakn-core-ascii.txt",
    },
    empty_directories = [
        "server/db/cassandra",
    ],
    permissions = {
        "server/services/cassandra/cassandra.yaml": "0777",
        "server/db/cassandra": "0777",
    },
    output_filename = "grakn-core-all-windows",
    visibility = ["//visibility:public"]
)

assemble_rpm(
    name = "assemble-linux-rpm",
    package_name = "grakn-core-all",
    version_file = "//:VERSION",
    spec_file = "//config/rpm:grakn-core-all.spec",
)

deploy_rpm(
    name = "deploy-rpm",
    target = ":assemble-linux-rpm",
    deployment_properties = "@graknlabs_build_tools//:deployment.properties",
)

container_image(
    name = "assemble-docker",
    base = "@openjdk_image//image",
    tars = [":assemble-linux-targz"],
    files = ["//bin:grakn-docker.sh"],
    ports = ["48555"],
    cmd = ["./grakn-docker.sh"],
    volumes = ["/server/db"]
)

container_push(
    name = "deploy-docker",
    image = ":assemble-docker",
    format = "Docker",
    registry = "index.docker.io",
    repository = "graknlabs/grakn-core",
<<<<<<< HEAD
    tag_file = "//:VERSION"
=======
#    tag = "$(version)" # TODO: enable once we fixed the issue with having to always pass the variable during bazel build
>>>>>>> cbe612d8
)<|MERGE_RESOLUTION|>--- conflicted
+++ resolved
@@ -155,9 +155,5 @@
     format = "Docker",
     registry = "index.docker.io",
     repository = "graknlabs/grakn-core",
-<<<<<<< HEAD
     tag_file = "//:VERSION"
-=======
-#    tag = "$(version)" # TODO: enable once we fixed the issue with having to always pass the variable during bazel build
->>>>>>> cbe612d8
 )