#
# Copyright (C) 2020 Grakn Labs
#
# This program is free software: you can redistribute it and/or modify
# it under the terms of the GNU Affero General Public License as
# published by the Free Software Foundation, either version 3 of the
# License, or (at your option) any later version.
#
# This program is distributed in the hope that it will be useful,
# but WITHOUT ANY WARRANTY; without even the implied warranty of
# MERCHANTABILITY or FITNESS FOR A PARTICULAR PURPOSE.  See the
# GNU Affero General Public License for more details.
#
# You should have received a copy of the GNU Affero General Public License
# along with this program.  If not, see <https://www.gnu.org/licenses/>.
#

exports_files(["VERSION", "deployment.properties", "RELEASE_TEMPLATE.md", "LICENSE", "README.md"], visibility = ["//visibility:public"])
load("@graknlabs_bazel_distribution//apt:rules.bzl", "assemble_apt", "deploy_apt")
load("@graknlabs_bazel_distribution//brew:rules.bzl", "deploy_brew")
load("@graknlabs_bazel_distribution//common:rules.bzl", "assemble_targz", "java_deps", "assemble_zip", "checksum", "assemble_versioned")
load("@graknlabs_bazel_distribution//distribution:rules.bzl", "deploy_distribution")
load("@graknlabs_bazel_distribution//github:rules.bzl", "deploy_github")
load("@graknlabs_bazel_distribution//rpm:rules.bzl", "assemble_rpm", "deploy_rpm")
load("@io_bazel_rules_docker//container:bundle.bzl", "container_bundle")
load("@io_bazel_rules_docker//container:image.bzl", "container_image")
load("@io_bazel_rules_docker//contrib:push-all.bzl", "docker_push")

assemble_targz(
    name = "assemble-linux-targz",
    targets = ["//server:server-deps",
<<<<<<< HEAD
               "@graknlabs_console_distribution//file",
               "@graknlabs_common//bin:assemble-bash-targz"],
=======
               "@graknlabs_console//:console-deps",
               "@graknlabs_dependencies//distribution:assemble-bash-targz"],
>>>>>>> 32e69871
    additional_files = {
        "//server:conf/logback.xml": "server/conf/logback.xml",
        "//server:conf/grakn.properties": "server/conf/grakn.properties",
        "//server:services/cassandra/cassandra.yaml": "server/services/cassandra/cassandra.yaml",
        "//server:services/cassandra/logback.xml": "server/services/cassandra/logback.xml",
        "//server:services/grakn/grakn-core-ascii.txt": "server/services/grakn/grakn-core-ascii.txt",
        "//:LICENSE": "LICENSE",
        "//:README.md": "README.md",
    },
    empty_directories = [
        "server/db/cassandra",
    ],
    permissions = {
        "server/services/cassandra/cassandra.yaml": "0777",
        "server/db/cassandra": "0777",
    },
    output_filename = "grakn-core-all-linux",
    visibility = ["//visibility:public"]
)

deploy_distribution(
    name = "deploy-linux-targz",
    target = ":assemble-linux-targz",
    artifact_group = "graknlabs_core",
    deployment_properties = "@graknlabs_build_tools//:deployment.properties",
    visibility = ["//visibility:public"],
)

assemble_zip(
    name = "assemble-mac-zip",
    targets = ["//server:server-deps",
<<<<<<< HEAD
               "@graknlabs_console_distribution//file",
               "@graknlabs_common//bin:assemble-bash-targz"],
=======
               "@graknlabs_console//:console-deps",
               "@graknlabs_dependencies//distribution:assemble-bash-targz"],
>>>>>>> 32e69871
    additional_files = {
        "//server:conf/logback.xml": "server/conf/logback.xml",
        "@graknlabs_build_tools//config:logback.xml": "console/conf/logback.xml",
        "//server:conf/grakn.properties": "server/conf/grakn.properties",
        "//server:services/cassandra/cassandra.yaml": "server/services/cassandra/cassandra.yaml",
        "//server:services/cassandra/logback.xml": "server/services/cassandra/logback.xml",
        "//server:services/grakn/grakn-core-ascii.txt": "server/services/grakn/grakn-core-ascii.txt",
        "//:LICENSE": "LICENSE",
        "//:README.md": "README.md",
    },
    empty_directories = [
        "server/db/cassandra",
    ],
    permissions = {
        "server/services/cassandra/cassandra.yaml": "0777",
        "server/db/cassandra": "0777",
    },
    output_filename = "grakn-core-all-mac",
    visibility = ["//visibility:public"]
)

assemble_zip(
    name = "assemble-windows-zip",
    targets = ["//server:server-deps",
<<<<<<< HEAD
               "@graknlabs_console_distribution//file",
               "@graknlabs_common//bin:assemble-bat-targz"],
=======
               "@graknlabs_console//:console-deps",
               "@graknlabs_dependencies//distribution:assemble-bat-targz"],
>>>>>>> 32e69871
    additional_files = {
        "//server:conf/logback.xml": "server/conf/logback.xml",
        "//server:conf/grakn.properties": "server/conf/grakn.properties",
        "//server:services/cassandra/cassandra.yaml": "server/services/cassandra/cassandra.yaml",
        "//server:services/cassandra/logback.xml": "server/services/cassandra/logback.xml",
        "//server:services/grakn/grakn-core-ascii.txt": "server/services/grakn/grakn-core-ascii.txt",
        "//:LICENSE": "LICENSE",
        "//:README.md": "README.md",
        "//server:services/hadoop/bin/winutils.exe": "server/services/hadoop/bin/winutils.exe"
    },
    empty_directories = [
        "server/db/cassandra",
    ],
    permissions = {
        "server/services/cassandra/cassandra.yaml": "0777",
        "server/db/cassandra": "0777",
    },
    output_filename = "grakn-core-all-windows",
    visibility = ["//visibility:public"]
)

assemble_rpm(
    name = "assemble-linux-rpm",
    package_name = "grakn-core-all",
    spec_file = "//config/rpm:grakn-core-all.spec",
    workspace_refs = "@graknlabs_grakn_core_workspace_refs//:refs.json",
)


assemble_apt(
    name = "assemble-linux-apt",
    package_name = "grakn-core-all",
    maintainer = "Grakn Labs <community@grakn.ai>",
    description = "Grakn Core (all)",
    depends = [
        "openjdk-8-jre",
        "grakn-core-server (=%{version})",
        "grakn-console (=%{@graknlabs_console})",
    ],
    workspace_refs = "@graknlabs_grakn_core_workspace_refs//:refs.json",
)

assemble_versioned(
    name = "assemble-versioned-all",
    targets = [
        ":assemble-linux-targz",
        ":assemble-mac-zip",
        ":assemble-windows-zip",
        "//server:assemble-linux-targz",
        "//server:assemble-mac-zip",
        "//server:assemble-windows-zip",
    ],
)

assemble_versioned(
    name = "assemble-versioned-mac",
    targets = [":assemble-mac-zip"],
)

checksum(
    name = "checksum-mac",
    archive = ":assemble-versioned-mac",
)

deploy_github(
    name = "deploy-github",
    deployment_properties = "//:deployment.properties",
    title = "Grakn Core",
    title_append_version = True,
    release_description = "//:RELEASE_TEMPLATE.md",
    archive = ":assemble-versioned-all",
)

deploy_brew(
    name = "deploy-brew",
    checksum = "//:checksum-mac",
    deployment_properties = "@graknlabs_dependencies//distribution:deployment.properties",
    formula = "//config/brew:grakn-core.rb",
)

deploy_rpm(
    name = "deploy-rpm",
    target = ":assemble-linux-rpm",
    deployment_properties = "@graknlabs_dependencies//distribution:deployment.properties",
)

deploy_apt(
    name = "deploy-apt",
    target = ":assemble-linux-apt",
    deployment_properties = "@graknlabs_dependencies//distribution:deployment.properties",
)

container_image(
    name = "assemble-docker",
    base = "@openjdk_image//image",
    tars = [":assemble-linux-targz"],
    files = ["@graknlabs_dependencies//binary:grakn-docker.sh"],
    ports = ["48555"],
    cmd = ["./grakn-docker.sh"],
    volumes = ["/server/db"]
)

container_bundle(
    name = "assemble-docker-bundle",
    images = {
        "index.docker.io/graknlabs/grakn:{DOCKER_VERSION}": ":assemble-docker",
        "index.docker.io/graknlabs/grakn:latest": ":assemble-docker",
    }
)

docker_push(
    name = "deploy-docker",
    bundle = ":assemble-docker-bundle",
)<|MERGE_RESOLUTION|>--- conflicted
+++ resolved
@@ -29,13 +29,8 @@
 assemble_targz(
     name = "assemble-linux-targz",
     targets = ["//server:server-deps",
-<<<<<<< HEAD
                "@graknlabs_console_distribution//file",
-               "@graknlabs_common//bin:assemble-bash-targz"],
-=======
-               "@graknlabs_console//:console-deps",
                "@graknlabs_dependencies//distribution:assemble-bash-targz"],
->>>>>>> 32e69871
     additional_files = {
         "//server:conf/logback.xml": "server/conf/logback.xml",
         "//server:conf/grakn.properties": "server/conf/grakn.properties",
@@ -67,16 +62,10 @@
 assemble_zip(
     name = "assemble-mac-zip",
     targets = ["//server:server-deps",
-<<<<<<< HEAD
                "@graknlabs_console_distribution//file",
-               "@graknlabs_common//bin:assemble-bash-targz"],
-=======
-               "@graknlabs_console//:console-deps",
                "@graknlabs_dependencies//distribution:assemble-bash-targz"],
->>>>>>> 32e69871
     additional_files = {
         "//server:conf/logback.xml": "server/conf/logback.xml",
-        "@graknlabs_build_tools//config:logback.xml": "console/conf/logback.xml",
         "//server:conf/grakn.properties": "server/conf/grakn.properties",
         "//server:services/cassandra/cassandra.yaml": "server/services/cassandra/cassandra.yaml",
         "//server:services/cassandra/logback.xml": "server/services/cassandra/logback.xml",
@@ -98,13 +87,8 @@
 assemble_zip(
     name = "assemble-windows-zip",
     targets = ["//server:server-deps",
-<<<<<<< HEAD
                "@graknlabs_console_distribution//file",
-               "@graknlabs_common//bin:assemble-bat-targz"],
-=======
-               "@graknlabs_console//:console-deps",
                "@graknlabs_dependencies//distribution:assemble-bat-targz"],
->>>>>>> 32e69871
     additional_files = {
         "//server:conf/logback.xml": "server/conf/logback.xml",
         "//server:conf/grakn.properties": "server/conf/grakn.properties",
