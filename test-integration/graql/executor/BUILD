#
# Copyright (C) 2020 Grakn Labs
#
# This program is free software: you can redistribute it and/or modify
# it under the terms of the GNU Affero General Public License as
# published by the Free Software Foundation, either version 3 of the
# License, or (at your option) any later version.
#
# This program is distributed in the hope that it will be useful,
# but WITHOUT ANY WARRANTY; without even the implied warranty of
# MERCHANTABILITY or FITNESS FOR A PARTICULAR PURPOSE.  See the
# GNU Affero General Public License for more details.
#
# You should have received a copy of the GNU Affero General Public License
# along with this program.  If not, see <https://www.gnu.org/licenses/>.
#

load("@graknlabs_build_tools//checkstyle:rules.bzl", "checkstyle_test")

java_test(
    name = "direct-sub-it",
    size = "small",
    srcs = ["DirectSubIT.java"],
    classpath_resources = ["//test-integration/resources:logback-test"],
    test_class = "grakn.core.graql.executor.DirectSubIT",
    deps = [
        "//kb/server",
<<<<<<< HEAD
=======
        "//kb/concept/api",
>>>>>>> f373ac2a
        "//concept/answer",
        "//test-integration/rule:grakn-test-server",
        "@graknlabs_graql//java:graql",
        "//dependencies/maven/artifacts/com/google/guava",
        "//dependencies/maven/artifacts/org/hamcrest:hamcrest-library",
    ],
)

<<<<<<< HEAD
=======

>>>>>>> f373ac2a
java_test(
    name = "direct-isa-it",
    size = "medium",
    srcs = ["DirectIsaIT.java"],
    classpath_resources = ["//test-integration/resources:logback-test"],
    test_class = "grakn.core.graql.executor.DirectIsaIT",
    deps = [
        "//common",
        "//dependencies/maven/artifacts/com/google/guava",
        "//dependencies/maven/artifacts/org/hamcrest:hamcrest-library",
        "//graql/planning",
        "//kb/concept/api",
        "//kb/graql/planning",
        "//kb/server",
        "//test-integration/rule:grakn-test-server",
        "@graknlabs_graql//java:graql",
    ],
)

checkstyle_test(
    name = "checkstyle",
    targets = [
        ":direct-isa-it",
        ":direct-sub-it"
    ],
)<|MERGE_RESOLUTION|>--- conflicted
+++ resolved
@@ -25,10 +25,7 @@
     test_class = "grakn.core.graql.executor.DirectSubIT",
     deps = [
         "//kb/server",
-<<<<<<< HEAD
-=======
         "//kb/concept/api",
->>>>>>> f373ac2a
         "//concept/answer",
         "//test-integration/rule:grakn-test-server",
         "@graknlabs_graql//java:graql",
@@ -37,10 +34,6 @@
     ],
 )
 
-<<<<<<< HEAD
-=======
-
->>>>>>> f373ac2a
 java_test(
     name = "direct-isa-it",
     size = "medium",
