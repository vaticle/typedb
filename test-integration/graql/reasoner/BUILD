--- conflicted
+++ resolved
@@ -8,23 +8,14 @@
     resources = ["//test-integration/graql/reasoner/stubs:reasoning-stubs"],
     test_class = "grakn.core.graql.reasoner.ReasoningIT",
     deps = [
-<<<<<<< HEAD
-        "//api",
-        "//concept",
-=======
         "//concept/answer",
         "//core",
->>>>>>> dccaa7dc
         "//dependencies/maven/artifacts/com/google/guava",
         "//dependencies/maven/artifacts/commons-collections",
         "//dependencies/maven/artifacts/org/apache/commons:commons-math3",
         "//dependencies/maven/artifacts/org/hamcrest:hamcrest-library",
-<<<<<<< HEAD
-        "//server",
-=======
         "//kb",
         "//kb/concept/api",
->>>>>>> dccaa7dc
         "//test-integration/rule:grakn-test-server",
         "//test-integration/util:graql-test-util",
         "@graknlabs_graql//java:graql",
@@ -38,16 +29,6 @@
     classpath_resources = ["//test-integration/resources:logback-test"],
     test_class = "grakn.core.graql.reasoner.GeoInferenceIT",
     deps = [
-<<<<<<< HEAD
-        "//concept",
-        "//dependencies/maven/artifacts/com/google/guava",
-        "//dependencies/maven/artifacts/commons-collections",
-        "//dependencies/maven/artifacts/org/hamcrest:hamcrest-library",
-        "//server",
-        "//test-integration/graql/reasoner/graph:geo-graph",
-        "//test-integration/rule:grakn-test-server",
-        "//test-integration/util:graql-test-util",
-=======
         "//concept/answer",
         "//dependencies/maven/artifacts/com/google/guava",
         "//dependencies/maven/artifacts/commons-collections",
@@ -56,7 +37,6 @@
         "//kb/concept/api",
         "//test-integration/graql/reasoner/graph:geo-graph",
         "//test-integration/rule:grakn-test-server",
->>>>>>> dccaa7dc
         "@graknlabs_graql//java:graql",
     ],
 )
