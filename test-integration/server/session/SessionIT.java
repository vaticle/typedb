--- conflicted
+++ resolved
@@ -159,11 +159,7 @@
 
     @Test
     public void whenClosingSession_transactionIsAlsoClosed() {
-<<<<<<< HEAD
-        SessionImpl localSession = new SessionImpl(KeyspaceImpl.of("test"), config);
-=======
-        SessionImpl localSession = server.sessionFactory().session(Keyspace.of("test"));
->>>>>>> 2091602f
+        SessionImpl localSession = server.sessionFactory().session(KeyspaceImpl.of("test"));
         Transaction tx1 = localSession.transaction(WRITE);
         assertFalse(tx1.isClosed());
         localSession.close();
@@ -172,11 +168,7 @@
 
     @Test
     public void whenClosingSession_tryingToUseTransactionThrowsException() {
-<<<<<<< HEAD
-        SessionImpl localSession = new SessionImpl(KeyspaceImpl.of("test"), config);
-=======
-        SessionImpl localSession = server.sessionFactory().session(Keyspace.of("test"));
->>>>>>> 2091602f
+        SessionImpl localSession = server.sessionFactory().session(KeyspaceImpl.of("test"));
         Transaction tx1 = localSession.transaction(WRITE);
         assertFalse(tx1.isClosed());
         localSession.close();
