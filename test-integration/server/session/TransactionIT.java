--- conflicted
+++ resolved
@@ -614,20 +614,11 @@
         tx = session.transaction(Transaction.Type.WRITE);
         String relId = tx.execute(Graql.parse("insert $x isa person; $y isa person; $r (friend: $x, friend: $y) isa friendship;").asInsert()).get(0).get("r").id().getValue();
         tx.commit();
-<<<<<<< HEAD
-        tx = session.writeTransaction();
+        tx = session.transaction(Transaction.Type.WRITE);
         tx.execute(Graql.parse("match $r id " + relId + "; delete $r isa relation;").asDelete());
         tx.commit();
 
-        tx = session.writeTransaction();
-=======
-        tx = session.transaction(Transaction.Type.WRITE);
-        tx.execute(Graql.parse("match $r id " + relId + "; delete $r;").asDelete());
-        tx.commit();
-
-
-        tx = session.transaction(Transaction.Type.WRITE);
->>>>>>> 50278b59
+        tx = session.transaction(Transaction.Type.WRITE);
         List<ConceptMap> rolePlayersResult = tx.execute(Graql.parse("match $x isa person; get;").asGet());
         assertEquals(2, rolePlayersResult.size());
         List<ConceptMap> relationResult = tx.execute(Graql.parse("match $r id " + relId + "; get;").asGet());
