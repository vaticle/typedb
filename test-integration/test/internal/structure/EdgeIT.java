/*
 * GRAKN.AI - THE KNOWLEDGE GRAPH
 * Copyright (C) 2018 Grakn Labs Ltd
 *
 * This program is free software: you can redistribute it and/or modify
 * it under the terms of the GNU Affero General Public License as
 * published by the Free Software Foundation, either version 3 of the
 * License, or (at your option) any later version.
 *
 * This program is distributed in the hope that it will be useful,
 * but WITHOUT ANY WARRANTY; without even the implied warranty of
 * MERCHANTABILITY or FITNESS FOR A PARTICULAR PURPOSE.  See the
 * GNU Affero General Public License for more details.
 *
 * You should have received a copy of the GNU Affero General Public License
 * along with this program.  If not, see <https://www.gnu.org/licenses/>.
 */

package ai.grakn.kb.internal.structure;

import ai.grakn.GraknTxType;
import ai.grakn.concept.Entity;
import ai.grakn.factory.EmbeddedGraknSession;
import ai.grakn.kb.internal.EmbeddedGraknTx;
import ai.grakn.kb.internal.concept.EntityImpl;
import ai.grakn.kb.internal.concept.EntityTypeImpl;
import ai.grakn.test.rule.ConcurrentGraknServer;
import ai.grakn.util.Schema;
import org.apache.tinkerpop.gremlin.structure.Edge;
import org.junit.After;
import org.junit.Before;
import org.junit.ClassRule;
import org.junit.Test;

import static org.junit.Assert.assertEquals;
import static org.junit.Assert.assertNotEquals;

public class EdgeIT {

    @ClassRule
    public static final ConcurrentGraknServer server = new ConcurrentGraknServer();

    private EmbeddedGraknTx tx;
    private EmbeddedGraknSession session;
    private EntityTypeImpl entityType;
    private EntityImpl entity;
    private EdgeElement edge;

    @Before
<<<<<<< HEAD
    public void createEdge() {
        session = server.sessionWithNewKeyspace();
        tx = session.transaction(GraknTxType.WRITE);
=======
    public void setUp(){
        session = server.sessionWithNewKeyspace();
        tx = session.transaction(GraknTxType.WRITE);
        // Create Edge
>>>>>>> ba4e8c9e
        entityType = (EntityTypeImpl) tx.putEntityType("My Entity Type");
        entity = (EntityImpl) entityType.create();
        Edge tinkerEdge = tx.getTinkerTraversal().V().has(Schema.VertexProperty.ID.name(), entity.id().getValue()).outE().next();
        edge = new EdgeElement(tx, tinkerEdge);
    }

    @After
    public void tearDown(){
        tx.close();
        session.close();
    }

    @Test
    public void checkEqualityBetweenEdgesBasedOnID() {
        Entity entity2 = entityType.create();
        Edge tinkerEdge = tx.getTinkerTraversal().V().has(Schema.VertexProperty.ID.name(), entity2.id().getValue()).outE().next();
        EdgeElement edge2 = new EdgeElement(tx, tinkerEdge);

        assertEquals(edge, edge);
        assertNotEquals(edge, edge2);
    }

    @Test
    public void whenGettingTheSourceOfAnEdge_ReturnTheConceptTheEdgeComesFrom() {
        assertEquals(entity.vertex(), edge.source());
    }

    @Test
    public void whenGettingTheTargetOfAnEdge_ReturnTheConceptTheEdgePointsTowards() {
        assertEquals(entityType.currentShard().vertex(), edge.target());
    }

    @Test
    public void whenGettingTheLabelOfAnEdge_ReturnExpectedType() {
        assertEquals(Schema.EdgeLabel.ISA.getLabel(), edge.label());
    }
}<|MERGE_RESOLUTION|>--- conflicted
+++ resolved
@@ -47,16 +47,10 @@
     private EdgeElement edge;
 
     @Before
-<<<<<<< HEAD
-    public void createEdge() {
-        session = server.sessionWithNewKeyspace();
-        tx = session.transaction(GraknTxType.WRITE);
-=======
     public void setUp(){
         session = server.sessionWithNewKeyspace();
         tx = session.transaction(GraknTxType.WRITE);
         // Create Edge
->>>>>>> ba4e8c9e
         entityType = (EntityTypeImpl) tx.putEntityType("My Entity Type");
         entity = (EntityImpl) entityType.create();
         Edge tinkerEdge = tx.getTinkerTraversal().V().has(Schema.VertexProperty.ID.name(), entity.id().getValue()).outE().next();
