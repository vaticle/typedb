---
title: Insert Queries
keywords: graql, query, insert
last_updated: August 10, 2016
tags: [graql]
summary: "Graql Insert Queries"
sidebar: documentation_sidebar
permalink: /documentation/graql/insert-queries.html
folder: documentation
---

The page documents use of the Graql `insert` query, which will insert a specified [variable pattern](#variable-patterns) into the knowledge base. To follow along, or experiment further, with the examples given below, please load the *basic-genealogy.gql* file, which can be found in the *examples* directory of the Grakn installation zip, or on [Github](https://github.com/graknlabs/grakn/blob/master/grakn-dist/src/examples/basic-genealogy.gql).

{% include note.html content="If you are working in the Graql shell, don't forget to `commit` to store an insertion in the knowledge base." %}


## `match-insert`

If a [match query](match-queries.html) is provided, the query will insert the given variable patterns for every result of the query.
The pattern describes [properties](#properties) to set on a particular concept and can optionally be bound to a variable or an ID.

In the example below, we insert additional (fictional) information for a `person` entity who we have matched through `identifier` Mary Guthrie.

<ul id="profileTabs" class="nav nav-tabs">
    <li class="active"><a href="#shell1" data-toggle="tab">Graql</a></li>
    <li><a href="#java1" data-toggle="tab">Java</a></li>
</ul>

<div class="tab-content">
<div role="tabpanel" class="tab-pane active" id="shell1">
<pre>
match $p has identifier "Mary Guthrie"; insert $p has middlename "Mathilda"; $p has birth-date "1902-01-01"; $p has death-date "1952-01-01"; $p has age 50;
</pre>
</div>
<div role="tabpanel" class="tab-pane" id="java1">
<pre>
qb.match(var("p").has("identifier", "Mary Guthrie"))
    .insert(var("p").has("middlename", "Mathilda"), 
        var("p").has("birth-date", LocalDateTime.of(1902, 1, 1, 0, 0, 0).toString()),
        var("p").has("death-date", LocalDateTime.of(1952, 1, 1, 0, 0, 0).toString()),
        var("p").has("age", 50)
    ).execute();
</pre>
</div> <!-- tab-pane -->
</div> <!-- tab-content -->


## Properties

### isa

Set the type of the inserted concept.

<ul id="profileTabs" class="nav nav-tabs">
    <li class="active"><a href="#shell2" data-toggle="tab">Graql</a></li>
    <li><a href="#java2" data-toggle="tab">Java</a></li>
</ul>

<div class="tab-content">
<div role="tabpanel" class="tab-pane active" id="shell2">
<pre>
insert has identifier "Titus Groan" isa person;
</pre>
</div>
<div role="tabpanel" class="tab-pane" id="java2">
<pre>
qb.insert(var().has("identifier", "Titus Groan").isa("person")).execute();
</pre>
</div> <!-- tab-pane -->
</div> <!-- tab-content -->


### id

It is not possible to insert a concept with the given id, as this is the job of the system. However, if you attempt to insert by id, you will retrieve a concept if one with that id already exists. The created or retrieved concept can then be modified with further properties.

<ul id="profileTabs" class="nav nav-tabs">
    <li class="active"><a href="#shell3" data-toggle="tab">Graql</a></li>
    <li><a href="#java3" data-toggle="tab">Java</a></li>
</ul>

<div class="tab-content">
<div role="tabpanel" class="tab-pane active" id="shell3">
<pre>
<!--test-ignore-->
insert id "1376496" isa person;
</pre>
</div>
<div role="tabpanel" class="tab-pane" id="java3">
<pre>
<!--test-ignore-->
qb.insert(var().id(ConceptId.of("1376496")).isa("person")).execute();
</pre>
</div> <!-- tab-pane -->
</div> <!-- tab-content -->


### val

Set the value of the concept.
<ul id="profileTabs" class="nav nav-tabs">
    <li class="active"><a href="#shell4" data-toggle="tab">Graql</a></li>
    <li><a href="#java4" data-toggle="tab">Java</a></li>
</ul>

<div class="tab-content">
<div role="tabpanel" class="tab-pane active" id="shell4">
<pre>
insert val "Ash" isa surname;
</pre>
</div>
<div role="tabpanel" class="tab-pane" id="java4">
<pre>
qb.insert(var().val("Ash").isa("surname")).execute();
</pre>
</div> <!-- tab-pane -->
</div> <!-- tab-content -->

### has

Add an attribute of the given type to the concept.

<ul id="profileTabs" class="nav nav-tabs">
    <li class="active"><a href="#shell5" data-toggle="tab">Graql</a></li>
    <li><a href="#java5" data-toggle="tab">Java</a></li>
</ul>

<div class="tab-content">
<div role="tabpanel" class="tab-pane active" id="shell5">
<pre>
insert isa person, has identifier "Fuchsia Groan" has gender "female";
</pre>
</div>
<div role="tabpanel" class="tab-pane" id="java5">
<pre>
qb.insert(var().isa("person").has("identifier", "Fuchsia Groan").has("gender", "female")).execute();
</pre>
</div> <!-- tab-pane -->
</div> <!-- tab-content -->

### relationship

Make the concept a relationship that relates the given role players, playing the given roles.   
*(With apologies to 'Gormenghast' fans, who will be aware that Titus and Fuchsia are siblings and thus cannot marry).*

<ul id="profileTabs" class="nav nav-tabs">
    <li class="active"><a href="#shell7" data-toggle="tab">Graql</a></li>
    <li><a href="#java7" data-toggle="tab">Java</a></li>
</ul>

<div class="tab-content">
<div role="tabpanel" class="tab-pane active" id="shell7">
<pre>
match $p1 has identifier "Titus Groan"; $p2 has identifier "Fuchsia Groan"; insert (spouse1: $p1, spouse2: $p2) isa marriage;
</pre>
</div>
<div role="tabpanel" class="tab-pane" id="java7">
<pre>
qb.match(
  var("p1").has("name", "Titus Groan"),
  var("p2").has("name", "Fuchsia Groan")
).insert(
  var()
    .rel("spouse1", "p1")
    .rel("spouse2", "p2")
    .isa("marriage")
).execute();

</pre>
</div> <!-- tab-pane -->
</div> <!-- tab-content -->


## Type Properties

The following properties only apply to types.

### sub

Set up a hierarchy.

<ul id="profileTabs" class="nav nav-tabs">
    <li class="active"><a href="#shell8" data-toggle="tab">Graql</a></li>
    <li><a href="#java8" data-toggle="tab">Java</a></li>
</ul>

<div class="tab-content">
<div role="tabpanel" class="tab-pane active" id="shell8">
<pre>
insert man sub person;
insert woman sub person;
</pre>
</div>
<div role="tabpanel" class="tab-pane" id="java8">
<pre>
qb.insert(label("man").sub("person")).execute();
qb.insert(label("woman").sub("person")).execute();
</pre>
</div> <!-- tab-pane -->
</div> <!-- tab-content -->


### relates
Add a role to a relationship.

<ul id="profileTabs" class="nav nav-tabs">
    <li class="active"><a href="#shell9" data-toggle="tab">Graql</a></li>
    <li><a href="#java9" data-toggle="tab">Java</a></li>
</ul>

<div class="tab-content">
<div role="tabpanel" class="tab-pane active" id="shell9">
<pre>
insert siblings sub relationship, relates sibling1, relates sibling2;
</pre>
</div>
<div role="tabpanel" class="tab-pane" id="java9">
<pre>
qb.insert(
  label("siblings").sub("relationship")
    .relates("sibling1").relates("sibling2")
).execute();
</pre>
</div> <!-- tab-pane -->
</div> <!-- tab-content -->


### plays
Allow the concept type to play the given role.

<ul id="profileTabs" class="nav nav-tabs">
    <li class="active"><a href="#shell10" data-toggle="tab">Graql</a></li>
    <li><a href="#java10" data-toggle="tab">Java</a></li>
</ul>

<div class="tab-content">
<div role="tabpanel" class="tab-pane active" id="shell10">
<pre>
insert person plays sibling1;
insert person plays sibling2;
</pre>
</div>
<div role="tabpanel" class="tab-pane" id="java10">
<pre>
qb.insert(label("person").plays("sibling1")).execute();
qb.insert(label("person").plays("sibling2")).execute();
</pre>
</div> <!-- tab-pane -->
</div> <!-- tab-content -->


### has

Allow the concept type to have the given attribute.

<<<<<<< HEAD
This is done by creating a specific relation relating the concept and attribute.
=======
This is done by creating a specific relationship relating the concept and resource.
>>>>>>> 45605392

<ul id="profileTabs" class="nav nav-tabs">
    <li class="active"><a href="#shell11" data-toggle="tab">Graql</a></li>
    <li><a href="#java11" data-toggle="tab">Java</a></li>
</ul>

<div class="tab-content">
<div role="tabpanel" class="tab-pane active" id="shell11">
<pre>
insert person has nickname;
</pre>
</div>

<div role="tabpanel" class="tab-pane" id="java11">
<pre>
qb.insert(label("person").has("nickname")).execute();
</pre>
</div> <!-- tab-pane -->
</div> <!-- tab-content -->

## Comments
Want to leave a comment? Visit <a href="https://github.com/graknlabs/docs/issues/42" target="_blank">the issues on Github for this page</a> (you'll need a GitHub account). You are also welcome to contribute to our documentation directly via the "Edit me" button at the top of the page.


{% include links.html %}
has<|MERGE_RESOLUTION|>--- conflicted
+++ resolved
@@ -253,11 +253,7 @@
 
 Allow the concept type to have the given attribute.
 
-<<<<<<< HEAD
-This is done by creating a specific relation relating the concept and attribute.
-=======
-This is done by creating a specific relationship relating the concept and resource.
->>>>>>> 45605392
+This is done by creating a specific relationship relating the concept and attribute.
 
 <ul id="profileTabs" class="nav nav-tabs">
     <li class="active"><a href="#shell11" data-toggle="tab">Graql</a></li>
