--- conflicted
+++ resolved
@@ -19,11 +19,7 @@
 
 > Grakn allows you to model the real world.
 
-<<<<<<< HEAD
-Grakn is a hyper-relational database, that provides an [Enhandced-Entity-Relational (EER)](https://en.wikipedia.org/wiki/Enhanced_entity–relationship_model) schema to model extremely complex datasets. Grakn allows you to model the real world and all the hierarchies and hyper-relationships contained within it. The schema/ontology modelling constructs include but are not limited to data type hierarchy, relation type hierarchy, bi-directional relationships, multi-type relationships, N-ary relationships, relationships in relationships, conditional relationships, virtual relationships, dynamic relationships, and so on.
-=======
 Grakn is a hyper-relational database, that provides an [Enhanced-Entity-Relational (EER)](https://en.wikipedia.org/wiki/Enhanced_entity–relationship_model) schema to model extremely complex datasets. Grakn allows you to model the real world and all the hierarchies and hyper-relationships contained within it. The schema/ontology modelling constructs include but are not limited to data type hierarchy, relation type hierarchy, bi-directional relationships, multi-type relationships, N-ary relationships, relationships in relationships, conditional relationships, virtual relationships, dynamic relationships, and so on.
->>>>>>> 96555427
 
 ## Logical integrity of information
 
@@ -35,11 +31,7 @@
 
 > Grakn allows your database model to constantly evolve.
 
-<<<<<<< HEAD
-Grakn’s schema/ontology is flexible. You can add new data and relation types, update type names, delete unused types, all while storing and retrieving data to and from the database. This allows your business model to evolve regularly even when you have lots of data, building a lasting advantage as your business “learns”. In Grakn’s Enterprise solution, you can have a machine learning system to automatically adapt and grow your Grakn ontology.
-=======
 Grakn’s schema/ontology is flexible. You can add new data and relation types, update type names, delete unused types, all while storing and retrieving data to and from the database. This allows your database model to constantly even when you have lots of data, building a lasting advantage as your business “learns”. In Grakn’s Enterprise solution, you can have a machine learning system to automatically adapt and grow your Grakn ontology.
->>>>>>> 96555427
 
 ##  Machine reasoning query language
 
