---
title: Introduction to GRAKN.AI
keywords: intro
last_updated: January 2017database
<<<<<<< HEAD
summary: GRAKN.AI is the database for AI. It is a hyper-relational database to store complex data, with a reasoning query language that interprets complex relationships into a higher level abstraction.
=======
summary: GRAKN.AI is the database for AI. It is a hyper-relational database for knowledge-oriented systems. Grakn enables machines to manage complex data that serves as a knowledge base for cognitive/AI systems.
>>>>>>> 96555427
tags: [overview]
sidebar: overview_sidebar
permalink: ./overview/index.html
folder: overview
toc: false
---

For an application to be more intelligent, it needs to know more. To know more, an application needs to collect more information. When collecting and integrating more information, the resulting dataset becomes increasingly complex.

*What makes a dataset complex?*

Data models make datasets complex. Real world models are filled with hierarchies and hyper-relationships, but our current modelling techniques are all based on binary relations. Querying these legacy  datasets is challenging, because query languages are only able to retrieve explicitly stored data, and not implicitly derived information.

GRAKN.AI is the database solution for working with complex data that intelligent applications rely on. Grakn allows an organisation to grow its competitive advantage by uncovering hidden knowledge that is too complex for human cognition. The data model can evolve as a business “learns” all while reducing engineering time, cost and complexity.

# Meet Grakn and Graql
*GRAKN.AI is composed of two parts: 1. Grakn (the storage), and 2. Graql (the language).*


<!--![Grakn and Graql](/images/grakn_and_graql.png) -->

## Grakn

<<<<<<< HEAD
Grakn is a hyper-relational database, that provides an [Enhandced-Entity-Relational (EER)](https://en.wikipedia.org/wiki/Enhanced_entity–relationship_model) schema to model extremely complex datasets. Grakn uses the EER model to understand the complete context of their relationships. Consequently, Grakn allows computers to process complex information more intelligently, through a higher level of abstraction.
=======
Grakn is a hyper-relational database, that provides an [Enhanced-Entity-Relational (EER)](https://en.wikipedia.org/wiki/Enhanced_entity–relationship_model) schema to model extremely complex datasets. Grakn uses the EER model to understand the complete context of their relationships. Consequently, Grakn allows computers to process complex information more intelligently, through a higher level of abstraction.
>>>>>>> 96555427

> Grakn allows you to model the real world and all the hierarchies and hyper-relationships contained in it.

Grakn’s schema/ontology modelling constructs include, but are not limited to, data type hierarchy, relation type hierarchy, bi-directional relationships, multi-type relationships, N-ary relationships, relationships in relationships, conditional relationships, virtual relationships, dynamic relationships, and so on. In other words, Grakn allows you to model the real world and all the hierarchies and hyper-relationships contained within it.

> Grakn’s ontology functions as a data schema constraint that guarantees information consistency.

Grakn’s ontology is flexible, allowing a data model to evolve. Later in the year, we will show how you can have a machine learning system adapt and grow your Grakn ontology. Our ontology is a key feature in maintaining data quality, as it functions as a data schema constraint that guarantees information consistency.

Grakn is built using several distributed computing platforms, such as Apache Cassandra, [Apache TinkerPop](https://tinkerpop.apache.org/), [Apache Spark](http://spark.apache.org/), and Apache Hadoop. Grakn is designed to be sharded and replicated over a network of distributed machines.

## Graql

Graql is Grakn's [declarative](https://en.wikipedia.org/wiki/Declarative_programming), reasoning (through OLTP) and analytics (through OLAP) query language that creates a much higher level abstraction over complex relationships. Graql knowledge-oriented query language.

> Graql allows you to derive implicit information that is hidden in your dataset, as well as reduce the complexity of that information.

When using legacy systems, database queries have to define the data patterns they are looking for explicitly. Graql, on the other hand, will translate a query pattern into all its logical equivalents and evaluate them against the database. This includes but is not limited to the inference of types, relationships, context, and pattern combination. In other words, Graql allows you to derive implicit information that is hidden in your dataset, as well as reduce the complexity of expressing intelligent questions. In effect, Graql helps finding new knowledge easy with concise and intuitive statements.

Graql is also capable of performing distributed analytics as part of the language, which allows you to perform analytics over large out of the box. These types of analytics are usually not possible without developing custom distributed graph algorithms that are unique to every use case.

One may consider Graql as an OLKP (OnLine Knowledge Processing) language, which combines both OLTP (OnLine Transaction Processing) and OLAP (OnLine Analytical Processing).

####  Here is our CEO and Founder, Haikal Pribadi, presenting GRAKN.AI at a recent event

<iframe style="width: 100%; height: 400px" src="https://www.youtube.com/embed/OeFrudRlXAM?list=PLDaQNzoeb9L7UZDPq7z1Gd2Rc0m_oeSDQ" frameborder="0" allowfullscreen></iframe><|MERGE_RESOLUTION|>--- conflicted
+++ resolved
@@ -2,11 +2,7 @@
 title: Introduction to GRAKN.AI
 keywords: intro
 last_updated: January 2017database
-<<<<<<< HEAD
-summary: GRAKN.AI is the database for AI. It is a hyper-relational database to store complex data, with a reasoning query language that interprets complex relationships into a higher level abstraction.
-=======
 summary: GRAKN.AI is the database for AI. It is a hyper-relational database for knowledge-oriented systems. Grakn enables machines to manage complex data that serves as a knowledge base for cognitive/AI systems.
->>>>>>> 96555427
 tags: [overview]
 sidebar: overview_sidebar
 permalink: ./overview/index.html
@@ -30,11 +26,7 @@
 
 ## Grakn
 
-<<<<<<< HEAD
-Grakn is a hyper-relational database, that provides an [Enhandced-Entity-Relational (EER)](https://en.wikipedia.org/wiki/Enhanced_entity–relationship_model) schema to model extremely complex datasets. Grakn uses the EER model to understand the complete context of their relationships. Consequently, Grakn allows computers to process complex information more intelligently, through a higher level of abstraction.
-=======
 Grakn is a hyper-relational database, that provides an [Enhanced-Entity-Relational (EER)](https://en.wikipedia.org/wiki/Enhanced_entity–relationship_model) schema to model extremely complex datasets. Grakn uses the EER model to understand the complete context of their relationships. Consequently, Grakn allows computers to process complex information more intelligently, through a higher level of abstraction.
->>>>>>> 96555427
 
 > Grakn allows you to model the real world and all the hierarchies and hyper-relationships contained in it.
 
