---
title: Grakn Academy
keywords: getting started
last_updated: September 2017
tags: [getting-started]
sidebar: academy_sidebar
summary: This is a brief introduction to topics that will be covered in the Grakn Academy.
permalink: ./academy/index.html
folder: overview
toc: false
KB: academy
---

<<<<<<< HEAD
Welcome to the Grakn Academy. In this series of tutorials, you will learn all the basics of GRAKN - the knowledge graph for knowledge engineering.
=======
Welcome to the Grakn Academy. In this series of tutorials, you will learn all the basics of Grakn - the hyper-relational database for knowledge engineering.
>>>>>>> 1f1c630d

The Academy is structured into modules that covers a broad topic. Each module is divided into several lessons, that you are supposed to follow in order.

The Academy lessons are sprinkled with exercises, that you are highly advised to do, as they will help solidify your understanding of the topics covered.

Almost no previous knowledge is required, but a familiarity with your computer. Nonetheless, be advised that Grakn is a database, that is a technical piece of software, so if you are completely devoid of technical skills it might be hard to find value in it.


The module topics are divided as follows:

## [Introduction to Grakn](./grakn-intro.html)

In this module you will be given a brief overview of the Grakn software stack and the principal components you will be using and you will be guided through the process of setting up the necessary tools to follow the Academy lessons.

## [Graql](./graql-intro.html)

In the second module you will learn about Graql, Grakn's own high level query language that is usued to perform all your data definition and manipulation needs.

## [Grakn Schemas](./schema-elements.html)

In the third module you will be introduced to the innovative Grakn object model and the, that allows you to arrange your data using a very intuitive conceptual schema and guarantees that your data is consistent.

## [Data loading](./loading-files.html)

The fourth module will guide you through the topic of data loading and migration. It will introduce to the Graql templating language extensions, that allow to easily migrate data from the most common file formats.

## [Grakn Reasoner](./reasoner-intro.html)

The fith module will introduce you to the topic of logic inference and Grakn rules, which allow you to really get the most out of your data.

## [Grakn Analytics](./analytics-intro.html)

The sixth and final module will be about Graql OLAP queries and the distributed analytics component, that allows to perform distributed computation at scale.<|MERGE_RESOLUTION|>--- conflicted
+++ resolved
@@ -11,11 +11,7 @@
 KB: academy
 ---
 
-<<<<<<< HEAD
-Welcome to the Grakn Academy. In this series of tutorials, you will learn all the basics of GRAKN - the knowledge graph for knowledge engineering.
-=======
-Welcome to the Grakn Academy. In this series of tutorials, you will learn all the basics of Grakn - the hyper-relational database for knowledge engineering.
->>>>>>> 1f1c630d
+Welcome to the Grakn Academy. In this series of tutorials, you will learn all the basics of Grakn - the knowledge graph for knowledge engineering.
 
 The Academy is structured into modules that covers a broad topic. Each module is divided into several lessons, that you are supposed to follow in order.
 
