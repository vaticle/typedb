# GRAKN.AI Documentation

## TL;DR

**How to update and build the docs**

* Install `bundler` and `rake` (one time only task)
* Pull down documentation repo
* Make changes to markdown
* `rake serve` in terminal and browse to [http://127.0.0.1:4005](http://127.0.0.1:4005)
* If you need to make some extra changes to the markdown after you have the server running, just change the files and save them. `rake` will pick up the changes and rebuild the docs so you don't need to do anything.
* When you're happy, push to the docs repo
* Go to the graknlabs website repo when you're ready to deploy...

## Dependencies

You need to install the following dependencies to be able to build HTML pages in the documentation repository. **NOTE:** this is *not* necessary for updating the documentation itself.

1. Bundle; you will need to install `bundler` through your package manager of choice.

    **Arch Linux**
    ```
    $ yaourt -S ruby-bundler
    ```

    **OSX**
    ```
    $ brew install bundler
    ```

    **Ruby Gems (generic)**
    ```
    $ gem install bundler
    ```

2. Rake; this is used to automate the rest of the site building process.
    ```
    $ gem install rake
    ```

With `rake` installed you can now install all other dependencies:
```
$ rake dependencies
```

## Environment variables

There is an environment variable that needs to be set depending on the build you wish to commence: `urlprefix`. If you only wish to preview the generated documentation itself; as server from this repository rather than integrated into the GRAKN.AI website you do not need to do anything.

##### `urlprefix`

For local builds (local web server with documentation only), do not set this variable, or make sure it has been cleared with:
```
$ export urlprefix=""
```

For integrating to GRAKN.AI website, or elsewhere set as needed. For example; `www.grakn.ai/docs/`
```
$ export urlprefix=/docs
```

## Building

You can generate the documentation HTML by running the following in the repository top level.
```
$ rake build
      Generating...
                    done in 1.503 seconds.
 Auto-regeneration: disabled. Use --watch to enable.
$
```

This will build the documentation site in `_jekyll` and create a symlink `_site` in the repository top level directory which will contain all the generated content.

## Cleaning

Clean by running the following command in the repository top level:
```
$ rake clean
```

This will remove all generated files.

## Serving

You can also build and server the generated HTML files in one command. A web
server will be started listening on `localhost` (127.0.0.1) on port 4005

```
$ rake serve
    Server address: http://127.0.0.1:4005/
  Server running... press ctrl-c to stop.
$
```

You can now view the documentation by navigating your web browser to `http://127.0.0.1:4005/`

<<<<<<< HEAD
## Deployment
Run the `deploy.sh` script after making changes. Deploys the application to our heroku server. Make sure you have the correct git credentials.
=======
## Tests

There are a few tests we run against docs:

- `html-proofer`
- `GraqlDocsTest`
- `JavaDocsTest`

`html-proofer` can be executed with `rake test`. It will check all the links in the docs to make sure they actually go
somewhere.

`GraqlDocsTest` and `JavaDocsTest` will test the Graql and Java code blocks respectively. Blocks are identified by
whether they begin with `graql` or `java`. Each page is tested on its own by executing the code blocks sequentially.

By default, the code blocks are executed against the genealogy knowledge base. If you want to use a different knowledge
base, then add e.g.
```
KB: pokemon
```
to the header of the markdown file. The valid knowledge bases can be found in `DocTestUtils`.

Java code blocks are actually tested with Groovy (because it is an interpreted language). There are some differences
between Java and Groovy syntax, so we recommend writing code that is valid in both languages.

If a code block should not be executed (e.g. because it is deliberately invalid or does something dangerous), then mark
it `graq-test-ignore` or `java-test-ignore` instead of `graql` or `java`.
>>>>>>> 18ba8012
<|MERGE_RESOLUTION|>--- conflicted
+++ resolved
@@ -95,10 +95,9 @@
 
 You can now view the documentation by navigating your web browser to `http://127.0.0.1:4005/`
 
-<<<<<<< HEAD
 ## Deployment
 Run the `deploy.sh` script after making changes. Deploys the application to our heroku server. Make sure you have the correct git credentials.
-=======
+
 ## Tests
 
 There are a few tests we run against docs:
@@ -124,5 +123,4 @@
 between Java and Groovy syntax, so we recommend writing code that is valid in both languages.
 
 If a code block should not be executed (e.g. because it is deliberately invalid or does something dangerous), then mark
-it `graq-test-ignore` or `java-test-ignore` instead of `graql` or `java`.
->>>>>>> 18ba8012
+it `graq-test-ignore` or `java-test-ignore` instead of `graql` or `java`.