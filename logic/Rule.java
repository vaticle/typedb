--- conflicted
+++ resolved
@@ -18,12 +18,8 @@
 
 package grakn.core.logic;
 
-<<<<<<< HEAD
 import grakn.core.common.iterator.ResourceIterator;
-=======
-import grakn.core.common.exception.GraknException;
 import grakn.core.common.parameters.Label;
->>>>>>> cf647b60
 import grakn.core.concept.ConceptManager;
 import grakn.core.graph.GraphManager;
 import grakn.core.graph.structure.RuleStructure;
@@ -192,31 +188,8 @@
         return Conjunction.create(conjunction.normalise().patterns().get(0));
     }
 
-<<<<<<< HEAD
     private Conjunction thenPattern(ThingVariable<?> thenVariable) {
         return new Conjunction(VariableRegistry.createFromThings(list(thenVariable)).variables(), set());
-=======
-    private Set<Constraint> thenConstraints(ThingVariable<?> thenVariable) {
-        return VariableRegistry.createFromThings(list(thenVariable)).variables().stream().flatMap(
-                variable -> variable.constraints().stream()).collect(Collectors.toSet());
     }
 
-    private void validateRuleSatisfiable() {
-        // TODO check that the rule has a set of satisfiable type hints. We may want to use the stream of combinations of types
-        // TODO instead of the collapsed type hints on the `isa` and `sub` constraints
-    }
-
-    private void validateLabelsExist() {
-        Stream<Label> whenPositiveLabels = getTypeLabels(when.variables().stream());
-        Stream<Label> whenNegativeLabels = getTypeLabels(when.negations().stream().flatMap(this::negationVariables));
-        Stream<Label> thenLabels = getTypeLabels(then.stream().flatMap(constraint -> constraint.variables().stream()));
-        Set<String> invalidLabels = invalidLabels(Stream.of(whenPositiveLabels, whenNegativeLabels, thenLabels).flatMap(Function.identity()));
-        if (!invalidLabels.isEmpty()) {
-            throw GraknException.of(TYPES_NOT_FOUND, getLabel(), String.join(", ", invalidLabels));
-        }
->>>>>>> cf647b60
-    }
-
-
-
 }