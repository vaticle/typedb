--- conflicted
+++ resolved
@@ -52,11 +52,7 @@
         this.unifier = Collections.unmodifiableMap(unifier);
         this.reverseUnifier = reverse(this.unifier);
         this.requirements = requirements;
-<<<<<<< HEAD
-        this.unUnifier = Collections.unmodifiableMap(reverse(this.unifier));
-=======
         this.unifiedRequirements = unifiedRequirements;
->>>>>>> 9b671cfe
     }
 
     public static Unifier.Builder builder() {
@@ -121,7 +117,7 @@
     public Map<Retrievable, Set<Variable>> mapping() {
         return unifier;
     }
-    public Map<Identifier, Set<Identifier>> inverseMapping(){ return unUnifier; }
+    public Map<Variable, Set<Retrievable>> inverseMapping(){ return reverseUnifier; }
 
     public Requirements.Constraint requirements() {
         return requirements;
