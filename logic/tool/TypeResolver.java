/*
 * Copyright (C) 2020 Grakn Labs
 *
 * This program is free software: you can redistribute it and/or modify
 * it under the terms of the GNU Affero General Public License as
 * published by the Free Software Foundation, either version 3 of the
 * License, or (at your option) any later version.
 *
 * This program is distributed in the hope that it will be useful,
 * but WITHOUT ANY WARRANTY; without even the implied warranty of
 * MERCHANTABILITY or FITNESS FOR A PARTICULAR PURPOSE.  See the
 * GNU Affero General Public License for more details.
 *
 * You should have received a copy of the GNU Affero General Public License
 * along with this program.  If not, see <https://www.gnu.org/licenses/>.
 *
 */

package grakn.core.logic.tool;

import grakn.core.common.exception.GraknException;
import grakn.core.common.parameters.Label;
import grakn.core.concept.ConceptManager;
import grakn.core.concept.type.Type;
import grakn.core.graph.vertex.TypeVertex;
import grakn.core.logic.LogicCache;
import grakn.core.pattern.Conjunction;
import grakn.core.pattern.constraint.thing.HasConstraint;
import grakn.core.pattern.constraint.thing.IsaConstraint;
import grakn.core.pattern.constraint.thing.RelationConstraint;
import grakn.core.pattern.constraint.thing.ValueConstraint;
import grakn.core.pattern.constraint.type.TypeConstraint;
import grakn.core.pattern.variable.SystemReference;
import grakn.core.pattern.variable.ThingVariable;
import grakn.core.pattern.variable.TypeVariable;
import grakn.core.pattern.variable.Variable;
import grakn.core.traversal.TraversalEngine;
import grakn.core.traversal.common.Identifier;
import graql.lang.common.GraqlArg;
import graql.lang.pattern.variable.Reference;

import java.util.Collection;
import java.util.Collections;
import java.util.HashMap;
import java.util.HashSet;
import java.util.Map;
import java.util.Optional;
import java.util.Set;
import java.util.stream.Collectors;

import static grakn.core.common.exception.ErrorMessage.Internal.ILLEGAL_STATE;
import static grakn.core.common.exception.ErrorMessage.TypeRead.ROLE_TYPE_NOT_FOUND;
import static grakn.core.common.exception.ErrorMessage.TypeRead.TYPE_NOT_FOUND;
import static grakn.core.common.iterator.Iterators.iterate;
import static graql.lang.common.GraqlToken.Type.ATTRIBUTE;
import static graql.lang.common.GraqlToken.Type.RELATION;
import static graql.lang.common.GraqlToken.Type.ROLE;

public class TypeResolver {

    private final ConceptManager conceptMgr;
    private final TraversalEngine traversalEng;
    private final LogicCache logicCache;

    public TypeResolver(ConceptManager conceptMgr, TraversalEngine traversalEng, LogicCache logicCache) {
        this.conceptMgr = conceptMgr;
        this.traversalEng = traversalEng;
        this.logicCache = logicCache;
    }

    public Conjunction resolveVariablesExhaustive(Conjunction conjunction) {
        ConstraintMapper constraintMapper = new ConstraintMapper(conjunction);
        Resolvers resolverVariables = constraintMapper.resolvers();
        Map<Reference, Set<Label>> referenceResolversMapping =
                retrieveResolveTypes(new HashSet<>(resolverVariables.resolvers()));
        long numOfTypes = traversalEng.graph().schema().stats().thingTypeCount();

        final Map<Identifier, TypeVariable> resolveeVars = resolverVariables.typeResolvers;

        for (Variable variable : conjunction.variables()) {
            if (variable.reference().isLabel()) continue;
            Set<Label> resolveLabels = referenceResolversMapping.get(resolveeVars.get(variable.id()).reference());
            if (resolveLabels == null) {
                // TODO: Can the error message be improved by saying more explicitly that the provided type did not make sense somehow?
                // TODO: The error message is not quite accurate when querying a relation using an entity type,
                //       e.g.: match ($x) isa person;
                variable.setSatisfiable(false);
                continue;
            }

            if (variable.isThing()) {
                if (resolveLabels.size() != numOfTypes) {
                    addInferredIsaLabels(variable.asThing(), referenceResolversMapping.get(resolveeVars.get(variable.id()).reference()));
                }
            } else if (variable.isType() && resolveLabels.size() != numOfTypes) {
                addInferredSubLabels(variable.asType(), referenceResolversMapping.get(resolveeVars.get(variable.id()).reference()));
            }
        }
        return conjunction;
    }

    public Conjunction resolveVariables(Conjunction conjunction) {
        ConstraintMapper constraintMapper = new ConstraintMapper(conjunction);
        Resolvers resolverVariables = constraintMapper.resolvers();
        long numOfThings = traversalEng.graph().schema().stats().thingTypeCount();

        final Map<Identifier, TypeVariable> resolveLabels = resolverVariables.typeResolvers;

        for (Variable variable : conjunction.variables()) {
            if (variable.reference().isLabel()) continue;
            Set<Variable> neighbourhood = new HashSet<>();
            TypeVariable typeVariable = resolverVariables.resolver(variable);
            neighbourhood.add(typeVariable);
            neighbourhood.addAll(constraintMapper.neighbours().get(typeVariable));

            Map<Reference, Set<Label>> localResolveType = retrieveResolveTypes(neighbourhood);
            Set<Label> resolveTypes = localResolveType.get(resolveLabels.get(variable.id()).reference());
            if (variable.isThing()) {
                if (resolveTypes.size() != numOfThings) {
                    addInferredIsaLabels(variable.asThing(), resolveTypes);
                }
            } else if (variable.isType() && resolveTypes.size() != numOfThings) {
                addInferredSubLabels(variable.asType(), resolveTypes);
            }
        }

        ensureResolvedConformToTheirSuper(conjunction);
        return conjunction;
    }

    public Conjunction resolveLabels(Conjunction conjunction) {
        iterate(conjunction.variables()).filter(v -> v.isType() && v.asType().label().isPresent())
                .forEachRemaining(typeVar -> {
                    Label label = typeVar.asType().label().get().properLabel();
                    if (label.scope().isPresent()) {
                        String scope = label.scope().get();
                        Set<Label> labels = traversalEng.graph().schema().resolveRoleTypeLabels(label);
                        if (labels.isEmpty()) throw GraknException.of(ROLE_TYPE_NOT_FOUND, label.name(), scope);
                        typeVar.addResolvedTypes(labels);
                    } else {
                        TypeVertex type = traversalEng.graph().schema().getType(label);
                        if (type == null) throw GraknException.of(TYPE_NOT_FOUND, label);
                        typeVar.addResolvedType(label);
                    }
                });
        return conjunction;
    }

    private void ensureResolvedConformToTheirSuper(Conjunction conjunction) {
        Set<Variable> visited = new HashSet<>();
        conjunction.variables().forEach(variable -> ensureResolvedConformToTheirSuper(variable, visited));
    }

    private TypeVariable above(Variable variable) {
        if (variable.isType()) {
            if (variable.asType().sub().isPresent()) return variable.asType().sub().get().type();
            return null;
        } else if (variable.isThing()) {
            if (variable.asThing().isa().isPresent()) return variable.asThing().isa().get().type();
            return null;
        } else throw GraknException.of(ILLEGAL_STATE);
    }

    private void ensureResolvedConformToTheirSuper(Variable variable, Set<Variable> visited) {
        if (variable == null || visited.contains(variable) || variable.reference().isLabel()) return;
        visited.add(variable);
        ensureResolvedConformToTheirSuper(above(variable), visited);
        removeVarsViolatingSuper(variable);
    }

    private void removeVarsViolatingSuper(Variable subVar) {
        TypeVariable supVar = above(subVar);
        if (supVar == null) return;
        if (supVar.reference().isLabel()) return;

        Set<Label> supLabels = supVar.resolvedTypes();
        Set<Label> subLabels = subVar.resolvedTypes();
        if (supLabels.isEmpty()) return;

        if (subLabels.isEmpty()) {
            Set<Label> subResolvedOfSupLabels = supLabels.stream().flatMap(label -> getType(label).getSubtypes())
                    .map(Type::getLabel).collect(Collectors.toSet());
            subVar.addResolvedTypes(subResolvedOfSupLabels);
            return;
        }

        Set<Label> temp = new HashSet<>(subLabels);
        for (Label label : temp) {
            Type ResolvedType = getType(label);
            while (ResolvedType != null && !supLabels.contains(ResolvedType.getLabel())) {
                ResolvedType = ResolvedType.getSupertype();
            }
            if (ResolvedType == null) {
                subVar.removeResolvedType(label);
                if (subVar.resolvedTypes().isEmpty()) subVar.setSatisfiable(false);
            }
        }
    }

    private void addInferredSubLabels(TypeVariable variable, Set<Label> resolvedLabels) {
        variable.addResolvedTypes(resolvedLabels);
    }

    private void addInferredIsaLabels(ThingVariable variable, Set<Label> resolveLabels) {
        //TODO: use .getType(label) once ConceptManager can handle labels
        resolveLabels.removeIf(label -> traversalEng.graph().schema().getType(label).isAbstract());
        variable.addResolvedTypes(resolveLabels);
    }

    private Map<Reference, Set<Label>> retrieveResolveTypes(Set<Variable> resolveVars) {
        Conjunction resolveVariableConjunction = new Conjunction(resolveVars, Collections.emptySet());
        resolveVariableConjunction = resolveLabels(resolveVariableConjunction);
        return logicCache.resolver().get(resolveVariableConjunction, conjunction -> {
            Map<Reference, Set<Label>> mapping = new HashMap<>();
            traversalEng.iterator(conjunction.traversal()).forEachRemaining(
                    result -> result.forEach((ref, vertex) -> {
                        mapping.putIfAbsent(ref, new HashSet<>());
                        mapping.get(ref).add(Label.of(vertex.asType().label(), vertex.asType().scope()));
                    })
            );
            return mapping;
        });
    }

    private Type getType(Label label) {
        if (label.scope().isPresent()) {
            assert conceptMgr.getRelationType(label.scope().get()) != null;
            return conceptMgr.getRelationType(label.scope().get()).getRelates(label.name());
        } else {
            return conceptMgr.getThingType(label.name());
        }
    }

    private static class ConstraintMapper {
        private final Resolvers resolvers;
        private final HashMap<TypeVariable, Set<TypeVariable>> neighbours;
        private final TypeVariable rootAttributeType;
        private final TypeVariable rootRelationType;
        private final TypeVariable rootRoleType;
        private final Conjunction conjunction;

        ConstraintMapper(Conjunction conjunction) {
            this.resolvers = new Resolvers();
            this.neighbours = new HashMap<>();
            this.conjunction = conjunction;
            this.rootAttributeType = createRootTypeVar(Label.of(ATTRIBUTE.toString()));
            this.rootRelationType = createRootTypeVar(Label.of(RELATION.toString()));
            this.rootRoleType = createRootTypeVar(Label.of(ROLE.toString(), RELATION.toString()));
            conjunction.variables().forEach(this::convert);
        }

        private TypeVariable createRootTypeVar(Label rootLabel) {
            Optional<TypeVariable> rootType = iterate(conjunction.variables())
                    .filter(Variable::isType).map(Variable::asType)
                    .filter(v -> v.label().isPresent() && v.label().get().properLabel().equals(rootLabel)).first();

            if (rootType.isPresent()) {
                TypeVariable convertedRootType = convert(rootType.get());
                neighbours.putIfAbsent(convertedRootType, new HashSet<>());
                return convertedRootType;
            }

            TypeVariable newRootType = new TypeVariable(Identifier.Variable.of(Reference.label(rootLabel.toString())));
            newRootType.label(rootLabel);
            neighbours.putIfAbsent(newRootType, new HashSet<>());
            return newRootType;
        }

        Resolvers resolvers() {
            return resolvers;
        }

        HashMap<TypeVariable, Set<TypeVariable>> neighbours() {
            return neighbours;
        }

        private boolean hasNoInfo(TypeVariable variable) {
            return (!variable.reference().isLabel() &&
                    !variable.sub().isPresent() &&
                    !variable.label().isPresent() &&
                    variable.is().isEmpty());
        }

        private TypeVariable convert(Variable variable) {
            if (variable.isType()) return convert(variable.asType());
            else if (variable.isThing()) return convert(variable.asThing());
            else throw GraknException.of(ILLEGAL_STATE);
        }

        private TypeVariable convert(TypeVariable variable) {
            if (resolvers.contains(variable)) return resolvers.resolver(variable);

            TypeVariable resolver = resolvers.register(variable);
            neighbours.putIfAbsent(resolver, new HashSet<>());

            if (variable.constraints().isEmpty()) return resolver;


            resolver = cloneVariable(variable);
            // TODO: Why do we need `neighbours.putIfAbsent(resolver, new HashSet<>());` ?
            //       Is this a patch for the fact that we forgot to use `to` variable in `copyNeighbours(from, to)` ?
            //This is correct. There is no guarantee that cloning the variable
            neighbours.putIfAbsent(resolver, new HashSet<>());
            return resolver;
        }

        private TypeVariable convert(ThingVariable variable) {
            if (resolvers.contains(variable)) return resolvers.resolver(variable);

            TypeVariable resolver = resolvers.register(variable);
            neighbours.putIfAbsent(resolver, new HashSet<>());

            if (variable.constraints().isEmpty()) return resolver;

            variable.isa().ifPresent(constraint -> convertIsa(resolver, constraint));
            variable.is().forEach(constraint -> convertIs(resolver, constraint));
            variable.has().forEach(constraint -> convertHas(resolver, constraint));
            variable.value().forEach(constraint -> convertValue(resolver, constraint));
            variable.relation().forEach(constraint -> convertRelation(resolver, constraint));
            return resolver;
        }

        private void convertRelation(TypeVariable owner, RelationConstraint relationConstraint) {
            if (hasNoInfo(owner)) addRootTypeVar(owner, rootRelationType);
            ThingVariable ownerThing = relationConstraint.owner();
            if (ownerThing.isa().isPresent()) convert(ownerThing.isa().get().type());
            for (RelationConstraint.RolePlayer rolePlayer : relationConstraint.players()) {
                TypeVariable playerType = convert(rolePlayer.player());
                TypeVariable roleTypeVar = rolePlayer.roleType().orElse(null);

                if (roleTypeVar != null) {
//                    TypeVariable roleTypeVarSub = new TypeVariable(resolvers.newSystemVariable());
                    TypeVariable roleTypeVarSub = resolvers.register(new TypeVariable(resolvers.newSystemVariable()));

                    roleTypeVar = convert(roleTypeVar);
                    roleTypeVarSub.sub(roleTypeVar, false);
                    if (hasNoInfo(roleTypeVar)) addRootTypeVar(roleTypeVar, rootRoleType);
                    addRelatesConstraint(owner, roleTypeVarSub);
                }

                if (roleTypeVar == null) {
                    TypeVariable resolveRolePlayer = resolvers.register(rolePlayer);
                    neighbours.put(resolveRolePlayer, new HashSet<>());
                    if (hasNoInfo(resolveRolePlayer)) addRootTypeVar(resolveRolePlayer, rootRoleType);
                    addRelatesConstraint(owner, resolveRolePlayer);
                    playerType.plays(null, resolveRolePlayer, null);
                    addNeighbours(playerType, resolveRolePlayer);
                } else {
                    playerType.plays(null, roleTypeVar, null);
                    addNeighbours(playerType, roleTypeVar);
                }
            }
        }

        private void addRelatesConstraint(TypeVariable owner, TypeVariable roleType) {
            if (owner != null && !owner.reference().isLabel()) owner.relates(roleType, null);
            if (owner != null) addNeighbours(owner, roleType);
        }

        private void addRootTypeVar(TypeVariable variable, TypeVariable rootTypeVar) {
            TypeVariable rootConverted = convert(rootTypeVar);
            variable.sub(rootConverted, false);
            addNeighbours(variable, rootConverted);
        }

        private void convertHas(TypeVariable owner, HasConstraint hasConstraint) {
            TypeVariable attributeTypeVar = convert(hasConstraint.attribute());
            owner.owns(attributeTypeVar, null, false);
            if (hasNoInfo(attributeTypeVar)) addRootTypeVar(attributeTypeVar, rootAttributeType);
            addNeighbours(owner, attributeTypeVar);
            assert attributeTypeVar.sub().isPresent();
            addNeighbours(owner, attributeTypeVar.sub().get().type());
        }

        private void convertIsa(TypeVariable owner, IsaConstraint isaConstraint) {
            TypeVariable isaVar = convert(isaConstraint.type());
            if (!isaConstraint.isExplicit()) owner.sub(isaConstraint.type(), false);
            else if (isaConstraint.type().reference().isName()) owner.is(isaConstraint.type());
            else if (isaConstraint.type().label().isPresent())
                owner.label(isaConstraint.type().label().get().properLabel());
            else throw GraknException.of(ILLEGAL_STATE);
            addNeighbours(owner, isaVar);
        }

        private void convertIs(TypeVariable owner, grakn.core.pattern.constraint.thing.IsConstraint isConstraint) {
            TypeVariable isVar = convert(isConstraint.variable());
            owner.is(isVar);
            addNeighbours(owner, isVar);
        }

        private void convertValue(TypeVariable owner, ValueConstraint<?> constraint) {
            if (constraint.isBoolean()) owner.valueType(GraqlArg.ValueType.BOOLEAN);
            else if (constraint.isString()) owner.valueType(GraqlArg.ValueType.STRING);
            else if (constraint.isDateTime()) owner.valueType(GraqlArg.ValueType.DATETIME);
            else if (constraint.isVariable()) convert(constraint.asVariable().value());
            else if (!(constraint.isDouble() || constraint.isLong())) throw GraknException.of(ILLEGAL_STATE);
            if (hasNoInfo(owner)) addRootTypeVar(owner, rootAttributeType);
        }

        private void addNeighbours(TypeVariable from, TypeVariable to) {
            neighbours.computeIfAbsent(from, k -> new HashSet<>()).add(to);
            neighbours.computeIfAbsent(to, k -> new HashSet<>()).add(from);
        }

        private void copyNeighbours(TypeVariable from, TypeVariable to) {
            for (TypeConstraint constraint : from.constraints()) {
                if (constraint.isSub()) addNeighbours(to, constraint.asSub().type());
                else if (constraint.isOwns()) {
                    addNeighbours(to, constraint.asOwns().attribute());
                    constraint.asOwns().overridden().ifPresent(typeVariable -> addNeighbours(to, typeVariable));
                }
                else if (constraint.isPlays()) {
                    addNeighbours(to, constraint.asPlays().role());
                    constraint.asPlays().overridden().ifPresent(typeVariable -> addNeighbours(to, typeVariable));
                }
                else if (constraint.isRelates()) {
                    addNeighbours(to, constraint.asRelates().role());
                    constraint.asRelates().overridden().ifPresent(typeVariable -> addNeighbours(to, typeVariable));
                }
                else if (constraint.isIs()) addNeighbours(to, constraint.asIs().variable());
                // TODO: There are other constraints in a TypeVariable. Are we intentionally ignoring them?
                //       Why do we not throw GraknException.of(ILLEGAL_STATE); ?
                //This is correct: we are adding the neighbours that are adjacent via constraints. These are the
                //ony Constraints that can contain another  variable
            }
        }

        public TypeVariable cloneVariable(TypeVariable copyFrom) {
            TypeVariable newVar = resolvers.register(copyFrom);

            for (TypeConstraint constraint : copyFrom.constraints()) {
                if (constraint.isLabel()) {
                    newVar.label(constraint.asLabel().properLabel());
                } else if (constraint.isValueType()) {
                    newVar.valueType(constraint.asValueType().valueType());
                } else if (constraint.isRegex()) {
                    newVar.regex(constraint.asRegex().regex());
                } else if (constraint.isAbstract()) {
                    newVar.setAbstract();
                } else if (constraint.isSub()) {
                    newVar.sub(convert(constraint.asSub().type()), constraint.asSub().isExplicit());
                    addNeighbours(newVar, constraint.asSub().type());
                } else if (constraint.isOwns()) {
                    newVar.owns(convert(constraint.asOwns().attribute()),
                                constraint.asOwns().overridden().flatMap(var -> Optional.of(convert(var))).orElse(null),
                                constraint.asOwns().isKey());
                    addNeighbours(newVar, constraint.asOwns().attribute());
                    constraint.asOwns().overridden().ifPresent(typeVariable -> addNeighbours(newVar, typeVariable));
                } else if (constraint.isPlays()) {
                    newVar.plays(constraint.asPlays().relation().flatMap(var -> Optional.of(convert(var))).orElse(null),
                                 convert(constraint.asPlays().role()),
                                 constraint.asPlays().overridden().flatMap(var -> Optional.of(convert(var))).orElse(null));
                    addNeighbours(newVar, constraint.asPlays().role());
                    constraint.asPlays().overridden().ifPresent(typeVariable -> addNeighbours(newVar, typeVariable));
                } else if (constraint.isRelates()) {
                    newVar.relates(convert(constraint.asRelates().role()),
                                   constraint.asRelates().overridden().flatMap(var -> Optional.of(convert(var))).orElse(null));
                    addNeighbours(newVar, constraint.asRelates().role());
                    constraint.asRelates().overridden().ifPresent(typeVariable -> addNeighbours(newVar, typeVariable));
                } else if (constraint.isIs()) {
                    newVar.is(convert(constraint.asIs().variable()));
                } else throw GraknException.of(ILLEGAL_STATE);
            }
            return newVar;
        }

    }

    private static class Resolvers {

        private final Map<Identifier, TypeVariable> typeResolvers;
        private final Map<RelationConstraint.RolePlayer, TypeVariable> roleTypeResolvers;
        // TODO: Why is there no checkers and getters for 'roleTypeResolvers'?
        // TODO: do we still need 'roleTypeResolvers' given that we no longer put resolveRoleTypes on RelationConstraints?

        private int sysVarCounter;

        Resolvers() {
            this.sysVarCounter = 0;
            this.typeResolvers = new HashMap<>();
            this.roleTypeResolvers = new HashMap<>();
        }

        TypeVariable register(RelationConstraint.RolePlayer rolePlayer) {
            return roleTypeResolvers.computeIfAbsent(rolePlayer, rp -> new TypeVariable(newSystemVariable()));
        }

        TypeVariable register(Variable variable) {
            return typeResolvers.computeIfAbsent(variable.id(), id -> {
                TypeVariable newTypeVar;
                if (variable.reference().isAnonymous()) newTypeVar = new TypeVariable(newSystemVariable());
<<<<<<< HEAD
                else newTypeVar = new TypeVariable(variable.identifier());
//                if (variable.isType()) newTypeVar.copyConstraints(variable.asType());
=======
                else newTypeVar = new TypeVariable(variable.id());
                if (variable.isType()) newTypeVar.copyConstraints(variable.asType());
>>>>>>> 90dacb02
                return newTypeVar;
            });
        }

        private Identifier.Variable newSystemVariable() {
            return Identifier.Variable.of(SystemReference.of(sysVarCounter++));
        }

        boolean contains(Variable variable) {
            return typeResolvers.containsKey(variable.id());
        }

        Collection<TypeVariable> resolvers() {
            return typeResolvers.values();
        }

        TypeVariable resolver(Variable variable) {
            return typeResolvers.get(variable.id());
        }





    }
}<|MERGE_RESOLUTION|>--- conflicted
+++ resolved
@@ -489,13 +489,8 @@
             return typeResolvers.computeIfAbsent(variable.id(), id -> {
                 TypeVariable newTypeVar;
                 if (variable.reference().isAnonymous()) newTypeVar = new TypeVariable(newSystemVariable());
-<<<<<<< HEAD
-                else newTypeVar = new TypeVariable(variable.identifier());
-//                if (variable.isType()) newTypeVar.copyConstraints(variable.asType());
-=======
                 else newTypeVar = new TypeVariable(variable.id());
                 if (variable.isType()) newTypeVar.copyConstraints(variable.asType());
->>>>>>> 90dacb02
                 return newTypeVar;
             });
         }
